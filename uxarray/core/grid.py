"""uxarray.core.grid module."""
import xarray as xr
import numpy as np
import gmpy2
from gmpy2 import mpfr, mpz

# reader and writer imports
<<<<<<< HEAD
from uxarray.multi_precision_helpers import convert_to_multiprecision, unique_coordinates_multiprecision, \
    precision_bits_to_decimal_digits, decimal_digits_to_precision_bits
=======

>>>>>>> cdf451b7
from uxarray.io._exodus import _read_exodus, _encode_exodus
from uxarray.io._mpas import _read_mpas
from uxarray.io._ugrid import _read_ugrid, _encode_ugrid
from uxarray.io._shapefile import _read_shpfile
from uxarray.io._scrip import _read_scrip, _encode_scrip
from uxarray.utils.helpers import (get_all_face_area_from_coords,
                                   parse_grid_type, node_xyz_to_lonlat_rad,
                                   node_lonlat_rad_to_xyz, close_face_nodes)
<<<<<<< HEAD
from uxarray.utils.constants import INT_DTYPE, INT_FILL_VALUE, INT_FILL_VALUE_MPZ, FLOAT_PRECISION_BITS
=======

from uxarray.utils.constants import INT_DTYPE, INT_FILL_VALUE, INT_FILL_VALUE_MPZ, FLOAT_PRECISION_BITS
from uxarray.multi_precision_helpers import convert_to_multiprecision, unique_coordinates_multiprecision, precision_bits_to_decimal_digits, decimal_digits_to_precision_bits
>>>>>>> cdf451b7


class Grid:
    """Unstructured grid topology definition.

    Can be used standalone to explore an unstructured grid topology, or
    can be seen as the property of ``uxarray.UxDataset`` and ``uxarray.DataArray``
    to make them unstructured grid-aware data sets and arrays.

    Parameters
    ----------
    input_obj : xarray.Dataset, ndarray, list, tuple, required
        Input ``xarray.Dataset`` or vertex coordinates that form faces.

    Other Parameters
    ----------------
    gridspec: bool, optional
        Specifies gridspec
    islatlon : bool, optional
        Specify if the grid is lat/lon based
    isconcave: bool, optional
        Specify if this grid has concave elements (internal checks for this are possible)
    use_dual: bool, optional
        Specify whether to use the primal (use_dual=False) or dual (use_dual=True) mesh if the file type is mpas

    Raises
    ------
        RuntimeError
            If specified file not found or recognized

    Examples
    ----------

    >>> import uxarray as ux

    1. Open a grid file with `uxarray.open_grid()`:

    >>> uxgrid = ux.open_grid("filename.g")

    2. Open an unstructured grid dataset file with
    `uxarray.open_dataset()`, then access `Grid` info:

    >>> uxds = ux.open_dataset("filename.g")
    """

    def __init__(self,
                 dataset,
                 multi_precision=False,
                 precision=FLOAT_PRECISION_BITS,
                 **kwargs):
        """Initialize grid variables, decide if loading happens via file, verts
        or gridspec.

        Parameters
        ----------
        dataset : xarray.Dataset, ndarray, list, tuple, required
            Input xarray.Dataset or vertex coordinates that form one face.
        multi_precision : bool, optional
            Specify if want to use multi-precision (mpfr) for all grid operations (default: False).
            Each node coordinates will be stored as the gmpy2.mpfr/mpz(filled value) type
            instead of the python ``float``/``int`` type.
            Note: when using multi-precision, all grid operations are done in multi-precision using the GMPY2 library. And
            the run time will significantly increase. To gain the full benefit of multi-precision, it is recommended to input
            the grid coordinates in string format (eg. '0.1', '0.2', etc) and use string 'INT_FILL_VALUE'
            to specify the fill value.
        precision : int, optional
            Specify the precision of the grid coordinates (default: FLOAT_PRECISION_BITS (python `float` bit precision)).
        Other Parameters
        ----------------
        islatlon : bool, optional
            Specify if the grid is lat/lon based
        concave: bool, optional
            Specify if this grid has concave elements (internal checks for this are possible)
        gridspec: bool, optional
            Specifies gridspec
        mesh_type: str, optional
            Specify the mesh file type, eg. exo, ugrid, shp, mpas, etc
        use_dual: bool, optional
            Specify whether to use the primal (use_dual=False) or dual (use_dual=True) mesh if the file type is mpas
        Raises
        ------
            RuntimeError
                If specified file not found
        """
<<<<<<< HEAD
=======

>>>>>>> cdf451b7
        # initialize internal variable names
        self.__init_grid_var_names__()

        # initialize face_area variable
        self._face_areas = None

        # initialize the multi-precision flag
        self._multi_precision = multi_precision
        self._precision = precision
        # TODO: fix when adding/exercising gridspec

        # unpack kwargs
        # sets default values for all kwargs to None
        kwargs_list = [
            'gridspec', 'vertices', 'islatlon', 'isconcave', 'source_grid',
            'use_dual'
        ]
        for key in kwargs_list:
            setattr(self, key, kwargs.get(key, None))

        # check if initializing from verts:
        if isinstance(dataset, (list, tuple, np.ndarray)):
            dataset = np.asarray(dataset)

            # Pre-process dataset if the multi-precision flag is set
            if self._multi_precision:
                # If the input are floats
                if dataset.dtype == float:
                    dataset = convert_to_multiprecision(
                        dataset, str_mode=False, precision=self._precision)
                # If the input are strings
                elif np.all([
                        np.issubdtype(type(element), np.str_)
                        for element in dataset.ravel()
                ]):
                    dataset = convert_to_multiprecision(
                        dataset, str_mode=True, precision=self._precision)
                else:
                    # If the input are not floats or strings or gmpy2.mpfr/mpz, raise an error
                    if ~np.any(
                            np.vectorize(lambda x: isinstance(
                                x, (gmpy2.mpfr, gmpy2.mpz)))(dataset.ravel())):
                        raise ValueError(
                            'The input array should be either floats, strings, or gmpy2.mpfr/mpz'
                        )
            # grid with multiple faces
            if dataset.ndim == 3:
<<<<<<< HEAD
                self.__from_vert__(dataset)
                self.source_grid = "From vertices"
            # grid with a single face
            elif dataset.ndim == 2:
                input_obj = np.array([dataset])
                self.__from_vert__(input_obj)
=======
                self.__from_vert__(dataset,
                                   multi_precision=multi_precision,
                                   precision=precision)
                self.source_grid = "From vertices"
            # grid with a single face
            elif dataset.ndim == 2:
                dataset = np.array([dataset])
                self.__from_vert__(dataset,
                                   multi_precision=multi_precision,
                                   precision=precision)

>>>>>>> cdf451b7
                self.source_grid = "From vertices"
            else:
                raise RuntimeError(
                    f"Invalid Input Dimension: {dataset.ndim}. Expected dimension should be "
                    f"3: [nMesh2_face, nMesh2_node, Two/Three] or 2 when only "
                    f"one face is passed in.")

        # check if initializing from string
        # TODO: re-add gridspec initialization when implemented
        elif isinstance(dataset, xr.Dataset):
            self.mesh_type = parse_grid_type(dataset)
            #TODO: Support multiprecision for __from_ds__
            self.__from_ds__(dataset=dataset)
        else:
            raise RuntimeError("Dataset is not a valid input type.")

        # {"Standardized Name" : "Original Name"}
        self._inverse_grid_var_names = {
            v: k for k, v in self.grid_var_names.items()
        }

        # construct nNodes_per_Face
        self._build_nNodes_per_face()

    def __init_grid_var_names__(self):
        """Populates a dictionary for storing uxarray's internal representation
        of xarray object.

        Note ugrid conventions are flexible with names of variables, see:
        http://ugrid-conventions.github.io/ugrid-conventions/
        """
        self.grid_var_names = {
            "Mesh2": "Mesh2",
            "Mesh2_node_x": "Mesh2_node_x",
            "Mesh2_node_y": "Mesh2_node_y",
            "Mesh2_node_z": "Mesh2_node_z",
            "Mesh2_face_nodes": "Mesh2_face_nodes",
            # initialize dims
            "nMesh2_node": "nMesh2_node",
            "nMesh2_face": "nMesh2_face",
            "nMaxMesh2_face_nodes": "nMaxMesh2_face_nodes"
        }

    def __from_vert__(self,
                      dataset,
                      multi_precision=False,
                      precision=FLOAT_PRECISION_BITS):
        """Create a grid with faces constructed from vertices specified by the
        given argument.

        Parameters
        ----------
        dataset : ndarray, list, tuple, required
            Input vertex coordinates that form our face(s)
        """
        self._ds = xr.Dataset()
        self._ds["Mesh2"] = xr.DataArray(
            attrs={
                "cf_role": "mesh_topology",
                "long_name": "Topology data of unstructured mesh",
                "topology_dimension": -1,
                "node_coordinates": "Mesh2_node_x Mesh2_node_y Mesh2_node_z",
                "node_dimension": "nMesh2_node",
                "face_node_connectivity": "Mesh2_face_nodes",
                "face_dimension": "nMesh2_face"
            })

        self._ds.Mesh2.attrs['topology_dimension'] = dataset.ndim

        if self.islatlon is not None and self.islatlon is False:
            x_units = 'm'
            y_units = 'm'
            z_units = 'm'
        else:
            x_units = "degrees_east"
            y_units = "degrees_north"
            z_units = "elevation"

        x_coord = dataset[:, :, 0].flatten()
        y_coord = dataset[:, :, 1].flatten()

        if dataset[0][0].size > 2:
            z_coord = dataset[:, :, 2].flatten()
        else:
            z_coord = x_coord * 0.0

        # Identify unique vertices and their indices
<<<<<<< HEAD
        if self._multi_precision:
=======
        if multi_precision:
>>>>>>> cdf451b7
            # Check if the input_array is in th mpfr type
            try:
                # Flatten the input_array_mpfr to a 1D array so that we can check the type of each element
                input_array_mpfr_copy = np.ravel(dataset)
                for i in range(len(input_array_mpfr_copy)):
                    if type(input_array_mpfr_copy[i]) != gmpy2.mpfr and type(
                            input_array_mpfr_copy[i]) != gmpy2.mpz:
<<<<<<< HEAD
                        dataset = convert_to_multiprecision(
                            dataset, precision=self._precision)
=======
                        dataset = convert_to_multiprecision(dataset,
                                                            precision=precision)
>>>>>>> cdf451b7
            except Exception as e:
                raise e

            unique_verts, indices = unique_coordinates_multiprecision(
<<<<<<< HEAD
                dataset.reshape(-1, dataset.shape[-1]),
                precision=self._precision)
=======
                dataset.reshape(-1, dataset.shape[-1]), precision=precision)
>>>>>>> cdf451b7

        else:
            unique_verts, indices = np.unique(dataset.reshape(
                -1, dataset.shape[-1]),
                                              axis=0,
                                              return_inverse=True)

        # Nodes index that contain a fill value
<<<<<<< HEAD
        if self._multi_precision:
=======
        if multi_precision:
>>>>>>> cdf451b7
            # Perform element-wise comparison using gmpy.cmp()
            fill_value_mask = np.logical_or(
                np.array([
                    gmpy2.cmp(x, INT_FILL_VALUE_MPZ) == 0
                    for x in unique_verts[:, 0]
                ],
                         dtype=bool),
                np.array([
                    gmpy2.cmp(x, INT_FILL_VALUE_MPZ) == 0
                    for x in unique_verts[:, 1]
                ],
                         dtype=bool))

            if dataset[0][0].size > 2:
                fill_value_mask = np.logical_or(
                    np.array([
                        gmpy2.cmp(x, INT_FILL_VALUE_MPZ) == 0
                        for x in unique_verts[:, 0]
                    ],
                             dtype=bool),
                    np.array([
                        gmpy2.cmp(x, INT_FILL_VALUE_MPZ) == 0
                        for x in unique_verts[:, 1]
                    ],
                             dtype=bool),
                    np.array([
                        gmpy2.cmp(x, INT_FILL_VALUE_MPZ) == 0
                        for x in unique_verts[:, 2]
                    ],
                             dtype=bool))

        else:
            fill_value_mask = np.logical_or(
                unique_verts[:, 0] == INT_FILL_VALUE,
                unique_verts[:, 1] == INT_FILL_VALUE)
            if dataset[0][0].size > 2:
                fill_value_mask = np.logical_or(
                    unique_verts[:, 0] == INT_FILL_VALUE,
                    unique_verts[:, 1] == INT_FILL_VALUE,
                    unique_verts[:, 2] == INT_FILL_VALUE)

        # Get the indices of all the False values in fill_value_mask
        false_indices = np.where(fill_value_mask == True)[0]

        # Check if any False values were found
        indices = indices.astype(INT_DTYPE)
        if false_indices.size > 0:

            # Remove the rows corresponding to False values in unique_verts
            unique_verts = np.delete(unique_verts, false_indices, axis=0)

            # Update indices accordingly
<<<<<<< HEAD
            if self._multi_precision:
=======
            if multi_precision:
>>>>>>> cdf451b7
                for i, idx in enumerate(false_indices):
                    indices[indices == idx] = INT_FILL_VALUE_MPZ
                    for j in range(indices.size):
                        if gmpy2.cmp(mpz(
                                indices[j]), mpz(idx)) > 0 and gmpy2.cmp(
                                    mpz(indices[j]), INT_FILL_VALUE_MPZ) != 0:
                            indices[j] -= 1

            else:
                for i, idx in enumerate(false_indices):
                    indices[indices == idx] = INT_FILL_VALUE
                    indices[(indices > idx) & (indices != INT_FILL_VALUE)] -= 1

        # Create coordinate DataArrays
        self._ds["Mesh2_node_x"] = xr.DataArray(data=unique_verts[:, 0],
                                                dims=["nMesh2_node"],
                                                attrs={"units": x_units})
        self._ds["Mesh2_node_y"] = xr.DataArray(data=unique_verts[:, 1],
                                                dims=["nMesh2_node"],
                                                attrs={"units": y_units})
        if dataset.shape[-1] > 2:
            self._ds["Mesh2_node_z"] = xr.DataArray(data=unique_verts[:, 2],
                                                    dims=["nMesh2_node"],
                                                    attrs={"units": z_units})
        else:
            self._ds["Mesh2_node_z"] = xr.DataArray(data=unique_verts[:, 1] *
                                                    0.0,
                                                    dims=["nMesh2_node"],
                                                    attrs={"units": z_units})

        # Create connectivity array using indices of unique vertices
        connectivity = indices.reshape(dataset.shape[:-1])
<<<<<<< HEAD
        if self._multi_precision:
=======

        if multi_precision:
>>>>>>> cdf451b7
            self._ds["Mesh2_face_nodes"] = xr.DataArray(
                data=xr.DataArray(connectivity).astype(INT_DTYPE),
                dims=["nMesh2_face", "nMaxMesh2_face_nodes"],
                attrs={
                    "cf_role": "face_node_connectivity",
                    "_FillValue": INT_FILL_VALUE_MPZ,
                    "start_index": 0
                })
        else:
            self._ds["Mesh2_face_nodes"] = xr.DataArray(
                data=xr.DataArray(connectivity).astype(INT_DTYPE),
                dims=["nMesh2_face", "nMaxMesh2_face_nodes"],
                attrs={
                    "cf_role": "face_node_connectivity",
                    "_FillValue": INT_FILL_VALUE,
                    "start_index": 0
                })

    # load mesh from a file
    def __from_ds__(self, dataset):
        """Loads a mesh dataset."""
        # call reader as per mesh_type
        if self.mesh_type == "exo":
            self._ds = _read_exodus(dataset, self.grid_var_names)
        elif self.mesh_type == "scrip":
            self._ds = _read_scrip(dataset)
        elif self.mesh_type == "ugrid":
            self._ds, self.grid_var_names = _read_ugrid(dataset,
                                                        self.grid_var_names)
        elif self.mesh_type == "shp":
            self._ds = _read_shpfile(dataset)
        elif self.mesh_type == "mpas":
            # select whether to use the dual mesh
            if self.use_dual is not None:
                self._ds = _read_mpas(dataset, self.use_dual)
            else:
                self._ds = _read_mpas(dataset)
        else:
            raise RuntimeError("unknown mesh type")

        dataset.close()

    def __repr__(self):
        """Constructs a string representation of the contents of a ``Grid``."""

        prefix = "<uxarray.Grid>\n"
        original_grid_str = f"Original Grid Type: {self.mesh_type}\n"
        dims_heading = "Grid Dimensions:\n"
        dims_str = ""
        # if self.grid_var_names["Mesh2_node_x"] in self._ds:
        #     dims_str += f"  * nMesh2_node: {self.nMesh2_node}\n"
        # if self.grid_var_names["Mesh2_face_nodes"] in self._ds:
        #     dims_str += f"  * nMesh2_face: {self.nMesh2_face}\n"
        #     dims_str += f"  * nMesh2_face: {self.nMesh2_face}\n"

        for key, value in zip(self._ds.dims.keys(), self._ds.dims.values()):
            if key in self._inverse_grid_var_names:
                dims_str += f"  * {self._inverse_grid_var_names[key]}: {value}\n"

        if "nMesh2_edge" in self._ds.dims:
            dims_str += f"  * nMesh2_edge: {self.nMesh2_edge}\n"

        if "nMaxMesh2_face_edges" in self._ds.dims:
            dims_str += f"  * nMaxMesh2_face_edges: {self.nMaxMesh2_face_edges}\n"

        coord_heading = "Grid Coordinate Variables:\n"
        coords_str = ""
        if self.grid_var_names["Mesh2_node_x"] in self._ds:
            coords_str += f"  * Mesh2_node_x: {self.Mesh2_node_x.shape}\n"
            coords_str += f"  * Mesh2_node_y: {self.Mesh2_node_y.shape}\n"
        if "Mesh2_node_cart_x" in self._ds:
            coords_str += f"  * Mesh2_node_cart_x: {self.Mesh2_node_cart_x.shape}\n"
            coords_str += f"  * Mesh2_node_cart_y: {self.Mesh2_node_cart_y.shape}\n"
            coords_str += f"  * Mesh2_node_cart_z: {self.Mesh2_node_cart_z.shape}\n"
        if "Mesh2_face_x" in self._ds:
            coords_str += f"  * Mesh2_face_x: {self.Mesh2_face_x.shape}\n"
            coords_str += f"  * Mesh2_face_y: {self.Mesh2_face_y.shape}\n"

        connectivity_heading = "Grid Connectivity Variables:\n"
        connectivity_str = ""
        if self.grid_var_names["Mesh2_face_nodes"] in self._ds:
            connectivity_str += f"  * Mesh2_face_nodes: {self.Mesh2_face_nodes.shape}\n"
        if "Mesh2_edge_nodes" in self._ds:
            connectivity_str += f"  * Mesh2_edge_nodes: {self.Mesh2_edge_nodes.shape}\n"
        if "Mesh2_face_edges" in self._ds:
            connectivity_str += f"  * Mesh2_face_edges: {self.Mesh2_face_edges.shape}\n"
        connectivity_str += f"  * nNodes_per_face: {self.nNodes_per_face.shape}\n"

        return prefix + original_grid_str + dims_heading + dims_str + coord_heading + coords_str + \
            connectivity_heading + connectivity_str

    # attribute properties

    @property
    def parsed_attrs(self):
        """Dictionary of parsed attributes from the source grid."""
        return self._ds.attrs

    @property
    def Mesh2(self):
        """UGRID Attribute ``Mesh2``, which indicates the topology data of a 2D
        unstructured mesh."""
        return self._ds[self.grid_var_names["Mesh2"]]

    # dimension properties

    @property
    def nMesh2_node(self):
        """UGRID Dimension ``nMesh2_node``, which represents the total number
        of nodes."""
        return self._ds[self.grid_var_names["Mesh2_node_x"]].shape[0]

    @property
    def nMesh2_face(self):
        """UGRID Dimension ``nMesh2_face``, which represents the total number
        of faces."""
        return self._ds[self.grid_var_names["Mesh2_face_nodes"]].shape[0]

    @property
    def nMesh2_edge(self):
        """UGRID Dimension ``nMesh2_edge``, which represents the total number
        of edges."""

        if "Mesh2_edge_nodes" not in self._ds:
            self._build_edge_node_connectivity(repopulate=True)

        return self._ds['Mesh2_edge_nodes'].shape[0]

    @property
    def nMaxMesh2_face_nodes(self):
        """UGRID Dimension ``nMaxMesh2_face_nodes``, which represents the
        maximum number of faces nodes that a face may contain."""
        return self.Mesh2_face_nodes.shape[1]

    @property
    def nMaxMesh2_face_edges(self):
        """Dimension ``nMaxMesh2_face_edges``, which represents the maximum
        number of edges per face.

        Equivalent to ``nMaxMesh2_face_nodes``
        """

        if "Mesh2_face_edges" not in self._ds:
            self._build_face_edges_connectivity()

        return self._ds["Mesh2_face_edges"].shape[1]

    @property
    def nNodes_per_face(self):
        """Dimension Variable ``nNodes_per_face``, which contains the number of
        non-fill-value nodes per face.

        Dimensions (``nMesh2_nodes``) and DataType ``INT_DTYPE``.
        """
        return self._ds["nNodes_per_face"]

    # coordinate properties

    @property
    def Mesh2_node_x(self):
        """UGRID Coordinate Variable ``Mesh2_node_x``, which contains the
        longitude of each node in degrees.

        Dimensions (``nMesh2_node``)
        """
        return self._ds[self.grid_var_names["Mesh2_node_x"]]

    @property
    def Mesh2_node_cart_x(self):
        """Coordinate Variable ``Mesh2_node_cart_x``, which contains the x
        location in meters.

        Dimensions (``nMesh2_node``)
        """
        if "Mesh2_node_cart_x" not in self._ds:
            self._populate_cartesian_xyz_coord()
        return self._ds['Mesh2_node_cart_x']

    @property
    def Mesh2_face_x(self):
        """UGRID Coordinate Variable ``Mesh2_face_x``, which contains the
        longitude of each face center.

        Dimensions (``nMesh2_face``)
        """
        if "Mesh2_face_x" in self._ds:
            return self._ds["Mesh2_face_x"]
        else:
            return None

    @property
    def Mesh2_node_y(self):
        """UGRID Coordinate Variable ``Mesh2_node_y``, which contains the
        latitude of each node.

        Dimensions (``nMesh2_node``)
        """
        return self._ds[self.grid_var_names["Mesh2_node_y"]]

    @property
    def Mesh2_node_cart_y(self):
        """Coordinate Variable ``Mesh2_node_cart_y``, which contains the y
        location in meters.

        Dimensions (``nMesh2_node``)
        """
        if "Mesh2_node_cart_y" not in self._ds:
            self._populate_cartesian_xyz_coord()
        return self._ds['Mesh2_node_cart_y']

    @property
    def Mesh2_face_y(self):
        """UGRID Coordinate Variable ``Mesh2_face_y``, which contains the
        latitude of each face center.

        Dimensions (``nMesh2_face``)
        """
        if "Mesh2_face_y" in self._ds:
            return self._ds["Mesh2_face_y"]
        else:
            return None

    @property
    def _Mesh2_node_z(self):
        """Coordinate Variable ``_Mesh2_node_z``, which contains the level of
        each node. It is only a placeholder for now as a protected attribute.
        UXarray does not support this yet and only handles the 2D flexibile
        meshes.

        If we introduce handling of 3D meshes in the future, it might be only
        levels, i.e. the same level(s) for all nodes, instead of separate
        level for each node that ``_Mesh2_node_z`` suggests.

        Dimensions (``nMesh2_node``)
        """
        if self.grid_var_names["Mesh2_node_z"] in self._ds:
            return self._ds[self.grid_var_names["Mesh2_node_z"]]
        else:
            return None

    @property
    def Mesh2_node_cart_z(self):
        """Coordinate Variable ``Mesh2_node_cart_z``, which contains the z
        location in meters.

        Dimensions (``nMesh2_node``)
        """
        if "Mesh2_node_cart_z" not in self._ds:
            self._populate_cartesian_xyz_coord()
        return self._ds['Mesh2_node_cart_z']

    # connectivity properties

    @property
    def Mesh2_face_nodes(self):
        """UGRID Connectivity Variable ``Mesh2_face_nodes``, which maps each
        face to its corner nodes.

        Dimensions (``nMesh2_face``, ``nMaxMesh2_face_nodes``) and
        DataType ``INT_DTYPE``.

        Faces can have arbitrary length, with _FillValue=-1 used when faces
        have fewer nodes than MaxNumNodesPerFace.

        Nodes are in counter-clockwise order.
        """

        return self._ds[self.grid_var_names["Mesh2_face_nodes"]]

    @property
    def Mesh2_edge_nodes(self):
        """UGRID Connectivity Variable ``Mesh2_edge_nodes``, which maps every
        edge to the two nodes that it connects.

        Dimensions (``nMesh2_edge``, ``Two``) and DataType
        ``INT_DTYPE``.

        Nodes are in arbitrary order.
        """
        if "Mesh2_edge_nodes" not in self._ds:
            self._build_edge_node_connectivity()

        return self._ds['Mesh2_edge_nodes']

    @property
    def Mesh2_face_edges(self):
        """UGRID Connectivity Variable ``Mesh2_face_edges``, which maps every
        face to its edges.

        Dimensions (``nMesh2_face``, ``nMaxMesh2_face_nodes``) and
        DataType ``INT_DTYPE``.
        """
        if "Mesh2_face_edges" not in self._ds:
            self._build_face_edges_connectivity()

        return self._ds["Mesh2_face_edges"]

    def copy(self):
        """Returns a deep copy of this grid."""
        return Grid(xr.Dataset(self._ds),
                    gridspec=self.gridspec,
                    vertices=self.vertices,
                    islatlon=self.islatlon,
                    isconcave=self.isconcave,
                    source_grid=self.source_grid,
                    use_dual=self.use_dual)

    def encode_as(self, grid_type):
        """Encodes the grid as a new `xarray.Dataset` per grid format supplied
        in the `grid_type` argument.

        Parameters
        ----------
        grid_type : str, required
            Grid type of output dataset.
            Currently supported options are "ugrid", "exodus", and "scrip"

        Returns
        -------
        out_ds : xarray.Dataset
            The output `xarray.Dataset` that is encoded from the this grid.

        Raises
        ------
        RuntimeError
            If provided grid type or file type is unsupported.
        """

        if grid_type == "ugrid":
            out_ds = _encode_ugrid(self._ds)

        elif grid_type == "exodus":
            out_ds = _encode_exodus(self._ds, self.grid_var_names)

        elif grid_type == "scrip":
            out_ds = _encode_scrip(self.Mesh2_face_nodes, self.Mesh2_node_x,
                                   self.Mesh2_node_y, self.face_areas)
        else:
            raise RuntimeError("The grid type not supported: ", grid_type)

        return out_ds

    def calculate_total_face_area(self, quadrature_rule="triangular", order=4):
        """Function to calculate the total surface area of all the faces in a
        mesh.

        Parameters
        ----------
        quadrature_rule : str, optional
            Quadrature rule to use. Defaults to "triangular".
        order : int, optional
            Order of quadrature rule. Defaults to 4.

        Returns
        -------
        Sum of area of all the faces in the mesh : float
        """

        # call function to get area of all the faces as a np array
        face_areas = self.compute_face_areas(quadrature_rule, order)

        return np.sum(face_areas)

    def compute_face_areas(self, quadrature_rule="triangular", order=4):
        """Face areas calculation function for grid class, calculates area of
        all faces in the grid.

        Parameters
        ----------
        quadrature_rule : str, optional
            Quadrature rule to use. Defaults to "triangular".
        order : int, optional
            Order of quadrature rule. Defaults to 4.

        Returns
        -------
        Area of all the faces in the mesh : np.ndarray

        Examples
        --------
        Open a uxarray grid file

        >>> grid = ux.open_dataset("/home/jain/uxarray/test/meshfiles/ugrid/outCSne30/outCSne30.ug")

        Get area of all faces in the same order as listed in grid._ds.Mesh2_face_nodes

        >>> grid.face_areas
        array([0.00211174, 0.00211221, 0.00210723, ..., 0.00210723, 0.00211221,
            0.00211174])
        """
        # if self._face_areas is None: # this allows for using the cached result,
        # but is not the expected behavior behavior as we are in need to recompute if this function is called with different quadrature_rule or order

        # area of a face call needs the units for coordinate conversion if spherical grid is used
        coords_type = "spherical"
        if not "degree" in self.Mesh2_node_x.units:
            coords_type = "cartesian"

        face_nodes = self.Mesh2_face_nodes.data
        nNodes_per_face = self.nNodes_per_face.data
        dim = self.Mesh2.attrs['topology_dimension']

        # initialize z
        z = np.zeros((self.nMesh2_node))

        # call func to cal face area of all nodes
        x = self.Mesh2_node_x.data
        y = self.Mesh2_node_y.data
        # check if z dimension
        if self.Mesh2.topology_dimension > 2:
            z = self._Mesh2_node_z.data

        # Note: x, y, z are np arrays of type float
        # Using np.issubdtype to check if the type is float
        # if not (int etc.), convert to float, this is to avoid numba errors
        x, y, z = (arr.astype(float)
                   if not np.issubdtype(arr[0], np.floating) else arr
                   for arr in (x, y, z))

        # call function to get area of all the faces as a np array
        self._face_areas = get_all_face_area_from_coords(
            x, y, z, face_nodes, nNodes_per_face, dim, quadrature_rule, order,
            coords_type)

        return self._face_areas

    def __eq__(self, other):
        """Two grids are equal if they have matching grid topology variables,
        coordinates, and dims all of which are equal.

        Parameters
        ----------
        other : uxarray.Grid
            The second grid object to be compared with `self`

        Returns
        -------
        If two grids are equal : bool
        """
        if other is not None:
            # Iterate over dict to set access attributes
            for key, value in self.grid_var_names.items():
                # Check if all grid variables are equal
                if self._ds.data_vars is not None:
                    if value in self._ds.data_vars:
                        if not self._ds[value].equals(
                                other._ds[other.grid_var_names[key]]):
                            return False
        else:
            return False

        return True

    def __ne__(self, other):
        """Two grids are not equal if they have differing grid topology
        variables, coordinates, or dims.

        Parameters
        ----------
        other : uxarray.Grid
            The second grid object to be compared with `self`

        Returns
        -------
        If two grids are not equal : bool
        """
        return not self.__eq__(other)

    # use the property keyword for declaration on face_areas property
    @property
    def face_areas(self):
        """Declare face_areas as a property."""
        # if self._face_areas is not None: it allows for using the cached result
        if self._face_areas is None:
            self.compute_face_areas()
        return self._face_areas

    # TODO: Make a decision on whether to provide Dataset- or DataArray-specific
    # functions from within Grid
    # def integrate(self, var_ds, quadrature_rule="triangular", order=4):
    #     """Integrates a xarray.Dataset over all the faces of the given mesh.
    #
    #     Parameters
    #     ----------
    #     var_ds : Xarray dataset, required
    #         Xarray dataset containing values to integrate on this grid
    #     quadrature_rule : str, optional
    #         Quadrature rule to use. Defaults to "triangular".
    #     order : int, optional
    #         Order of quadrature rule. Defaults to 4.
    #
    #     Returns
    #     -------
    #     Calculated integral : float
    #
    #     Examples
    #     --------
    #     Open grid file only
    #
    #     >>> xr_grid = xr.open_dataset("grid.ug")
    #     >>> grid = ux.Grid.(xr_grid)
    #     >>> var_ds = xr.open_dataset("centroid_pressure_data_ug")
    #
    #     # Compute the integral
    #     >>> integral_psi = grid.integrate(var_ds)
    #     """
    #     integral = 0.0
    #
    #     # call function to get area of all the faces as a np array
    #     face_areas = self.compute_face_areas(quadrature_rule, order)
    #
    #     var_key = list(var_ds.keys())
    #     if len(var_key) > 1:
    #         # warning: print message
    #         print(
    #             "WARNING: The xarray dataset file has more than one variable, using the first variable for integration"
    #         )
    #     var_key = var_key[0]
    #     face_vals = var_ds[var_key].to_numpy()
    #     integral = np.dot(face_areas, face_vals)
    #
    #     return integral

    def _build_edge_node_connectivity(self, repopulate=False):
        """Constructs the UGRID connectivity variable (``Mesh2_edge_nodes``)
        and stores it within the internal (``Grid._ds``) and through the
        attribute (``Grid.Mesh2_edge_nodes``).

        Additionally, the attributes (``inverse_indices``) and
        (``fill_value_mask``) are stored for constructing other
        connectivity variables.

        Parameters
        ----------
        repopulate : bool, optional
            Flag used to indicate if we want to overwrite the existed `Mesh2_edge_nodes` and generate a new
            inverse_indices, default is False
        """

        # need to derive edge nodes
        if "Mesh2_edge_nodes" not in self._ds or repopulate:
            padded_face_nodes = close_face_nodes(self.Mesh2_face_nodes.values,
                                                 self.nMesh2_face,
                                                 self.nMaxMesh2_face_nodes)

            # array of empty edge nodes where each entry is a pair of indices
            edge_nodes = np.empty(
                (self.nMesh2_face * self.nMaxMesh2_face_nodes, 2),
                dtype=INT_DTYPE)

            # first index includes starting node up to non-padded value
            edge_nodes[:, 0] = padded_face_nodes[:, :-1].ravel()

            # second index includes second node up to padded value
            edge_nodes[:, 1] = padded_face_nodes[:, 1:].ravel()
        else:
            # If "Mesh2_edge_nodes" already exists, directly return the function call
            return

        # sorted edge nodes
        edge_nodes.sort(axis=1)

        # unique edge nodes
        edge_nodes_unique, inverse_indices = np.unique(edge_nodes,
                                                       return_inverse=True,
                                                       axis=0)
        # find all edge nodes that contain a fill value
        fill_value_mask = np.logical_or(
            edge_nodes_unique[:, 0] == INT_FILL_VALUE,
            edge_nodes_unique[:, 1] == INT_FILL_VALUE)

        # all edge nodes that do not contain a fill value
        non_fill_value_mask = np.logical_not(fill_value_mask)
        edge_nodes_unique = edge_nodes_unique[non_fill_value_mask]

        # Update inverse_indices accordingly
        indices_to_update = np.where(fill_value_mask)[0]

        remove_mask = np.isin(inverse_indices, indices_to_update)
        inverse_indices[remove_mask] = INT_FILL_VALUE

        # Compute the indices where inverse_indices exceeds the values in indices_to_update
        indexes = np.searchsorted(indices_to_update,
                                  inverse_indices,
                                  side='right')
        # subtract the corresponding indexes from `inverse_indices`
        for i in range(len(inverse_indices)):
            if inverse_indices[i] != INT_FILL_VALUE:
                inverse_indices[i] -= indexes[i]

        # add Mesh2_edge_nodes to internal dataset
        self._ds['Mesh2_edge_nodes'] = xr.DataArray(
            edge_nodes_unique,
            dims=["nMesh2_edge", "Two"],
            attrs={
                "cf_role":
                    "edge_node_connectivity",
                "_FillValue":
                    INT_FILL_VALUE,
                "long_name":
                    "Maps every edge to the two nodes that it connects",
                "start_index":
                    INT_DTYPE(0),
                "inverse_indices":
                    inverse_indices,
                "fill_value_mask":
                    fill_value_mask
            })

    def _build_face_edges_connectivity(self):
        """Constructs the UGRID connectivity variable (``Mesh2_face_edges``)
        and stores it within the internal (``Grid._ds``) and through the
        attribute (``Grid.Mesh2_face_edges``)."""
        if ("Mesh2_edge_nodes" not in self._ds or
                "inverse_indices" not in self._ds['Mesh2_edge_nodes'].attrs):
            self._build_edge_node_connectivity(repopulate=True)

        inverse_indices = self._ds['Mesh2_edge_nodes'].inverse_indices
        inverse_indices = inverse_indices.reshape(self.nMesh2_face,
                                                  self.nMaxMesh2_face_nodes)

        self._ds["Mesh2_face_edges"] = xr.DataArray(
            data=inverse_indices,
            dims=["nMesh2_face", "nMaxMesh2_face_edges"],
            attrs={
                "cf_role":
                    "face_edges_connectivity",
                "start_index":
                    INT_DTYPE(0),
                "long_name":
                    "Maps every edge to the two nodes that it connects",
            })

    def _populate_cartesian_xyz_coord(self):
        """A helper function that populates the xyz attribute in
        UXarray.Grid._ds. This function is called when we need to use the
        cartesian coordinates for each node to do the calculation but the input
        data only has the "Mesh2_node_x" and "Mesh2_node_y" in degree.

        Note
        ----
        In the UXarray, we abide the UGRID convention and make sure the following attributes will always have its
        corresponding units as stated below:

        Mesh2_node_x
         unit:  "degree_east" for longitude
        Mesh2_node_y
         unit:  "degrees_north" for latitude
        Mesh2_node_z
         unit:  "m"
        Mesh2_node_cart_x
         unit:  "m"
        Mesh2_node_cart_y
         unit:  "m"
        Mesh2_node_cart_z
         unit:  "m"
        """

        # Check if the cartesian coordinates are already populated
        if "Mesh2_node_cart_x" in self._ds.keys():
            return

        # check for units and create Mesh2_node_cart_x/y/z set to self.ds
        if self._multi_precision:
            nodes_lon_rad = np.array(
                [gmpy2.radians(x) for x in self.Mesh2_node_x.values])
            nodes_lat_rad = np.array(
                [gmpy2.radians(y) for y in self.Mesh2_node_y.values])
        else:
            nodes_lon_rad = np.deg2rad(self.Mesh2_node_x.values)
            nodes_lat_rad = np.deg2rad(self.Mesh2_node_y.values)
        nodes_rad = np.stack((nodes_lon_rad, nodes_lat_rad), axis=1)
        nodes_cart = np.asarray(
            list(map(node_lonlat_rad_to_xyz, list(nodes_rad))))

        self._ds["Mesh2_node_cart_x"] = xr.DataArray(
            data=nodes_cart[:, 0],
            dims=["nMesh2_node"],
            attrs={
                "standard_name": "cartesian x",
                "units": "m",
            })
        self._ds["Mesh2_node_cart_y"] = xr.DataArray(
            data=nodes_cart[:, 1],
            dims=["nMesh2_node"],
            attrs={
                "standard_name": "cartesian y",
                "units": "m",
            })
        self._ds["Mesh2_node_cart_z"] = xr.DataArray(
            data=nodes_cart[:, 2],
            dims=["nMesh2_node"],
            attrs={
                "standard_name": "cartesian z",
                "units": "m",
            })

    def _populate_lonlat_coord(self):
        """Helper function that populates the longitude and latitude and store
        it into the Mesh2_node_x and Mesh2_node_y. This is called when the
        input data has "Mesh2_node_x", "Mesh2_node_y", "Mesh2_node_z" in
        meters. Since we want "Mesh2_node_x" and "Mesh2_node_y" always have the
        "degree" units. For more details, please read the following.

        Raises
        ------
            RuntimeError
                Mesh2_node_x/y/z are not represented in the cartesian format with the unit 'm'/'meters' when calling this function"

        Note
        ----
        In the UXarray, we abide the UGRID convention and make sure the following attributes will always have its
        corresponding units as stated below:

        Mesh2_node_x
         unit:  "degree_east" for longitude
        Mesh2_node_y
         unit:  "degrees_north" for latitude
        Mesh2_node_z
         unit:  "m"
        Mesh2_node_cart_x
         unit:  "m"
        Mesh2_node_cart_y
         unit:  "m"
        Mesh2_node_cart_z
         unit:  "m"
        """

        # Check if the "Mesh2_node_x" is already in longitude
        if "degree" in self._ds.Mesh2_node_x.units:
            return

        # Check if the input Mesh2_node_xyz" are represented in the cartesian format with the unit "m"
        if ("m" not in self._ds.Mesh2_node_x.units) or ("m" not in self._ds.Mesh2_node_y.units) \
                or ("m" not in self._ds.Mesh2_node_z.units):
            raise RuntimeError(
                "Expected: Mesh2_node_x/y/z should be represented in the cartesian format with the "
                "unit 'm' when calling this function")

        # Put the cartesian coordinates inside the proper data structure
        self._ds["Mesh2_node_cart_x"] = xr.DataArray(
            data=self._ds["Mesh2_node_x"].values)
        self._ds["Mesh2_node_cart_y"] = xr.DataArray(
            data=self._ds["Mesh2_node_y"].values)
        self._ds["Mesh2_node_cart_z"] = xr.DataArray(
            data=self._ds["Mesh2_node_z"].values)

        # convert the input cartesian values into the longitude latitude degree
        nodes_cart = np.stack(
            (self._ds["Mesh2_node_x"].values, self._ds["Mesh2_node_y"].values,
             self._ds["Mesh2_node_z"].values),
            axis=1).tolist()
        nodes_rad = list(map(node_xyz_to_lonlat_rad, nodes_cart))

        if self._multi_precision:
            nodes_degree = np.array(
                [[gmpy2.degrees(x), gmpy2.degrees(y)] for x, y in nodes_rad])
        else:
            nodes_degree = np.rad2deg(nodes_rad)
        self._ds["Mesh2_node_x"] = xr.DataArray(
            data=nodes_degree[:, 0],
            dims=["nMesh2_node"],
            attrs={
                "standard_name": "longitude",
                "long_name": "longitude of mesh nodes",
                "units": "degrees_east",
            })
        self._ds["Mesh2_node_y"] = xr.DataArray(
            data=nodes_degree[:, 1],
            dims=["nMesh2_node"],
            attrs={
                "standard_name": "latitude",
                "long_name": "latitude of mesh nodes",
                "units": "degrees_north",
            })

    def _build_nNodes_per_face(self):
        """Constructs ``nNodes_per_face``, which contains the number of non-
        fill-value nodes for each face in ``Mesh2_face_nodes``"""

        # padding to shape [nMesh2_face, nMaxMesh2_face_nodes + 1]
        closed = np.ones((self.nMesh2_face, self.nMaxMesh2_face_nodes + 1),
                         dtype=INT_DTYPE) * INT_FILL_VALUE

        closed[:, :-1] = self.Mesh2_face_nodes.copy()

        nNodes_per_face = np.argmax(closed == INT_FILL_VALUE, axis=1)

        # add to internal dataset
        self._ds["nNodes_per_face"] = xr.DataArray(
            data=nNodes_per_face,
            dims=["nMesh2_face"],
            attrs={"long_name": "number of non-fill value nodes for each face"})<|MERGE_RESOLUTION|>--- conflicted
+++ resolved
@@ -5,12 +5,8 @@
 from gmpy2 import mpfr, mpz
 
 # reader and writer imports
-<<<<<<< HEAD
 from uxarray.multi_precision_helpers import convert_to_multiprecision, unique_coordinates_multiprecision, \
     precision_bits_to_decimal_digits, decimal_digits_to_precision_bits
-=======
-
->>>>>>> cdf451b7
 from uxarray.io._exodus import _read_exodus, _encode_exodus
 from uxarray.io._mpas import _read_mpas
 from uxarray.io._ugrid import _read_ugrid, _encode_ugrid
@@ -19,13 +15,7 @@
 from uxarray.utils.helpers import (get_all_face_area_from_coords,
                                    parse_grid_type, node_xyz_to_lonlat_rad,
                                    node_lonlat_rad_to_xyz, close_face_nodes)
-<<<<<<< HEAD
 from uxarray.utils.constants import INT_DTYPE, INT_FILL_VALUE, INT_FILL_VALUE_MPZ, FLOAT_PRECISION_BITS
-=======
-
-from uxarray.utils.constants import INT_DTYPE, INT_FILL_VALUE, INT_FILL_VALUE_MPZ, FLOAT_PRECISION_BITS
-from uxarray.multi_precision_helpers import convert_to_multiprecision, unique_coordinates_multiprecision, precision_bits_to_decimal_digits, decimal_digits_to_precision_bits
->>>>>>> cdf451b7
 
 
 class Grid:
@@ -110,10 +100,6 @@
             RuntimeError
                 If specified file not found
         """
-<<<<<<< HEAD
-=======
-
->>>>>>> cdf451b7
         # initialize internal variable names
         self.__init_grid_var_names__()
 
@@ -161,17 +147,7 @@
                         )
             # grid with multiple faces
             if dataset.ndim == 3:
-<<<<<<< HEAD
                 self.__from_vert__(dataset)
-                self.source_grid = "From vertices"
-            # grid with a single face
-            elif dataset.ndim == 2:
-                input_obj = np.array([dataset])
-                self.__from_vert__(input_obj)
-=======
-                self.__from_vert__(dataset,
-                                   multi_precision=multi_precision,
-                                   precision=precision)
                 self.source_grid = "From vertices"
             # grid with a single face
             elif dataset.ndim == 2:
@@ -179,8 +155,6 @@
                 self.__from_vert__(dataset,
                                    multi_precision=multi_precision,
                                    precision=precision)
-
->>>>>>> cdf451b7
                 self.source_grid = "From vertices"
             else:
                 raise RuntimeError(
@@ -268,11 +242,7 @@
             z_coord = x_coord * 0.0
 
         # Identify unique vertices and their indices
-<<<<<<< HEAD
         if self._multi_precision:
-=======
-        if multi_precision:
->>>>>>> cdf451b7
             # Check if the input_array is in th mpfr type
             try:
                 # Flatten the input_array_mpfr to a 1D array so that we can check the type of each element
@@ -280,23 +250,14 @@
                 for i in range(len(input_array_mpfr_copy)):
                     if type(input_array_mpfr_copy[i]) != gmpy2.mpfr and type(
                             input_array_mpfr_copy[i]) != gmpy2.mpz:
-<<<<<<< HEAD
                         dataset = convert_to_multiprecision(
                             dataset, precision=self._precision)
-=======
-                        dataset = convert_to_multiprecision(dataset,
-                                                            precision=precision)
->>>>>>> cdf451b7
             except Exception as e:
                 raise e
 
             unique_verts, indices = unique_coordinates_multiprecision(
-<<<<<<< HEAD
                 dataset.reshape(-1, dataset.shape[-1]),
                 precision=self._precision)
-=======
-                dataset.reshape(-1, dataset.shape[-1]), precision=precision)
->>>>>>> cdf451b7
 
         else:
             unique_verts, indices = np.unique(dataset.reshape(
@@ -305,11 +266,7 @@
                                               return_inverse=True)
 
         # Nodes index that contain a fill value
-<<<<<<< HEAD
         if self._multi_precision:
-=======
-        if multi_precision:
->>>>>>> cdf451b7
             # Perform element-wise comparison using gmpy.cmp()
             fill_value_mask = np.logical_or(
                 np.array([
@@ -362,11 +319,8 @@
             unique_verts = np.delete(unique_verts, false_indices, axis=0)
 
             # Update indices accordingly
-<<<<<<< HEAD
             if self._multi_precision:
-=======
-            if multi_precision:
->>>>>>> cdf451b7
+
                 for i, idx in enumerate(false_indices):
                     indices[indices == idx] = INT_FILL_VALUE_MPZ
                     for j in range(indices.size):
@@ -399,12 +353,8 @@
 
         # Create connectivity array using indices of unique vertices
         connectivity = indices.reshape(dataset.shape[:-1])
-<<<<<<< HEAD
+        
         if self._multi_precision:
-=======
-
-        if multi_precision:
->>>>>>> cdf451b7
             self._ds["Mesh2_face_nodes"] = xr.DataArray(
                 data=xr.DataArray(connectivity).astype(INT_DTYPE),
                 dims=["nMesh2_face", "nMaxMesh2_face_nodes"],

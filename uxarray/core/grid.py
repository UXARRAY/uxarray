--- conflicted
+++ resolved
@@ -812,11 +812,4 @@
         self._ds["nNodes_per_face"] = xr.DataArray(
             data=nNodes_per_face,
             dims=["nMesh2_face"],
-<<<<<<< HEAD
-            attrs={"long_name": "number of non-fill value nodes for each face"})
-=======
-            attrs={"long_name": "number of non-fill value nodes for each face"})
-
-        # standardized attribute
-        setattr(self, "nNodes_per_face", self._ds["nNodes_per_face"])
->>>>>>> 2109c65c
+            attrs={"long_name": "number of non-fill value nodes for each face"})
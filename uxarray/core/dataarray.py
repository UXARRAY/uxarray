from __future__ import annotations

import xarray as xr
import numpy as np


from typing import TYPE_CHECKING, Optional, Hashable, Literal

import uxarray
from uxarray.formatting_html import array_repr

from html import escape

from xarray.core.options import OPTIONS

from uxarray.grid import Grid
import uxarray.core.dataset
from uxarray.grid.dual import construct_dual
from uxarray.grid.validation import _check_duplicate_nodes_indices

if TYPE_CHECKING:
    from uxarray.core.dataset import UxDataset

from xarray.core.utils import UncachedAccessor


from uxarray.core.gradient import (
    _calculate_grad_on_edge_from_faces,
    _calculate_edge_face_difference,
    _calculate_edge_node_difference,
)

from uxarray.plot.accessor import UxDataArrayPlotAccessor
from uxarray.subset import DataArraySubsetAccessor
from uxarray.remap import UxDataArrayRemapAccessor
from uxarray.cross_sections import UxDataArrayCrossSectionAccessor
from uxarray.core.aggregation import _uxda_grid_aggregate

import warnings
from warnings import warn

import cartopy.crs as ccrs


class UxDataArray(xr.DataArray):
    """Grid informed ``xarray.DataArray`` with an attached ``Grid`` accessor
    and grid-specific functionality.

    Parameters
    ----------
    uxgrid : uxarray.Grid, optional
        The `Grid` object that makes this array aware of the unstructured
        grid topology it belongs to.
        If `None`, it needs to be an instance of `uxarray.Grid`.

    Other Parameters
    ----------------
    *args:
        Arguments for the ``xarray.DataArray`` class
    **kwargs:
        Keyword arguments for the ``xarray.DataArray`` class

    Notes
    -----
    See `xarray.DataArray <https://docs.xarray.dev/en/stable/generated/xarray.DataArray.html>`__
    for further information about DataArrays.
    """

    # expected instance attributes, required for subclassing with xarray (as of v0.13.0)
    __slots__ = ("_uxgrid",)

    def __init__(self, *args, uxgrid: Grid = None, **kwargs):
        self._uxgrid = None

        if uxgrid is not None and not isinstance(uxgrid, Grid):
            raise RuntimeError(
                "uxarray.UxDataArray.__init__: uxgrid can be either None or "
                "an instance of the uxarray.Grid class"
            )
        else:
            self.uxgrid = uxgrid

        super().__init__(*args, **kwargs)

    # declare various accessors
    plot = UncachedAccessor(UxDataArrayPlotAccessor)
    subset = UncachedAccessor(DataArraySubsetAccessor)
    remap = UncachedAccessor(UxDataArrayRemapAccessor)
    cross_section = UncachedAccessor(UxDataArrayCrossSectionAccessor)

    def _repr_html_(self) -> str:
        if OPTIONS["display_style"] == "text":
            return f"<pre>{escape(repr(self))}</pre>"
        return array_repr(self)

    @classmethod
    def _construct_direct(cls, *args, **kwargs):
        """Override to make the result a ``uxarray.UxDataArray`` class."""
        return cls(xr.DataArray._construct_direct(*args, **kwargs))

    def _copy(self, **kwargs):
        """Override to make the result a complete instance of
        ``uxarray.UxDataArray``."""
        copied = super()._copy(**kwargs)

        deep = kwargs.get("deep", None)

        if deep:
            # Reinitialize the uxgrid assessor
            copied.uxgrid = self.uxgrid.copy()  # deep copy
        else:
            # Point to the existing uxgrid object
            copied.uxgrid = self.uxgrid

        return copied

    def _replace(self, *args, **kwargs):
        """Override to make the result a complete instance of
        ``uxarray.UxDataArray``."""
        da = super()._replace(*args, **kwargs)

        if isinstance(da, UxDataArray):
            da.uxgrid = self.uxgrid
        else:
            da = UxDataArray(da, uxgrid=self.uxgrid)

        return da

    @property
    def uxgrid(self):
        """Linked ``Grid`` representing to the unstructured grid the data
        resides on."""

        return self._uxgrid

    # a setter function
    @uxgrid.setter
    def uxgrid(self, ugrid_obj):
        self._uxgrid = ugrid_obj

    @property
    def data_mapping(self):
        """Returns which unstructured grid a data variable is mapped to."""
        if self._face_centered():
            return "faces"
        elif self._edge_centered():
            return "edges"
        elif self._node_centered():
            return "nodes"
        else:
            return None

    def to_geodataframe(
        self,
        periodic_elements: Optional[str] = "exclude",
        projection: Optional[ccrs.Projection] = None,
        cache: Optional[bool] = True,
        override: Optional[bool] = False,
        engine: Optional[str] = "spatialpandas",
        exclude_antimeridian: Optional[bool] = None,
        **kwargs,
    ):
        """Constructs a ``GeoDataFrame`` consisting of polygons representing
        the faces of the current ``Grid`` with a face-centered data variable
        mapped to them.

        Periodic polygons (i.e. those that cross the antimeridian) can be handled using the ``periodic_elements``
        parameter. Setting ``periodic_elements='split'`` will split each periodic polygon along the antimeridian.
        Setting ``periodic_elements='exclude'`` will exclude any periodic polygon from the computed GeoDataFrame.
        Setting ``periodic_elements='ignore'`` will compute the GeoDataFrame assuming no corrections are needed, which
        is best used for grids that do not initially include any periodic polygons.

        Parameters
        ----------
        periodic_elements : str, optional
            Method for handling periodic elements. One of ['exclude', 'split', or 'ignore']:
            - 'exclude': Periodic elements will be identified and excluded from the GeoDataFrame
            - 'split': Periodic elements will be identified and split using the ``antimeridian`` package
            - 'ignore': No processing will be applied to periodic elements.
        projection: ccrs.Projection, optional
            Geographic projection used to transform polygons. Only supported when periodic_elements is set to
            'ignore' or 'exclude'
        cache: bool, optional
            Flag used to select whether to cache the computed GeoDataFrame
        override: bool, optional
            Flag used to select whether to ignore any cached GeoDataFrame
        engine: str, optional
            Selects what library to use for creating a GeoDataFrame. One of ['spatialpandas', 'geopandas']. Defaults
            to spatialpandas
        exclude_antimeridian: bool, optional
            Flag used to select whether to exclude polygons that cross the antimeridian (Will be deprecated)

        Returns
        -------
        gdf : spatialpandas.GeoDataFrame or geopandas.GeoDataFrame
            The output ``GeoDataFrame`` with a filled out "geometry" column of polygons and a data column with the
            same name as the ``UxDataArray`` (or named ``var`` if no name exists)
        """

        if self.values.ndim > 1:
            # data is multidimensional, must be a 1D slice
            raise ValueError(
                f"Data Variable must be 1-dimensional, with shape {self.uxgrid.n_face} "
                f"for face-centered data."
            )

        if self.values.size == self.uxgrid.n_face:
            gdf, non_nan_polygon_indices = self.uxgrid.to_geodataframe(
                periodic_elements=periodic_elements,
                projection=projection,
                project=kwargs.get("project", True),
                cache=cache,
                override=override,
                exclude_antimeridian=exclude_antimeridian,
                return_non_nan_polygon_indices=True,
                engine=engine,
            )

            if exclude_antimeridian is not None:
                if exclude_antimeridian:
                    periodic_elements = "exclude"
                else:
                    periodic_elements = "split"

            # set a default variable name if the data array is not named
            var_name = self.name if self.name is not None else "var"

            if periodic_elements == "exclude":
                # index data to ignore data mapped to periodic elements
                _data = np.delete(
                    self.values,
                    self.uxgrid._gdf_cached_parameters["antimeridian_face_indices"],
                    axis=0,
                )
            else:
                _data = self.values

            if non_nan_polygon_indices is not None:
                # index data to ignore NaN polygons
                _data = _data[non_nan_polygon_indices]

            gdf[var_name] = _data

        elif self.values.size == self.uxgrid.n_node:
            raise ValueError(
                f"Data Variable with size {self.values.size} does not match the number of faces "
                f"({self.uxgrid.n_face}. Current size matches the number of nodes. Consider running "
                f"``UxDataArray.topological_mean(destination='face') to aggregate the data onto the faces."
            )
        elif self.values.size == self.uxgrid.n_edge:
            raise ValueError(
                f"Data Variable with size {self.values.size} does not match the number of faces "
                f"({self.uxgrid.n_face}. Current size matches the number of edges."
            )
        else:
            # data is not mapped to
            raise ValueError(
                f"Data Variable with size {self.values.size} does not match the number of faces "
                f"({self.uxgrid.n_face}."
            )

        return gdf

    def to_polycollection(
        self,
        periodic_elements: Optional[str] = "exclude",
        projection: Optional[ccrs.Projection] = None,
        return_indices: Optional[bool] = False,
        cache: Optional[bool] = True,
        override: Optional[bool] = False,
        **kwargs,
    ):
        """Constructs a ``matplotlib.collections.PolyCollection``` consisting
        of polygons representing the faces of the current ``UxDataArray`` with
        a face-centered data variable mapped to them.

        Parameters
        ----------
        periodic_elements : str, optional
            Method for handling periodic elements. One of ['exclude', 'split', or 'ignore']:
            - 'exclude': Periodic elements will be identified and excluded from the GeoDataFrame
            - 'split': Periodic elements will be identified and split using the ``antimeridian`` package
            - 'ignore': No processing will be applied to periodic elements.
        projection: ccrs.Projection
            Cartopy geographic projection to use
        return_indices: bool
            Flag to indicate whether to return the indices of corrected polygons, if any exist
        cache: bool
            Flag to indicate whether to cache the computed PolyCollection
        override: bool
            Flag to indicate whether to override a cached PolyCollection, if it exists
        """
        # data is multidimensional, must be a 1D slice
        if self.values.ndim > 1:
            raise ValueError(
                f"Data Variable must be 1-dimensional, with shape {self.uxgrid.n_face} "
                f"for face-centered data."
            )

        if self._face_centered():
            poly_collection, corrected_to_original_faces = (
                self.uxgrid.to_polycollection(
                    override=override,
                    cache=cache,
                    periodic_elements=periodic_elements,
                    return_indices=True,
                    projection=projection,
                    **kwargs,
                )
            )

            if periodic_elements == "exclude":
                # index data to ignore data mapped to periodic elements
                _data = np.delete(
                    self.values,
                    self.uxgrid._poly_collection_cached_parameters[
                        "antimeridian_face_indices"
                    ],
                    axis=0,
                )
            elif periodic_elements == "split":
                _data = self.values[corrected_to_original_faces]
            else:
                _data = self.values

            if (
                self.uxgrid._poly_collection_cached_parameters[
                    "non_nan_polygon_indices"
                ]
                is not None
            ):
                # index data to ignore NaN polygons
                _data = _data[
                    self.uxgrid._poly_collection_cached_parameters[
                        "non_nan_polygon_indices"
                    ]
                ]

            poly_collection.set_array(_data)

            if return_indices:
                return poly_collection, corrected_to_original_faces
            else:
                return poly_collection
        else:
            raise ValueError("Data variable must be face centered.")

    def to_dataset(
        self,
        dim: Hashable = None,
        *,
        name: Hashable = None,
        promote_attrs: bool = False,
    ) -> UxDataset:
        """Convert a ``UxDataArray`` to a ``UxDataset``.

        Parameters
        ----------
        dim : Hashable, optional
            Name of the dimension on this array along which to split this array
            into separate variables. If not provided, this array is converted
            into a Dataset of one variable.
        name : Hashable, optional
            Name to substitute for this array's name. Only valid if ``dim`` is
            not provided.
        promote_attrs : bool, default: False
            Set to True to shallow copy attrs of UxDataArray to returned UxDataset.

        Returns
        -------
        uxds: UxDataSet
        """
        xrds = super().to_dataset(dim=dim, name=name, promote_attrs=promote_attrs)
        uxds = uxarray.core.dataset.UxDataset(xrds, uxgrid=self.uxgrid)

        return uxds

    def integrate(
        self, quadrature_rule: Optional[str] = "triangular", order: Optional[int] = 4
    ) -> UxDataArray:
        """Computes the integral of a data variable.

        Parameters
        ----------
        quadrature_rule : str, optional
            Quadrature rule to use. Defaults to "triangular".
        order : int, optional
            Order of quadrature rule. Defaults to 4.

        Returns
        -------
        uxda : UxDataArray
            UxDataArray containing the integrated data variable

        Examples
        --------
        Open a Uxarray dataset and compute the integral

        >>> import uxarray as ux
        >>> uxds = ux.open_dataset("grid.ug", "centroid_pressure_data_ug")
        >>> integral = uxds["psi"].integrate()
        """
        if self.values.shape[-1] == self.uxgrid.n_face:
            face_areas, face_jacobian = self.uxgrid.compute_face_areas(
                quadrature_rule, order
            )

            # perform dot product between face areas and last dimension of data
            integral = np.einsum("i,...i", face_areas, self.values)

        elif self.values.shape[-1] == self.uxgrid.n_node:
            raise ValueError("Integrating data mapped to each node not yet supported.")

        elif self.values.shape[-1] == self.uxgrid.n_edge:
            raise ValueError("Integrating data mapped to each edge not yet supported.")

        else:
            raise ValueError(
                f"The final dimension of the data variable does not match the number of nodes, edges, "
                f"or faces. Expected one of "
                f"{self.uxgrid.n_node}, {self.uxgrid.n_edge}, or {self.uxgrid.n_face}, "
                f"but received {self.values.shape[-1]}"
            )

        # construct a uxda with integrated quantity
        uxda = UxDataArray(
            integral, uxgrid=self.uxgrid, dims=self.dims[:-1], name=self.name
        )

        return uxda

    def weighted_mean(self, weights=None):
        """Compute the weighted mean of the data variable.

        This function calculates the weighted mean of a variable,
        using the specified `weights`. If no weights are provided, it will automatically select
        appropriate weights based on whether the variable is face-centered or edge-centered. If
<<<<<<< HEAD
        the variable is neither face nor edge-centered.
=======
        the variable is neither face nor edge-centered a warning is raised, and an unweighted mean is computed instead.
>>>>>>> 60934874

        Parameters
        ----------
        weights : np.ndarray or None, optional
            The weights to use for the weighted mean calculation. If `None`, the function will
            determine weights based on the variable's association:
                - For face-centered variables: uses `self.uxgrid.face_areas.data`
                - For edge-centered variables: uses `self.uxgrid.edge_node_distances.data`
            If the variable is neither face-centered nor edge-centered, a warning is raised, and
            an unweighted mean is computed instead. User-defined weights should match the shape
            of the data variable's last dimension.

        Returns
        -------
        UxDataArray
            A new `UxDataArray` object representing the weighted mean of the input variable. The
            result is attached to the same `uxgrid` attribute as the original variable.

        Example
        -------
<<<<<<< HEAD
        >>> print("TODO Rachel")
=======
        >>> grid_path = "../../test/meshfiles/ugrid/quad-hexagon/grid.nc"
        >>> face_data = "../../test/meshfiles/ugrid/quad-hexagon/data.nc"
        >>> uxds = ux.open_dataset(grid_path, face_data)
        >>> uxds["t2m"].values

        >>> weighted_mean = uxds["t2m"].weighted_mean()

>>>>>>> 60934874

        Raises
        ------
        AssertionError
            If user-defined `weights` are provided and the shape of `weights` does not match
            the shape of the data variable's last dimension.

        Warnings
        --------
        UserWarning
            Raised when attempting to compute a weighted mean on a variable without associated
            weights. An unweighted mean will be computed in this case.

        Notes
        -----
        - The weighted mean is computed along the last dimension of the data variable, which is
          assumed to be the geometry dimension (e.g., faces, edges, or nodes).
        - The computed weighted mean uses the formula:

          .. math::
              \text{{weighted mean}} = \frac{\sum (\text{{variable}} \times \text{{weights}})}{\sum \text{{weights}}}
        """
        if weights is None:
            if self._face_centered():
                weights = self.uxgrid.face_areas.data
            elif self._edge_centered():
                weights = self.uxgrid.edge_node_distances.data
            else:
                warnings.warn(
                    "Attempting to perform a weighted mean calculation on a variable that does not have"
                    "associated weights. Weighted mean is only supported for face or edge centered "
                    "variables. Performing an unweighted mean."
                )
        else:
            # user-defined weights
            assert weights.shape[-1] == self.shape[-1]

        # compute the total weight
        total_weight = weights.sum()

<<<<<<< HEAD
        # compute weighted mean #assumption on index of dimension (last one is geometry)
=======
        # compute the weighted mean, with an assumption on the index of dimension (last one is geometry)
>>>>>>> 60934874
        weighted_mean = (self * weights).sum(axis=-1) / total_weight

        # create a UxDataArray and return it
        return UxDataArray(weighted_mean, uxgrid=self.uxgrid)

    def topological_mean(
        self,
        destination: Literal["node", "edge", "face"],
        **kwargs,
    ):
        """Performs a topological mean aggregation.

        See Also
        --------
        numpy.mean
        dask.array.mean
        xarray.DataArray.mean

        Parameters
        ----------
        destination: str,
            Destination grid dimension for aggregation.

            Node-Centered Variable:
            - ``destination='edge'``: Aggregation is applied on the nodes that saddle each edge, with the result stored
            on each edge
            - ``destination='face'``: Aggregation is applied on the nodes that surround each face, with the result stored
            on each face.

            Edge-Centered Variable:
            - ``destination='node'``: Aggregation is applied on the edges that intersect each node, with the result stored
            on each node.
            - ``Destination='face'``: Aggregation is applied on the edges that surround each face, with the result stored
            on each face.

            Face-Centered Variable:
            - ``destination='node'``: Aggregation is applied on the faces that saddle each node, with the result stored
            on each node.
            - ``Destination='edge'``: Aggregation is applied on the faces that saddle each edge, with the result stored
            on each edge.


        Returns
        -------
        reduced: UxDataArray
            New UxDataArray with ``mean`` applied to its data.
        """
        return _uxda_grid_aggregate(self, destination, "mean", **kwargs)

    def topological_min(
        self,
        destination=None,
        **kwargs,
    ):
        """Performs a topological min aggregation.

        See Also
        --------
        numpy.min
        dask.array.min
        xarray.DataArray.min

        Parameters
        ----------
        destination: str,
            Destination grid dimension for Aggregation.

            Node-Centered Variable:
            - ``destination='edge'``: Aggregation is applied on the nodes that saddle each edge, with the result stored
            on each edge
            - ``destination='face'``: Aggregation is applied on the nodes that surround each face, with the result stored
            on each face.

            Edge-Centered Variable:
            - ``destination='node'``: Aggregation is applied on the edges that intersect each node, with the result stored
            on each node.
            - ``Destination='face'``: Aggregation is applied on the edges that surround each face, with the result stored
            on each face.

            Face-Centered Variable:
            - ``destination='node'``: Aggregation is applied on the faces that saddle each node, with the result stored
            on each node.
            - ``Destination='edge'``: Aggregation is applied on the faces that saddle each edge, with the result stored
            on each edge.


        Returns
        -------
        reduced: UxDataArray
            New UxDataArray with ``min`` applied to its data.
        """
        return _uxda_grid_aggregate(self, destination, "min", **kwargs)

    def topological_max(
        self,
        destination=None,
        **kwargs,
    ):
        """Performs a topological max aggregation.

        See Also
        --------
        numpy.max
        dask.array.max
        xarray.DataArray.max

        Parameters
        ----------
        destination: str,
            Destination grid dimension for Aggregation.

            Node-Centered Variable:
            - ``destination='edge'``: Aggregation is applied on the nodes that saddle each edge, with the result stored
            on each edge
            - ``destination='face'``: Aggregation is applied on the nodes that surround each face, with the result stored
            on each face.

            Edge-Centered Variable:
            - ``destination='node'``: Aggregation is applied on the edges that intersect each node, with the result stored
            on each node.
            - ``Destination='face'``: Aggregation is applied on the edges that surround each face, with the result stored
            on each face.

            Face-Centered Variable:
            - ``destination='node'``: Aggregation is applied on the faces that saddle each node, with the result stored
            on each node.
            - ``Destination='edge'``: Aggregation is applied on the faces that saddle each edge, with the result stored
            on each edge.


        Returns
        -------
        reduced: UxDataArray
            New UxDataArray with ``max`` applied to its data.
        """

        return _uxda_grid_aggregate(self, destination, "max", **kwargs)

    def topological_median(
        self,
        destination=None,
        **kwargs,
    ):
        """Performs a topological median aggregation.

        See Also
        --------
        numpy.median
        dask.array.median
        xarray.DataArray.median

        Parameters
        ----------

        destination: str,
            Destination grid dimension for Aggregation.

            Node-Centered Variable:
            - ``destination='edge'``: Aggregation is applied on the nodes that saddle each edge, with the result stored
            on each edge
            - ``destination='face'``: Aggregation is applied on the nodes that surround each face, with the result stored
            on each face.

            Edge-Centered Variable:
            - ``destination='node'``: Aggregation is applied on the edges that intersect each node, with the result stored
            on each node.
            - ``Destination='face'``: Aggregation is applied on the edges that surround each face, with the result stored
            on each face.

            Face-Centered Variable:
            - ``destination='node'``: Aggregation is applied on the faces that saddle each node, with the result stored
            on each node.
            - ``Destination='edge'``: Aggregation is applied on the faces that saddle each edge, with the result stored
            on each edge.


        Returns
        -------
        reduced: UxDataArray
            New UxDataArray with ``median`` applied to its data.
        """
        return _uxda_grid_aggregate(self, destination, "median", **kwargs)

    def topological_std(
        self,
        destination=None,
        **kwargs,
    ):
        """Performs a topological std aggregation.

        See Also
        --------
        numpy.std
        dask.array.std
        xarray.DataArray.std

        Parameters
        ----------
        destination: str,
            Destination grid dimension for Aggregation.

            Node-Centered Variable:
            - ``destination='edge'``: Aggregation is applied on the nodes that saddle each edge, with the result stored
            on each edge
            - ``destination='face'``: Aggregation is applied on the nodes that surround each face, with the result stored
            on each face.

            Edge-Centered Variable:
            - ``destination='node'``: Aggregation is applied on the edges that intersect each node, with the result stored
            on each node.
            - ``Destination='face'``: Aggregation is applied on the edges that surround each face, with the result stored
            on each face.

            Face-Centered Variable:
            - ``destination='node'``: Aggregation is applied on the faces that saddle each node, with the result stored
            on each node.
            - ``Destination='edge'``: Aggregation is applied on the faces that saddle each edge, with the result stored
            on each edge.


        Returns
        -------
        reduced: UxDataArray
            New UxDataArray with ``std`` applied to its data.
        """
        return _uxda_grid_aggregate(self, destination, "std", **kwargs)

    def topological_var(
        self,
        destination=None,
        **kwargs,
    ):
        """Performs a topological var aggregation.

        See Also
        --------
        numpy.var
        dask.array.var
        xarray.DataArray.var

        Parameters
        ----------

        destination: str,
            Destination grid dimension for Aggregation.

            Node-Centered Variable:
            - ``destination='edge'``: Aggregation is applied on the nodes that saddle each edge, with the result stored
            on each edge
            - ``destination='face'``: Aggregation is applied on the nodes that surround each face, with the result stored
            on each face.

            Edge-Centered Variable:
            - ``destination='node'``: Aggregation is applied on the edges that intersect each node, with the result stored
            on each node.
            - ``Destination='face'``: Aggregation is applied on the edges that surround each face, with the result stored
            on each face.

            Face-Centered Variable:
            - ``destination='node'``: Aggregation is applied on the faces that saddle each node, with the result stored
            on each node.
            - ``Destination='edge'``: Aggregation is applied on the faces that saddle each edge, with the result stored
            on each edge.


        Returns
        -------
        reduced: UxDataArray
            New UxDataArray with ``var`` applied to its data.
        """
        return _uxda_grid_aggregate(self, destination, "var", **kwargs)

    def topological_sum(
        self,
        destination=None,
        **kwargs,
    ):
        """Performs a topological sum aggregation.

        See Also
        --------
        numpy.sum
        dask.array.sum
        xarray.DataArray.sum

        Parameters
        ----------
        destination: str,
            Destination grid dimension for Aggregation.

            Node-Centered Variable:
            - ``destination='edge'``: Aggregation is applied on the nodes that saddle each edge, with the result stored
            on each edge
            - ``destination='face'``: Aggregation is applied on the nodes that surround each face, with the result stored
            on each face.

            Edge-Centered Variable:
            - ``destination='node'``: Aggregation is applied on the edges that intersect each node, with the result stored
            on each node.
            - ``Destination='face'``: Aggregation is applied on the edges that surround each face, with the result stored
            on each face.

            Face-Centered Variable:
            - ``destination='node'``: Aggregation is applied on the faces that saddle each node, with the result stored
            on each node.
            - ``Destination='edge'``: Aggregation is applied on the faces that saddle each edge, with the result stored
            on each edge.


        Returns
        -------
        reduced: UxDataArray
            New UxDataArray with ``sum`` applied to its data.
        """
        return _uxda_grid_aggregate(self, destination, "sum", **kwargs)

    def topological_prod(
        self,
        destination=None,
        **kwargs,
    ):
        """Performs a topological prod aggregation.

        See Also
        --------
        numpy.prod
        dask.array.prod
        xarray.DataArray.prod

        Parameters

        destination: str,
            Destination grid dimension for Aggregation.

            Node-Centered Variable:
            - ``destination='edge'``: Aggregation is applied on the nodes that saddle each edge, with the result stored
            on each edge
            - ``destination='face'``: Aggregation is applied on the nodes that surround each face, with the result stored
            on each face.

            Edge-Centered Variable:
            - ``destination='node'``: Aggregation is applied on the edges that intersect each node, with the result stored
            on each node.
            - ``Destination='face'``: Aggregation is applied on the edges that surround each face, with the result stored
            on each face.

            Face-Centered Variable:
            - ``destination='node'``: Aggregation is applied on the faces that saddle each node, with the result stored
            on each node.
            - ``Destination='edge'``: Aggregation is applied on the faces that saddle each edge, with the result stored
            on each edge.


        Returns
        -------
        reduced: UxDataArray
            New UxDataArray with ``prod`` applied to its data.
        """
        return _uxda_grid_aggregate(self, destination, "prod", **kwargs)

    def topological_all(
        self,
        destination=None,
        **kwargs,
    ):
        """Performs a topological all aggregation.

        See Also
        --------
        numpy.all
        dask.array.all
        xarray.DataArray.all

        Parameters
        ----------
        destination: str,
            Destination grid dimension for Aggregation.

            Node-Centered Variable:
            - ``destination='edge'``: Aggregation is applied on the nodes that saddle each edge, with the result stored
            on each edge
            - ``destination='face'``: Aggregation is applied on the nodes that surround each face, with the result stored
            on each face.

            Edge-Centered Variable:
            - ``destination='node'``: Aggregation is applied on the edges that intersect each node, with the result stored
            on each node.
            - ``Destination='face'``: Aggregation is applied on the edges that surround each face, with the result stored
            on each face.

            Face-Centered Variable:
            - ``destination='node'``: Aggregation is applied on the faces that saddle each node, with the result stored
            on each node.
            - ``Destination='edge'``: Aggregation is applied on the faces that saddle each edge, with the result stored
            on each edge.


        Returns
        -------
        reduced: UxDataArray
            New UxDataArray with ``all`` applied to its data.
        """
        return _uxda_grid_aggregate(self, destination, "all", **kwargs)

    def topological_any(
        self,
        destination=None,
        **kwargs,
    ):
        """Performs a topological any aggregation.

        See Also
        --------
        numpy.any
        dask.array.any
        xarray.DataArray.any

        Parameters
        ----------
        destination: str,
            Destination grid dimension for Aggregation.

            Node-Centered Variable:
            - ``destination='edge'``: Aggregation is applied on the nodes that saddle each edge, with the result stored
            on each edge
            - ``destination='face'``: Aggregation is applied on the nodes that surround each face, with the result stored
            on each face.

            Edge-Centered Variable:
            - ``destination='node'``: Aggregation is applied on the edges that intersect each node, with the result stored
            on each node.
            - ``Destination='face'``: Aggregation is applied on the edges that surround each face, with the result stored
            on each face.

            Face-Centered Variable:
            - ``destination='node'``: Aggregation is applied on the faces that saddle each node, with the result stored
            on each node.
            - ``Destination='edge'``: Aggregation is applied on the faces that saddle each edge, with the result stored
            on each edge.


        Returns
        -------
        reduced: UxDataArray
            New UxDataArray with ``any`` applied to its data.
        """
        return _uxda_grid_aggregate(self, destination, "any", **kwargs)

    def gradient(
        self, normalize: Optional[bool] = False, use_magnitude: Optional[bool] = True
    ):
        """Computes the horizontal gradient of a data variable.

        Currently only supports gradients of face-centered data variables, with the resulting gradient being stored
        on each edge. The gradient of a node-centered data variable can be approximated by computing the nodal average
        and then computing the gradient.

        The aboslute value of the gradient is used, since UXarray does not yet support representing the direction
        of the gradient.

        The expression for calculating the gradient on each edge comes from Eq. 22 in Ringler et al. (2010), J. Comput. Phys.

        Code is adapted from https://github.com/theweathermanda/MPAS_utilities/blob/main/mpas_calc_operators.py


        Parameters
        ----------
        use_magnitude : bool, default=True
            Whether to use the magnitude (aboslute value) of the resulting gradient
        normalize: bool, default=None
            Whether to normalize (l2) the resulting gradient

        Example
        -------
        >>> uxds["var"].gradient()
        >>> uxds["var"].topological_mean(destination="face").gradient()
        """

        if not self._face_centered():
            raise ValueError(
                "Gradient computations are currently only supported for face-centered data variables. For node-centered"
                "data, consider performing a nodal average or remapping to faces."
            )

        if use_magnitude is False:
            warnings.warn(
                "Gradients can only be represented in terms of their aboslute value, since UXarray does not "
                "currently store any information for representing the sign."
            )

        _grad = _calculate_grad_on_edge_from_faces(
            d_var=self.values,
            edge_faces=self.uxgrid.edge_face_connectivity.values,
            edge_face_distances=self.uxgrid.edge_face_distances.values,
            n_edge=self.uxgrid.n_edge,
            normalize=normalize,
        )

        dims = list(self.dims)
        dims[-1] = "n_edge"

        uxda = UxDataArray(
            _grad,
            uxgrid=self.uxgrid,
            dims=dims,
            name=self.name + "_grad" if self.name is not None else "grad",
        )

        return uxda

    def difference(self, destination: Optional[str] = "edge"):
        """Computes the absolute difference of a data variable.

        The difference for a face-centered data variable can be computed on each edge using the ``edge_face_connectivity``,
        specified by ``destination='edge'``.

        The difference for a node-centered data variable can be computed on each edge using the ``edge_node_connectivity``,
        specified by ``destination='edge'``.

        Computing the difference for an edge-centered data variable is not yet supported.

        Note
        ----
        Not to be confused with the ``.diff()`` method from xarray.
        https://docs.xarray.dev/en/stable/generated/xarray.DataArray.diff.html

        Parameters
        ----------
        destination: {‘node’, ‘edge’, ‘face’}, default='edge''
            The desired destination for computing the difference across and storing on
        """

        if destination not in ["node", "edge", "face"]:
            raise ValueError(
                f"Invalid destination '{destination}'. Must be one of ['node', 'edge', 'face']"
            )

        dims = list(self.dims)
        var_name = str(self.name) + "_" if self.name is not None else " "

        if self._face_centered():
            if destination == "edge":
                _difference = _calculate_edge_face_difference(
                    self.values,
                    self.uxgrid.edge_face_connectivity.values,
                    self.uxgrid.n_edge,
                )
                dims[-1] = "n_edge"
                name = f"{var_name}edge_face_difference"
            elif destination == "face":
                raise ValueError(
                    "Invalid destination 'face' for a face-centered data variable, computing"
                    "the difference and storing it on each face is not possible"
                )
            elif destination == "node":
                raise ValueError(
                    "Support for computing the difference of a face-centered data variable and storing"
                    "the result on each node not yet supported."
                )

        elif self._node_centered():
            if destination == "edge":
                _difference = _calculate_edge_node_difference(
                    self.values, self.uxgrid.edge_node_connectivity.values
                )
                dims[-1] = "n_edge"
                name = f"{var_name}edge_node_difference"
            elif destination == "node":
                raise ValueError(
                    "Invalid destination 'node' for a node-centered data variable, computing"
                    "the difference and storing it on each node is not possible"
                )

            elif destination == "face":
                raise ValueError(
                    "Support for computing the difference of a node-centered data variable and storing"
                    "the result on each face not yet supported."
                )

        elif self._edge_centered():
            raise NotImplementedError(
                "Difference for edge centered data variables not yet implemented"
            )

        else:
            raise ValueError("TODO: ")

        uxda = UxDataArray(
            _difference,
            uxgrid=self.uxgrid,
            name=name,
            dims=dims,
        )

        return uxda

    def _face_centered(self) -> bool:
        """Returns whether the data stored is Face Centered (i.e. contains the
        "n_face" dimension)"""
        return "n_face" in self.dims

    def _node_centered(self) -> bool:
        """Returns whether the data stored is Node Centered (i.e. contains the
        "n_node" dimension)"""
        return "n_node" in self.dims

    def _edge_centered(self) -> bool:
        """Returns whether the data stored is Edge Centered (i.e. contains the
        "n_edge" dimension)"""
        return "n_edge" in self.dims

    def isel(self, ignore_grid=False, inverse_indices=False, *args, **kwargs):
        """Grid-informed implementation of xarray's ``isel`` method, which
        enables indexing across grid dimensions.

        Subsetting across grid dimensions ('n_node', 'n_edge', or 'n_face') returns will return a new UxDataArray with
        a newly initialized Grid only containing those elements.

        Currently only supports inclusive selection, meaning that for cases where node or edge indices are provided,
        any face that contains that element is included in the resulting subset. This means that additional elements
        beyond those that were initially provided in the indices will be included. Support for more methods, such as
        exclusive and clipped indexing is in the works.

        Parameters
        **kwargs: kwargs
            Dimension to index, one of ['n_node', 'n_edge', 'n_face'] for grid-indexing, or any other dimension for
            regular xarray indexing

        Example
        -------
        > uxda.subset(n_node=[1, 2, 3])
        """

        from uxarray.constants import GRID_DIMS

        if any(grid_dim in kwargs for grid_dim in GRID_DIMS) and not ignore_grid:
            # slicing a grid-dimension through Grid object

            dim_mask = [grid_dim in kwargs for grid_dim in GRID_DIMS]
            dim_count = np.count_nonzero(dim_mask)

            if dim_count > 1:
                raise ValueError("Only one grid dimension can be sliced at a time")

            if "n_node" in kwargs:
                sliced_grid = self.uxgrid.isel(
                    n_node=kwargs["n_node"], inverse_indices=inverse_indices
                )
            elif "n_edge" in kwargs:
                sliced_grid = self.uxgrid.isel(
                    n_edge=kwargs["n_edge"], inverse_indices=inverse_indices
                )
            else:
                sliced_grid = self.uxgrid.isel(
                    n_face=kwargs["n_face"], inverse_indices=inverse_indices
                )

            return self._slice_from_grid(sliced_grid)

        else:
            # original xarray implementation for non-grid dimensions
            return super().isel(*args, **kwargs)

    def _slice_from_grid(self, sliced_grid):
        """Slices a  ``UxDataArray`` from a sliced ``Grid``, using cached
        indices to correctly slice the data variable."""

        if self._face_centered():
            da_sliced = self.isel(
                n_face=sliced_grid._ds["subgrid_face_indices"], ignore_grid=True
            )

        elif self._edge_centered():
            da_sliced = self.isel(
                n_edge=sliced_grid._ds["subgrid_edge_indices"], ignore_grid=True
            )

        elif self._node_centered():
            da_sliced = self.isel(
                n_node=sliced_grid._ds["subgrid_node_indices"], ignore_grid=True
            )

        else:
            raise ValueError(
                "Data variable must be either node, edge, or face centered."
            )

        return UxDataArray(da_sliced, uxgrid=sliced_grid)

    def get_dual(self):
        """Compute the dual mesh for a data array, returns a new data array
        object.

        Returns
        --------
        dual : uxda
            Dual Mesh `uxda` constructed
        """

        if _check_duplicate_nodes_indices(self.uxgrid):
            raise RuntimeError("Duplicate nodes found, cannot construct dual")

        if self.uxgrid.partial_sphere_coverage:
            warn(
                "This mesh is partial, which could cause inconsistent results and data will be lost",
                Warning,
            )

        # Get dual mesh node face connectivity
        dual_node_face_conn = construct_dual(grid=self.uxgrid)

        # Construct dual mesh
        dual = self.uxgrid.from_topology(
            self.uxgrid.face_lon.values,
            self.uxgrid.face_lat.values,
            dual_node_face_conn,
        )

        # Dictionary to swap dimensions
        dim_map = {"n_face": "n_node", "n_node": "n_face"}

        # Get correct dimensions for the dual
        dims = [dim_map.get(dim, dim) for dim in self.dims]

        # Get the values from the data array
        data = np.array(self.values)

        # Construct the new data array
        uxda = uxarray.UxDataArray(uxgrid=dual, data=data, dims=dims, name=self.name)

        return uxda<|MERGE_RESOLUTION|>--- conflicted
+++ resolved
@@ -435,11 +435,7 @@
         This function calculates the weighted mean of a variable,
         using the specified `weights`. If no weights are provided, it will automatically select
         appropriate weights based on whether the variable is face-centered or edge-centered. If
-<<<<<<< HEAD
-        the variable is neither face nor edge-centered.
-=======
         the variable is neither face nor edge-centered a warning is raised, and an unweighted mean is computed instead.
->>>>>>> 60934874
 
         Parameters
         ----------
@@ -460,9 +456,6 @@
 
         Example
         -------
-<<<<<<< HEAD
-        >>> print("TODO Rachel")
-=======
         >>> grid_path = "../../test/meshfiles/ugrid/quad-hexagon/grid.nc"
         >>> face_data = "../../test/meshfiles/ugrid/quad-hexagon/data.nc"
         >>> uxds = ux.open_dataset(grid_path, face_data)
@@ -470,7 +463,6 @@
 
         >>> weighted_mean = uxds["t2m"].weighted_mean()
 
->>>>>>> 60934874
 
         Raises
         ------
@@ -511,11 +503,7 @@
         # compute the total weight
         total_weight = weights.sum()
 
-<<<<<<< HEAD
-        # compute weighted mean #assumption on index of dimension (last one is geometry)
-=======
         # compute the weighted mean, with an assumption on the index of dimension (last one is geometry)
->>>>>>> 60934874
         weighted_mean = (self * weights).sum(axis=-1) / total_weight
 
         # create a UxDataArray and return it

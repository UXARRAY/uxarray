from __future__ import annotations

import xarray as xr
import numpy as np


from typing import TYPE_CHECKING, Optional, Union, Hashable, Literal

from uxarray.formatting_html import array_repr

from html import escape

from xarray.core.options import OPTIONS

from uxarray.grid import Grid
import uxarray.core.dataset

if TYPE_CHECKING:
    from uxarray.core.dataset import UxDataset

from xarray.core.utils import UncachedAccessor

from warnings import warn


from uxarray.core.gradient import (
    _calculate_grad_on_edge_from_faces,
    _calculate_edge_face_difference,
    _calculate_edge_node_difference,
)

from uxarray.plot.accessor import UxDataArrayPlotAccessor
from uxarray.subset import DataArraySubsetAccessor
from uxarray.remap import UxDataArrayRemapAccessor
from uxarray.core.aggregation import _uxda_grid_aggregate

import warnings

import cartopy.crs as ccrs


class UxDataArray(xr.DataArray):
    """N-dimensional ``xarray.DataArray``-like array. Inherits from
    ``xarray.DataArray`` and has its own unstructured grid-aware array
    operators and attributes through the ``uxgrid`` accessor.

    Parameters
    ----------
    uxgrid : uxarray.Grid, optional
        The `Grid` object that makes this array aware of the unstructured
        grid topology it belongs to.
        If `None`, it needs to be an instance of `uxarray.Grid`.

    Other Parameters
    ----------------
    *args:
        Arguments for the ``xarray.DataArray`` class
    **kwargs:
        Keyword arguments for the ``xarray.DataArray`` class

    Notes
    -----
    See `xarray.DataArray <https://docs.xarray.dev/en/stable/generated/xarray.DataArray.html>`__
    for further information about DataArrays.
    """

    # expected instance attributes, required for subclassing with xarray (as of v0.13.0)
    __slots__ = ("_uxgrid",)

    def __init__(self, *args, uxgrid: Grid = None, **kwargs):
        self._uxgrid = None

        if uxgrid is not None and not isinstance(uxgrid, Grid):
            raise RuntimeError(
                "uxarray.UxDataArray.__init__: uxgrid can be either None or "
                "an instance of the uxarray.Grid class"
            )
        else:
            self.uxgrid = uxgrid

        super().__init__(*args, **kwargs)

    # declare various accessors
    plot = UncachedAccessor(UxDataArrayPlotAccessor)
    subset = UncachedAccessor(DataArraySubsetAccessor)
    remap = UncachedAccessor(UxDataArrayRemapAccessor)

    def _repr_html_(self) -> str:
        if OPTIONS["display_style"] == "text":
            return f"<pre>{escape(repr(self))}</pre>"
        return array_repr(self)

    @classmethod
    def _construct_direct(cls, *args, **kwargs):
        """Override to make the result a ``uxarray.UxDataArray`` class."""
        return cls(xr.DataArray._construct_direct(*args, **kwargs))

    def _copy(self, **kwargs):
        """Override to make the result a complete instance of
        ``uxarray.UxDataArray``."""
        copied = super()._copy(**kwargs)

        deep = kwargs.get("deep", None)

        if deep:
            # Reinitialize the uxgrid assessor
            copied.uxgrid = self.uxgrid.copy()  # deep copy
        else:
            # Point to the existing uxgrid object
            copied.uxgrid = self.uxgrid

        return copied

    def _replace(self, *args, **kwargs):
        """Override to make the result a complete instance of
        ``uxarray.UxDataArray``."""
        da = super()._replace(*args, **kwargs)

        if isinstance(da, UxDataArray):
            da.uxgrid = self.uxgrid
        else:
            da = UxDataArray(da, uxgrid=self.uxgrid)

        return da

    @property
    def uxgrid(self):
        """``uxarray.Grid`` property for ``uxarray.UxDataArray`` to make it
        unstructured grid-aware.

        Examples
        --------
        uxds = ux.open_dataset(grid_path, data_path)
        uxds.<variable_name>.uxgrid
        """
        return self._uxgrid

    # a setter function
    @uxgrid.setter
    def uxgrid(self, ugrid_obj):
        self._uxgrid = ugrid_obj

    def to_geodataframe(
        self,
        periodic_elements: Optional[str] = "exclude",
        projection: Optional[ccrs.Projection] = None,
        cache: Optional[bool] = True,
        override: Optional[bool] = False,
        exclude_antimeridian: Optional[bool] = None,
    ):
        """Constructs a ``spatialpandas.GeoDataFrame`` with a "geometry"
        column, containing a collection of Shapely Polygons or MultiPolygons
        representing the geometry of the unstructured grid, and a data column
        representing a 1D slice of data mapped to each Polygon.

        Parameters
        override: bool
            Flag to recompute the ``GeoDataFrame`` stored under the ``uxgrid`` if one is already cached
        cache: bool
            Flag to indicate if the computed ``GeoDataFrame`` stored under the ``uxgrid`` accessor should be cached
        exclude_antimeridian: bool, Optional
            Selects whether to exclude any face that contains an edge that crosses the antimeridian

        Returns
        -------
        gdf : spatialpandas.GeoDataFrame
            The output `GeoDataFrame` with a filled out "geometry" and 1D data column representing the geometry of the unstructured grid
        """

        if exclude_antimeridian is not None:
            warn(
                DeprecationWarning(
                    "The parameter ``exclude_antimeridian`` will be deprecated in a future release. Please "
                    "use ``periodic_elements='exclude'`` or ``periodic_elements='split'`` instead."
                ),
                stacklevel=2,
            )
            if exclude_antimeridian:
                periodic_elements = "exclude"
            else:
                periodic_elements = "split"

        if self.values.ndim > 1:
            # data is multidimensional, must be a 1D slice
            raise ValueError(
                f"Data Variable must be 1-dimensional, with shape {self.uxgrid.n_face} "
                f"for face-centered data."
            )

        if self.values.size == self.uxgrid.n_face:
            gdf, non_nan_polygon_indices = self.uxgrid.to_geodataframe(
                periodic_elements=periodic_elements,
                projection=projection,
                cache=cache,
                override=override,
                exclude_antimeridian=exclude_antimeridian,
                return_non_nan_polygon_indices=True,
            )

<<<<<<< HEAD
            if periodic_elements == "exclude":
                _data = np.delete(
                    self.values, self.uxgrid.antimeridian_face_indices, axis=0
                )
            else:
                # gdf[self.name] = self.values
                _data = self.values

            if non_nan_polygon_indices is not None:
                # TODO:
                _data = _data[non_nan_polygon_indices]

            gdf[self.name] = _data
=======
            var_name = self.name if self.name is not None else "var"

            if exclude_antimeridian:
                gdf[var_name] = np.delete(
                    self.values, self.uxgrid.antimeridian_face_indices, axis=0
                )
            else:
                gdf[var_name] = self.values
            return gdf
>>>>>>> 82e46b8c

        elif self.values.size == self.uxgrid.n_node:
            raise ValueError(
                f"Data Variable with size {self.values.size} does not match the number of faces "
                f"({self.uxgrid.n_face}. Current size matches the number of nodes."
            )

        # data not mapped to faces or nodes
        else:
            raise ValueError(
                f"Data Variable with size {self.values.size} does not match the number of faces "
                f"({self.uxgrid.n_face}."
            )

        return gdf

    def to_polycollection(
        self,
        periodic_elements: Optional[str] = "exclude",
        projection: Optional[ccrs.Projection] = None,
        return_indices: Optional[bool] = False,
        cache: Optional[bool] = True,
        override: Optional[bool] = False,
    ):
        """Converts a ``UxDataArray`` to a
        ``matplotlib.collections.PolyCollection``, representing each face as a
        polygon shaded with a face-centered data variable.

        Parameters
        ----------
        periodic_elements: str
            Method for handling elements that cross the antimeridian. One of ['include', 'exclude', 'split']
        projection: ccrs.Projection
            Cartopy geographic projection to use
        return_indices: bool
            Flag to indicate whether to return the indices of corrected polygons, if any exist
        cache: bool
            Flag to indicate whether to cache the computed PolyCollection
        override: bool
            Flag to indicate whether to override a cached PolyCollection, if it exists
        """
        # data is multidimensional, must be a 1D slice
        if self.values.ndim > 1:
            raise ValueError(
                f"Data Variable must be 1-dimensional, with shape {self.uxgrid.n_face} "
                f"for face-centered data."
            )

        if self._face_centered():
            poly_collection, corrected_to_original_faces = (
                self.uxgrid.to_polycollection(
                    override=override,
                    cache=cache,
                    periodic_elements=periodic_elements,
                    return_indices=True,
                    projection=projection,
                )
            )

            # map data with antimeridian polygons
            if len(corrected_to_original_faces) > 0:
                data = self.values[corrected_to_original_faces]
            else:
                data = self.values

            poly_collection.set_array(data)

            if return_indices:
                return poly_collection, corrected_to_original_faces
            else:
                return poly_collection
        else:
            raise ValueError("Data variable must be face centered.")

    def to_dataset(
        self,
        dim: Hashable = None,
        *,
        name: Hashable = None,
        promote_attrs: bool = False,
    ) -> UxDataset:
        """Convert a UxDataArray to a UxDataset.

        Parameters
        ----------
        dim : Hashable, optional
            Name of the dimension on this array along which to split this array
            into separate variables. If not provided, this array is converted
            into a Dataset of one variable.
        name : Hashable, optional
            Name to substitute for this array's name. Only valid if ``dim`` is
            not provided.
        promote_attrs : bool, default: False
            Set to True to shallow copy attrs of UxDataArray to returned UxDataset.

        Returns
        -------
        uxds: UxDataSet
        """
        xrds = super().to_dataset(dim=dim, name=name, promote_attrs=promote_attrs)
        uxds = uxarray.core.dataset.UxDataset(xrds, uxgrid=self.uxgrid)

        return uxds

    def nearest_neighbor_remap(
        self,
        destination_obj: Union[Grid, UxDataArray, UxDataset],
        remap_to: str = "nodes",
        coord_type: str = "spherical",
    ):
        """Nearest Neighbor Remapping between a source (``UxDataArray``) and
        destination.`.

        Parameters
        ---------
        destination_obj : Grid, UxDataArray, UxDataset
            Destination for remapping
        remap_to : str, default="nodes"
            Location of where to map data, either "nodes" or "face centers"
        coord_type : str, default="spherical"
            Indicates whether to remap using on spherical or cartesian coordinates
        """
        warn(
            "This usage of remapping will be deprecated in a future release. It is advised to use uxds.remap.nearest_neighbor() instead.",
            DeprecationWarning,
        )

        return self.remap.nearest_neighbor(destination_obj, remap_to, coord_type)

    def inverse_distance_weighted_remap(
        self,
        destination_obj: Union[Grid, UxDataArray, UxDataset],
        remap_to: str = "nodes",
        coord_type: str = "spherical",
        power=2,
        k=8,
    ):
        """Inverse Distance Weighted Remapping between a source
        (``UxDataArray``) and destination.`.

        Parameters
        ---------
        destination_obj : Grid, UxDataArray, UxDataset
            Destination for remapping
        remap_to : str, default="nodes"
            Location of where to map data, either "nodes" or "face centers"
        coord_type : str, default="spherical"
            Indicates whether to remap using on spherical or cartesian coordinates
        power : int, default=2
            Power parameter for inverse distance weighting. This controls how local or global the remapping is, a higher
            power causes points that are further away to have less influence
        k : int, default=8
            Number of nearest neighbors to consider in the weighted calculation.
        """
        warn(
            "This usage of remapping will be deprecated in a future release. It is advised to use uxds.remap.inverse_distance_weighted() instead.",
            DeprecationWarning,
        )

        return self.remap.inverse_distance_weighted(
            destination_obj, remap_to, coord_type, power, k
        )

    def integrate(
        self, quadrature_rule: Optional[str] = "triangular", order: Optional[int] = 4
    ) -> UxDataArray:
        """Computes the integral of a data variable residing on an unstructured
        grid.

        Parameters
        ----------
        quadrature_rule : str, optional
            Quadrature rule to use. Defaults to "triangular".
        order : int, optional
            Order of quadrature rule. Defaults to 4.

        Returns
        -------
        uxda : UxDataArray
            UxDataArray containing the integrated data variable

        Examples
        --------
        >>> import uxarray as ux
        >>> uxds = ux.open_dataset("grid.ug", "centroid_pressure_data_ug")

        # Compute the integral
        >>> integral = uxds['psi'].integrate()
        """
        if self.values.shape[-1] == self.uxgrid.n_face:
            face_areas, face_jacobian = self.uxgrid.compute_face_areas(
                quadrature_rule, order
            )

            # perform dot product between face areas and last dimension of data
            integral = np.einsum("i,...i", face_areas, self.values)

        elif self.values.shape[-1] == self.uxgrid.n_node:
            raise ValueError("Integrating data mapped to each node not yet supported.")

        elif self.values.shape[-1] == self.uxgrid.n_edge:
            raise ValueError("Integrating data mapped to each edge not yet supported.")

        else:
            raise ValueError(
                f"The final dimension of the data variable does not match the number of nodes, edges, "
                f"or faces. Expected one of "
                f"{self.uxgrid.n_node}, {self.uxgrid.n_edge}, or {self.uxgrid.n_face}, "
                f"but received {self.values.shape[-1]}"
            )

        # construct a uxda with integrated quantity
        uxda = UxDataArray(
            integral, uxgrid=self.uxgrid, dims=self.dims[:-1], name=self.name
        )

        return uxda

    def nodal_average(self):
        """Computes the Nodal Average of a Data Variable, which is the mean of
        the nodes that surround each face.

        Can be used for remapping node-centered data to each face.
        """

        warnings.warn(
            "This function will be deprecated in a future release. Please use uxda.mean(destination=`face`) instead.",
            DeprecationWarning,
        )

        return self.topological_mean(destination="face")

    def topological_mean(
        self,
        destination: Literal["node", "edge", "face"],
        **kwargs,
    ):
        """Performs a topological mean aggregation.

        See Also
        --------
        numpy.mean
        dask.array.mean
        xarray.DataArray.mean

        Parameters
        ----------
        destination: str,
            Destination grid dimension for aggregation.

            Node-Centered Variable:
            - ``destination='edge'``: Aggregation is applied on the nodes that saddle each edge, with the result stored
            on each edge
            - ``destination='face'``: Aggregation is applied on the nodes that surround each face, with the result stored
            on each face.

            Edge-Centered Variable:
            - ``destination='node'``: Aggregation is applied on the edges that intersect each node, with the result stored
            on each node.
            - ``Destination='face'``: Aggregation is applied on the edges that surround each face, with the result stored
            on each face.

            Face-Centered Variable:
            - ``destination='node'``: Aggregation is applied on the faces that saddle each node, with the result stored
            on each node.
            - ``Destination='edge'``: Aggregation is applied on the faces that saddle each edge, with the result stored
            on each edge.


        Returns
        -------
        reduced: UxDataArray
            New UxDataArray with ``mean`` applied to its data.
        """
        return _uxda_grid_aggregate(self, destination, "mean", **kwargs)

    def topological_min(
        self,
        destination=None,
        **kwargs,
    ):
        """Performs a topological min aggregation.

        See Also
        --------
        numpy.min
        dask.array.min
        xarray.DataArray.min

        Parameters
        ----------
        destination: str,
            Destination grid dimension for Aggregation.

            Node-Centered Variable:
            - ``destination='edge'``: Aggregation is applied on the nodes that saddle each edge, with the result stored
            on each edge
            - ``destination='face'``: Aggregation is applied on the nodes that surround each face, with the result stored
            on each face.

            Edge-Centered Variable:
            - ``destination='node'``: Aggregation is applied on the edges that intersect each node, with the result stored
            on each node.
            - ``Destination='face'``: Aggregation is applied on the edges that surround each face, with the result stored
            on each face.

            Face-Centered Variable:
            - ``destination='node'``: Aggregation is applied on the faces that saddle each node, with the result stored
            on each node.
            - ``Destination='edge'``: Aggregation is applied on the faces that saddle each edge, with the result stored
            on each edge.


        Returns
        -------
        reduced: UxDataArray
            New UxDataArray with ``min`` applied to its data.
        """
        return _uxda_grid_aggregate(self, destination, "min", **kwargs)

    def topological_max(
        self,
        destination=None,
        **kwargs,
    ):
        """Performs a topological max aggregation.

        See Also
        --------
        numpy.max
        dask.array.max
        xarray.DataArray.max

        Parameters
        ----------
        destination: str,
            Destination grid dimension for Aggregation.

            Node-Centered Variable:
            - ``destination='edge'``: Aggregation is applied on the nodes that saddle each edge, with the result stored
            on each edge
            - ``destination='face'``: Aggregation is applied on the nodes that surround each face, with the result stored
            on each face.

            Edge-Centered Variable:
            - ``destination='node'``: Aggregation is applied on the edges that intersect each node, with the result stored
            on each node.
            - ``Destination='face'``: Aggregation is applied on the edges that surround each face, with the result stored
            on each face.

            Face-Centered Variable:
            - ``destination='node'``: Aggregation is applied on the faces that saddle each node, with the result stored
            on each node.
            - ``Destination='edge'``: Aggregation is applied on the faces that saddle each edge, with the result stored
            on each edge.


        Returns
        -------
        reduced: UxDataArray
            New UxDataArray with ``max`` applied to its data.
        """

        return _uxda_grid_aggregate(self, destination, "max", **kwargs)

    def topological_median(
        self,
        destination=None,
        **kwargs,
    ):
        """Performs a topological median aggregation.

        See Also
        --------
        numpy.median
        dask.array.median
        xarray.DataArray.median

        Parameters
        ----------

        destination: str,
            Destination grid dimension for Aggregation.

            Node-Centered Variable:
            - ``destination='edge'``: Aggregation is applied on the nodes that saddle each edge, with the result stored
            on each edge
            - ``destination='face'``: Aggregation is applied on the nodes that surround each face, with the result stored
            on each face.

            Edge-Centered Variable:
            - ``destination='node'``: Aggregation is applied on the edges that intersect each node, with the result stored
            on each node.
            - ``Destination='face'``: Aggregation is applied on the edges that surround each face, with the result stored
            on each face.

            Face-Centered Variable:
            - ``destination='node'``: Aggregation is applied on the faces that saddle each node, with the result stored
            on each node.
            - ``Destination='edge'``: Aggregation is applied on the faces that saddle each edge, with the result stored
            on each edge.


        Returns
        -------
        reduced: UxDataArray
            New UxDataArray with ``median`` applied to its data.
        """
        return _uxda_grid_aggregate(self, destination, "median", **kwargs)

    def topological_std(
        self,
        destination=None,
        **kwargs,
    ):
        """Performs a topological std aggregation.

        See Also
        --------
        numpy.std
        dask.array.std
        xarray.DataArray.std

        Parameters
        ----------
        destination: str,
            Destination grid dimension for Aggregation.

            Node-Centered Variable:
            - ``destination='edge'``: Aggregation is applied on the nodes that saddle each edge, with the result stored
            on each edge
            - ``destination='face'``: Aggregation is applied on the nodes that surround each face, with the result stored
            on each face.

            Edge-Centered Variable:
            - ``destination='node'``: Aggregation is applied on the edges that intersect each node, with the result stored
            on each node.
            - ``Destination='face'``: Aggregation is applied on the edges that surround each face, with the result stored
            on each face.

            Face-Centered Variable:
            - ``destination='node'``: Aggregation is applied on the faces that saddle each node, with the result stored
            on each node.
            - ``Destination='edge'``: Aggregation is applied on the faces that saddle each edge, with the result stored
            on each edge.


        Returns
        -------
        reduced: UxDataArray
            New UxDataArray with ``std`` applied to its data.
        """
        return _uxda_grid_aggregate(self, destination, "std", **kwargs)

    def topological_var(
        self,
        destination=None,
        **kwargs,
    ):
        """Performs a topological var aggregation.

        See Also
        --------
        numpy.var
        dask.array.var
        xarray.DataArray.var

        Parameters
        ----------

        destination: str,
            Destination grid dimension for Aggregation.

            Node-Centered Variable:
            - ``destination='edge'``: Aggregation is applied on the nodes that saddle each edge, with the result stored
            on each edge
            - ``destination='face'``: Aggregation is applied on the nodes that surround each face, with the result stored
            on each face.

            Edge-Centered Variable:
            - ``destination='node'``: Aggregation is applied on the edges that intersect each node, with the result stored
            on each node.
            - ``Destination='face'``: Aggregation is applied on the edges that surround each face, with the result stored
            on each face.

            Face-Centered Variable:
            - ``destination='node'``: Aggregation is applied on the faces that saddle each node, with the result stored
            on each node.
            - ``Destination='edge'``: Aggregation is applied on the faces that saddle each edge, with the result stored
            on each edge.


        Returns
        -------
        reduced: UxDataArray
            New UxDataArray with ``var`` applied to its data.
        """
        return _uxda_grid_aggregate(self, destination, "var", **kwargs)

    def topological_sum(
        self,
        destination=None,
        **kwargs,
    ):
        """Performs a topological sum aggregation.

        See Also
        --------
        numpy.sum
        dask.array.sum
        xarray.DataArray.sum

        Parameters
        ----------
        destination: str,
            Destination grid dimension for Aggregation.

            Node-Centered Variable:
            - ``destination='edge'``: Aggregation is applied on the nodes that saddle each edge, with the result stored
            on each edge
            - ``destination='face'``: Aggregation is applied on the nodes that surround each face, with the result stored
            on each face.

            Edge-Centered Variable:
            - ``destination='node'``: Aggregation is applied on the edges that intersect each node, with the result stored
            on each node.
            - ``Destination='face'``: Aggregation is applied on the edges that surround each face, with the result stored
            on each face.

            Face-Centered Variable:
            - ``destination='node'``: Aggregation is applied on the faces that saddle each node, with the result stored
            on each node.
            - ``Destination='edge'``: Aggregation is applied on the faces that saddle each edge, with the result stored
            on each edge.


        Returns
        -------
        reduced: UxDataArray
            New UxDataArray with ``sum`` applied to its data.
        """
        return _uxda_grid_aggregate(self, destination, "sum", **kwargs)

    def topological_prod(
        self,
        destination=None,
        **kwargs,
    ):
        """Performs a topological prod aggregation.

        See Also
        --------
        numpy.prod
        dask.array.prod
        xarray.DataArray.prod

        Parameters

        destination: str,
            Destination grid dimension for Aggregation.

            Node-Centered Variable:
            - ``destination='edge'``: Aggregation is applied on the nodes that saddle each edge, with the result stored
            on each edge
            - ``destination='face'``: Aggregation is applied on the nodes that surround each face, with the result stored
            on each face.

            Edge-Centered Variable:
            - ``destination='node'``: Aggregation is applied on the edges that intersect each node, with the result stored
            on each node.
            - ``Destination='face'``: Aggregation is applied on the edges that surround each face, with the result stored
            on each face.

            Face-Centered Variable:
            - ``destination='node'``: Aggregation is applied on the faces that saddle each node, with the result stored
            on each node.
            - ``Destination='edge'``: Aggregation is applied on the faces that saddle each edge, with the result stored
            on each edge.


        Returns
        -------
        reduced: UxDataArray
            New UxDataArray with ``prod`` applied to its data.
        """
        return _uxda_grid_aggregate(self, destination, "prod", **kwargs)

    def topological_all(
        self,
        destination=None,
        **kwargs,
    ):
        """Performs a topological all aggregation.

        See Also
        --------
        numpy.all
        dask.array.all
        xarray.DataArray.all

        Parameters
        ----------
        destination: str,
            Destination grid dimension for Aggregation.

            Node-Centered Variable:
            - ``destination='edge'``: Aggregation is applied on the nodes that saddle each edge, with the result stored
            on each edge
            - ``destination='face'``: Aggregation is applied on the nodes that surround each face, with the result stored
            on each face.

            Edge-Centered Variable:
            - ``destination='node'``: Aggregation is applied on the edges that intersect each node, with the result stored
            on each node.
            - ``Destination='face'``: Aggregation is applied on the edges that surround each face, with the result stored
            on each face.

            Face-Centered Variable:
            - ``destination='node'``: Aggregation is applied on the faces that saddle each node, with the result stored
            on each node.
            - ``Destination='edge'``: Aggregation is applied on the faces that saddle each edge, with the result stored
            on each edge.


        Returns
        -------
        reduced: UxDataArray
            New UxDataArray with ``all`` applied to its data.
        """
        return _uxda_grid_aggregate(self, destination, "all", **kwargs)

    def topological_any(
        self,
        destination=None,
        **kwargs,
    ):
        """Performs a topological any aggregation.

        See Also
        --------
        numpy.any
        dask.array.any
        xarray.DataArray.any

        Parameters
        ----------
        destination: str,
            Destination grid dimension for Aggregation.

            Node-Centered Variable:
            - ``destination='edge'``: Aggregation is applied on the nodes that saddle each edge, with the result stored
            on each edge
            - ``destination='face'``: Aggregation is applied on the nodes that surround each face, with the result stored
            on each face.

            Edge-Centered Variable:
            - ``destination='node'``: Aggregation is applied on the edges that intersect each node, with the result stored
            on each node.
            - ``Destination='face'``: Aggregation is applied on the edges that surround each face, with the result stored
            on each face.

            Face-Centered Variable:
            - ``destination='node'``: Aggregation is applied on the faces that saddle each node, with the result stored
            on each node.
            - ``Destination='edge'``: Aggregation is applied on the faces that saddle each edge, with the result stored
            on each edge.


        Returns
        -------
        reduced: UxDataArray
            New UxDataArray with ``any`` applied to its data.
        """
        return _uxda_grid_aggregate(self, destination, "any", **kwargs)

    def gradient(
        self, normalize: Optional[bool] = False, use_magnitude: Optional[bool] = True
    ):
        """Computes the horizontal gradient of a data variable residing on an
        unstructured grid.

        Currently only supports gradients of face-centered data variables, with the resulting gradient being stored
        on each edge. The gradient of a node-centered data variable can be approximated by computing the nodal average
        and then computing the gradient.

        The aboslute value of the gradient is used, since UXarray does not yet support representing the direction
        of the gradient.

        The expression for calculating the gradient on each edge comes from Eq. 22 in Ringler et al. (2010), J. Comput. Phys.

        Code is adapted from https://github.com/theweathermanda/MPAS_utilities/blob/main/mpas_calc_operators.py


        Parameters
        ----------
        use_magnitude : bool, default=True
            Whether to use the magnitude (aboslute value) of the resulting gradient
        normalize: bool, default=None
            Whether to normalize (l2) the resulting gradient

        Example
        -------
        Face-centered variable
        >>> uxds['var'].gradient()
        Node-centered variable
        >>> uxds['var'].nodal_average().gradient()
        """

        if not self._face_centered():
            raise ValueError(
                "Gradient computations are currently only supported for face-centered data variables. For node-centered"
                "data, consider performing a nodal average or remapping to faces."
            )

        if use_magnitude is False:
            warnings.warn(
                "Gradients can only be represented in terms of their aboslute value, since UXarray does not "
                "currently store any information for representing the sign."
            )

        _grad = _calculate_grad_on_edge_from_faces(
            d_var=self.values,
            edge_faces=self.uxgrid.edge_face_connectivity.values,
            edge_face_distances=self.uxgrid.edge_face_distances.values,
            n_edge=self.uxgrid.n_edge,
            normalize=normalize,
        )

        dims = list(self.dims)
        dims[-1] = "n_edge"

        uxda = UxDataArray(
            _grad,
            uxgrid=self.uxgrid,
            dims=dims,
            name=self.name + "_grad" if self.name is not None else "grad",
        )

        return uxda

    def difference(self, destination: Optional[str] = "edge"):
        """Computes the absolute difference between a data variable.

        The difference for a face-centered data variable can be computed on each edge using the ``edge_face_connectivity``,
        specified by ``destination='edge'``.

        The difference for a node-centered data variable can be computed on each edge using the ``edge_node_connectivity``,
        specified by ``destination='edge'``.

        Computing the difference for an edge-centered data variable is not yet supported.

        Note
        ----
        Not to be confused with the ``.diff()`` method from xarray.
        https://docs.xarray.dev/en/stable/generated/xarray.DataArray.diff.html

        Parameters
        ----------
        destination: {‘node’, ‘edge’, ‘face’}, default='edge''
            The desired destination for computing the difference across and storing on
        """

        if destination not in ["node", "edge", "face"]:
            raise ValueError(
                f"Invalid destination '{destination}'. Must be one of ['node', 'edge', 'face']"
            )

        dims = list(self.dims)
        var_name = str(self.name) + "_" if self.name is not None else " "

        if self._face_centered():
            if destination == "edge":
                _difference = _calculate_edge_face_difference(
                    self.values,
                    self.uxgrid.edge_face_connectivity.values,
                    self.uxgrid.n_edge,
                )
                dims[-1] = "n_edge"
                name = f"{var_name}edge_face_difference"
            elif destination == "face":
                raise ValueError(
                    "Invalid destination 'face' for a face-centered data variable, computing"
                    "the difference and storing it on each face is not possible"
                )
            elif destination == "node":
                raise ValueError(
                    "Support for computing the difference of a face-centered data variable and storing"
                    "the result on each node not yet supported."
                )

        elif self._node_centered():
            if destination == "edge":
                _difference = _calculate_edge_node_difference(
                    self.values, self.uxgrid.edge_node_connectivity.values
                )
                dims[-1] = "n_edge"
                name = f"{var_name}edge_node_difference"
            elif destination == "node":
                raise ValueError(
                    "Invalid destination 'node' for a node-centered data variable, computing"
                    "the difference and storing it on each node is not possible"
                )

            elif destination == "face":
                raise ValueError(
                    "Support for computing the difference of a node-centered data variable and storing"
                    "the result on each face not yet supported."
                )

        elif self._edge_centered():
            raise NotImplementedError(
                "Difference for edge centered data variables not yet implemented"
            )

        else:
            raise ValueError("TODO: ")

        uxda = UxDataArray(
            _difference,
            uxgrid=self.uxgrid,
            name=name,
            dims=dims,
        )

        return uxda

        pass

    def _face_centered(self) -> bool:
        """Returns whether the data stored is Face Centered (i.e. contains the
        "n_face" dimension)"""
        return "n_face" in self.dims

    def _node_centered(self) -> bool:
        """Returns whether the data stored is Node Centered (i.e. contains the
        "n_node" dimension)"""
        return "n_node" in self.dims

    def _edge_centered(self) -> bool:
        """Returns whether the data stored is Edge Centered (i.e. contains the
        "n_edge" dimension)"""
        return "n_edge" in self.dims

    def isel(self, ignore_grid=False, *args, **kwargs):
        """Grid-informed implementation of xarray's ``isel`` method, which
        enables indexing across grid dimensions.

        Subsetting across grid dimensions ('n_node', 'n_edge', or 'n_face') returns will return a new UxDataArray with
        a newly initialized Grid only containing those elements.

        Currently only supports inclusive selection, meaning that for cases where node or edge indices are provided,
        any face that contains that element is included in the resulting subset. This means that additional elements
        beyond those that were initially provided in the indices will be included. Support for more methods, such as
        exclusive and clipped indexing is in the works.

        Parameters
        **kwargs: kwargs
            Dimension to index, one of ['n_node', 'n_edge', 'n_face'] for grid-indexing, or any other dimension for
            regular xarray indexing

        Example
        -------
        > uxda.subset(n_node=[1, 2, 3])
        """

        from uxarray.constants import GRID_DIMS

        if any(grid_dim in kwargs for grid_dim in GRID_DIMS) and not ignore_grid:
            # slicing a grid-dimension through Grid object

            dim_mask = [grid_dim in kwargs for grid_dim in GRID_DIMS]
            dim_count = np.count_nonzero(dim_mask)

            if dim_count > 1:
                raise ValueError("Only one grid dimension can be sliced at a time")

            if "n_node" in kwargs:
                sliced_grid = self.uxgrid.isel(n_node=kwargs["n_node"])
            elif "n_edge" in kwargs:
                sliced_grid = self.uxgrid.isel(n_edge=kwargs["n_edge"])
            else:
                sliced_grid = self.uxgrid.isel(n_face=kwargs["n_face"])

            return self._slice_from_grid(sliced_grid)

        else:
            # original xarray implementation for non-grid dimensions
            return super().isel(*args, **kwargs)

    def _slice_from_grid(self, sliced_grid):
        """Slices a  ``UxDataArray`` from a sliced ``Grid``, using cached
        indices to correctly slice the data variable."""

        from uxarray.core.dataarray import UxDataArray

        if self._face_centered():
            d_var = self.isel(
                n_face=sliced_grid._ds["subgrid_face_indices"], ignore_grid=True
            )

        elif self._edge_centered():
            d_var = self.isel(
                n_edge=sliced_grid._ds["subgrid_edge_indices"], ignore_grid=True
            )

        elif self._node_centered():
            d_var = self.isel(
                n_node=sliced_grid._ds["subgrid_node_indices"], ignore_grid=True
            )

        else:
            raise ValueError(
                "Data variable must be either node, edge, or face centered."
            )

        return UxDataArray(
            uxgrid=sliced_grid,
            data=d_var,
            name=self.name,
            coords=self.coords,
            dims=self.dims,
            attrs=self.attrs,
        )<|MERGE_RESOLUTION|>--- conflicted
+++ resolved
@@ -196,32 +196,21 @@
                 exclude_antimeridian=exclude_antimeridian,
                 return_non_nan_polygon_indices=True,
             )
-
-<<<<<<< HEAD
+            
+            var_name = self.name if self.name is not None else "var"
+
             if periodic_elements == "exclude":
                 _data = np.delete(
                     self.values, self.uxgrid.antimeridian_face_indices, axis=0
                 )
             else:
-                # gdf[self.name] = self.values
                 _data = self.values
 
             if non_nan_polygon_indices is not None:
                 # TODO:
                 _data = _data[non_nan_polygon_indices]
 
-            gdf[self.name] = _data
-=======
-            var_name = self.name if self.name is not None else "var"
-
-            if exclude_antimeridian:
-                gdf[var_name] = np.delete(
-                    self.values, self.uxgrid.antimeridian_face_indices, axis=0
-                )
-            else:
-                gdf[var_name] = self.values
-            return gdf
->>>>>>> 82e46b8c
+            gdf[var_name] = _data
 
         elif self.values.size == self.uxgrid.n_node:
             raise ValueError(

from __future__ import annotations

import xarray as xr
import numpy as np

from typing import TYPE_CHECKING, Optional, Union

from uxarray.grid import Grid
import uxarray.core.dataset

if TYPE_CHECKING:
    from uxarray.core.dataset import UxDataset

from xarray.core.utils import UncachedAccessor

from uxarray.remap.nearest_neighbor import _nearest_neighbor_uxda
<<<<<<< HEAD
from uxarray.remap.inverse_distance_weighted import _inverse_distance_weighted_remap_uxda
import uxarray.core.dataset
=======
>>>>>>> d9e35500

from uxarray.plot.accessor import UxDataArrayPlotAccessor
from uxarray.subset import DataArraySubsetAccessor


class UxDataArray(xr.DataArray):
    """N-dimensional ``xarray.DataArray``-like array. Inherits from
    ``xarray.DataArray`` and has its own unstructured grid-aware array
    operators and attributes through the ``uxgrid`` accessor.

    Parameters
    ----------
    uxgrid : uxarray.Grid, optional
        The `Grid` object that makes this array aware of the unstructured
        grid topology it belongs to.
        If `None`, it needs to be an instance of `uxarray.Grid`.

    Other Parameters
    ----------------
    *args:
        Arguments for the ``xarray.DataArray`` class
    **kwargs:
        Keyword arguments for the ``xarray.DataArray`` class

    Notes
    -----
    See `xarray.DataArray <https://docs.xarray.dev/en/stable/generated/xarray.DataArray.html>`__
    for further information about DataArrays.
    """

    # expected instance attributes, required for subclassing with xarray (as of v0.13.0)
    __slots__ = ("_uxgrid",)

    def __init__(self, *args, uxgrid: Grid = None, **kwargs):
        self._uxgrid = None

        if uxgrid is not None and not isinstance(uxgrid, Grid):
            raise RuntimeError(
                "uxarray.UxDataArray.__init__: uxgrid can be either None or "
                "an instance of the uxarray.Grid class"
            )
        else:
            self.uxgrid = uxgrid

        super().__init__(*args, **kwargs)

    # declare various accessors
    plot = UncachedAccessor(UxDataArrayPlotAccessor)
    subset = UncachedAccessor(DataArraySubsetAccessor)

    @classmethod
    def _construct_direct(cls, *args, **kwargs):
        """Override to make the result a ``uxarray.UxDataArray`` class."""
        return cls(xr.DataArray._construct_direct(*args, **kwargs))

    def _copy(self, **kwargs):
        """Override to make the result a complete instance of
        ``uxarray.UxDataArray``."""
        copied = super()._copy(**kwargs)

        deep = kwargs.get("deep", None)

        if deep:
            # Reinitialize the uxgrid assessor
            copied.uxgrid = self.uxgrid.copy()  # deep copy
        else:
            # Point to the existing uxgrid object
            copied.uxgrid = self.uxgrid

        return copied

    def _replace(self, *args, **kwargs):
        """Override to make the result a complete instance of
        ``uxarray.UxDataArray``."""
        da = super()._replace(*args, **kwargs)

        if isinstance(da, UxDataArray):
            da.uxgrid = self.uxgrid
        else:
            da = UxDataArray(da, uxgrid=self.uxgrid)

        return da

    @property
    def uxgrid(self):
        """``uxarray.Grid`` property for ``uxarray.UxDataArray`` to make it
        unstructured grid-aware.

        Examples
        --------
        uxds = ux.open_dataset(grid_path, data_path)
        uxds.<variable_name>.uxgrid
        """
        return self._uxgrid

    # a setter function
    @uxgrid.setter
    def uxgrid(self, ugrid_obj):
        self._uxgrid = ugrid_obj

    def to_geodataframe(self, override=False, cache=True, exclude_antimeridian=False):
        """Constructs a ``spatialpandas.GeoDataFrame`` with a "geometry"
        column, containing a collection of Shapely Polygons or MultiPolygons
        representing the geometry of the unstructured grid, and a data column
        representing a 1D slice of data mapped to each Polygon.

        Parameters
        override: bool
            Flag to recompute the ``GeoDataFrame`` stored under the ``uxgrid`` if one is already cached
        cache: bool
            Flag to indicate if the computed ``GeoDataFrame`` stored under the ``uxgrid`` accessor should be cached
        exclude_antimeridian: bool, Optional
            Selects whether to exclude any face that contains an edge that crosses the antimeridian

        Returns
        -------
        gdf : spatialpandas.GeoDataFrame
            The output `GeoDataFrame` with a filled out "geometry" and 1D data column representing the geometry of the unstructured grid
        """

        if self.values.ndim > 1:
            # data is multidimensional, must be a 1D slice
            raise ValueError(
                f"Data Variable must be 1-dimensional, with shape {self.uxgrid.n_face} "
                f"for face-centered data."
            )

        if self.values.size == self.uxgrid.n_face:
            gdf = self.uxgrid.to_geodataframe(
                override=override,
                cache=cache,
                exclude_antimeridian=exclude_antimeridian,
            )

            if exclude_antimeridian:
                gdf[self.name] = np.delete(
                    self.values, self.uxgrid.antimeridian_face_indices, axis=0
                )
            else:
                gdf[self.name] = self.values
            return gdf

        elif self.values.size == self.uxgrid.n_node:
            raise ValueError(
                f"Data Variable with size {self.values.size} does not match the number of faces "
                f"({self.uxgrid.n_face}. Current size matches the number of nodes."
            )

        # data not mapped to faces or nodes
        else:
            raise ValueError(
                f"Data Variable with size {self.values.size} does not match the number of faces "
                f"({self.uxgrid.n_face}."
            )

    def to_polycollection(
        self, override=False, cache=True, correct_antimeridian_polygons=True
    ):
        """Constructs a ``matplotlib.collections.PolyCollection`` object with
        polygons representing the geometry of the unstructured grid, with
        polygons that cross the antimeridian split across the antimeridian.

        Parameters
        ----------
        override : bool
            Flag to recompute the ``PolyCollection`` stored under the ``uxgrid`` if one is already cached
        cache : bool
            Flag to indicate if the computed ``PolyCollection`` stored under the ``uxgrid`` accessor should be cached
        correct_antimeridian_polygons: bool, Optional
            Parameter to select whether to correct and split antimeridian polygons

        Returns
        -------
        poly_collection : matplotlib.collections.PolyCollection
            The output `PolyCollection` of polygons representing the geometry of the unstructured grid paired with
            a data variable.
        """

        # data is multidimensional, must be a 1D slice
        if self.values.ndim > 1:
            raise ValueError(
                f"Data Variable must be 1-dimensional, with shape {self.uxgrid.n_face} "
                f"for face-centered data."
            )

        # face-centered data
        if self.values.size == self.uxgrid.n_face:
            (
                poly_collection,
                corrected_to_original_faces,
            ) = self.uxgrid.to_polycollection(
                override=override,
                cache=cache,
                correct_antimeridian_polygons=correct_antimeridian_polygons,
            )

            # map data with antimeridian polygons
            if len(corrected_to_original_faces) > 0:
                data = self.values[corrected_to_original_faces]

            # no antimeridian polygons
            else:
                data = self.values

            poly_collection.set_array(data)
            return poly_collection, corrected_to_original_faces

        # node-centered data
        elif self.values.size == self.uxgrid.n_node:
            raise ValueError(
                f"Data Variable with size {self.values.size} mapped on the nodes of each polygon"
                f"not supported yet."
            )

        # data not mapped to faces or nodes
        else:
            raise ValueError(
                f"Data Variable with size {self.values.size} does not match the number of faces "
                f"({self.uxgrid.n_face}."
            )

    def to_dataset(self) -> UxDataset:
        """Converts a ``UxDataArray`` into a ``UxDataset`` with a single data
        variable."""
        xrds = super().to_dataset()
        return uxarray.core.dataset.UxDataset(xrds, uxgrid=self.uxgrid)

    def nearest_neighbor_remap(
        self,
        destination_obj: Union[Grid, UxDataArray, UxDataset],
        remap_to: str = "nodes",
        coord_type: str = "spherical",
    ):
        """Nearest Neighbor Remapping between a source (``UxDataArray``) and
        destination.`.

        Parameters
        ---------
        destination_obj : Grid, UxDataArray, UxDataset
            Destination for remapping
        remap_to : str, default="nodes"
            Location of where to map data, either "nodes" or "face centers"
        coord_type : str, default="spherical"
            Indicates whether to remap using on spherical or cartesian coordinates
        """

        return _nearest_neighbor_uxda(self, destination_obj, remap_to, coord_type)

<<<<<<< HEAD
    def inverse_distance_weighted_remap(self,
                                        destination_obj: Union[Grid,
                                                               UxDataArray,
                                                               UxDataset],
                                        remap_to: str = "nodes",
                                        coord_type: str = "spherical"):
        """Inverse Distance Weighted Remapping between a source
        (``UxDataArray``) and destination.`.

        Parameters
        ---------
        destination_obj : Grid, UxDataArray, UxDataset
            Destination for remapping
        remap_to : str, default="nodes"
            Location of where to map data, either "nodes" or "face centers"
        coord_type : str, default="spherical"
            Indicates whether to remap using on spherical or cartesian coordinates
        """

        return _inverse_distance_weighted_remap_uxda(self, destination_obj,
                                                     remap_to, coord_type)

    def integrate(self,
                  quadrature_rule: Optional[str] = "triangular",
                  order: Optional[int] = 4) -> UxDataArray:
=======
    def integrate(
        self, quadrature_rule: Optional[str] = "triangular", order: Optional[int] = 4
    ) -> UxDataArray:
>>>>>>> d9e35500
        """Computes the integral of a data variable residing on an unstructured
        grid.

        Parameters
        ----------
        quadrature_rule : str, optional
            Quadrature rule to use. Defaults to "triangular".
        order : int, optional
            Order of quadrature rule. Defaults to 4.

        Returns
        -------
        uxda : UxDataArray
            UxDataArray containing the integrated data variable

        Examples
        --------
        >>> import uxarray as ux
        >>> uxds = ux.open_dataset("grid.ug", "centroid_pressure_data_ug")

        # Compute the integral
        >>> integral = uxds['psi'].integrate()
        """
        if self.values.shape[-1] == self.uxgrid.n_face:
            face_areas, face_jacobian = self.uxgrid.compute_face_areas(
                quadrature_rule, order
            )

            # perform dot product between face areas and last dimension of data
            integral = np.einsum("i,...i", face_areas, self.values)

        elif self.values.shape[-1] == self.uxgrid.n_node:
            raise ValueError("Integrating data mapped to each node not yet supported.")

        elif self.values.shape[-1] == self.uxgrid.n_edge:
            raise ValueError("Integrating data mapped to each edge not yet supported.")

        else:
            raise ValueError(
                f"The final dimension of the data variable does not match the number of nodes, edges, "
                f"or faces. Expected one of "
                f"{self.uxgrid.n_node}, {self.uxgrid.n_edge}, or {self.uxgrid.n_face}, "
                f"but received {self.values.shape[-1]}"
            )

        # construct a uxda with integrated quantity
        uxda = UxDataArray(
            integral, uxgrid=self.uxgrid, dims=self.dims[:-1], name=self.name
        )

        return uxda

    def nodal_average(self):
        """Computes the Nodal Average of a Data Variable, which is the mean of
        the nodes that surround each face.

        Can be used for remapping node-centered data to each face.
        """

        if not self._node_centered():
            # nodal average expects node-centered data
            raise ValueError(
                f"Data Variable must be mapped to the corner nodes of each face, with dimension "
                f"{self.uxgrid.n_face}."
            )

        data = self.values
        face_nodes = self.uxgrid.face_node_connectivity.values
        n_nodes_per_face = self.uxgrid.n_nodes_per_face.values

        # compute the nodal average while preserving original dimensions
        data_nodal_average = np.array(
            [
                np.mean(data[..., cur_face[0:n_max_nodes]], axis=-1)
                for cur_face, n_max_nodes in zip(face_nodes, n_nodes_per_face)
            ]
        )

        # set `n_nodes` as final dimension
        data_nodal_average = np.moveaxis(data_nodal_average, 0, -1)

        return UxDataArray(
            uxgrid=self.uxgrid,
            data=data_nodal_average,
            dims=self.dims,
            name=self.name + "_nodal_average" if self.name is not None else None,
        ).rename({"n_node": "n_face"})

    def _face_centered(self) -> bool:
        """Returns whether the data stored is Face Centered (i.e. contains the
        "n_face" dimension)"""
        return "n_face" in self.dims

    def _node_centered(self) -> bool:
        """Returns whether the data stored is Node Centered (i.e. contains the
        "n_node" dimension)"""
        return "n_node" in self.dims

    def _edge_centered(self) -> bool:
        """Returns whether the data stored is Edge Centered (i.e. contains the
        "n_edge" dimension)"""
        return "n_edge" in self.dims

    def isel(self, ignore_grid=False, *args, **kwargs):
        """Grid-informed implementation of xarray's ``isel`` method, which
        enables indexing across grid dimensions.

        Subsetting across grid dimensions ('n_node', 'n_edge', or 'n_face') returns will return a new UxDataArray with
        a newly initialized Grid only containing those elements.

        Currently only supports inclusive selection, meaning that for cases where node or edge indices are provided,
        any face that contains that element is included in the resulting subset. This means that additional elements
        beyond those that were initially provided in the indices will be included. Support for more methods, such as
        exclusive and clipped indexing is in the works.

        Parameters
        **kwargs: kwargs
            Dimension to index, one of ['n_node', 'n_edge', 'n_face'] for grid-indexing, or any other dimension for
            regular xarray indexing

        Example
        -------
        > uxda.subset(n_node=[1, 2, 3])
        """

        from uxarray.constants import GRID_DIMS

        if any(grid_dim in kwargs for grid_dim in GRID_DIMS) and not ignore_grid:
            # slicing a grid-dimension through Grid object

            dim_mask = [grid_dim in kwargs for grid_dim in GRID_DIMS]
            dim_count = np.count_nonzero(dim_mask)

            if dim_count > 1:
                raise ValueError("Only one grid dimension can be sliced at a time")

            if "n_node" in kwargs:
                sliced_grid = self.uxgrid.isel(n_node=kwargs["n_node"])
            elif "n_edge" in kwargs:
                sliced_grid = self.uxgrid.isel(n_edge=kwargs["n_edge"])
            else:
                sliced_grid = self.uxgrid.isel(n_face=kwargs["n_face"])

            return self._slice_from_grid(sliced_grid)

        else:
            # original xarray implementation for non-grid dimensions
            return super().isel(*args, **kwargs)

    def _slice_from_grid(self, sliced_grid):
        """Slices a  ``UxDataArray`` from a sliced ``Grid``, using cached
        indices to correctly slice the data variable."""

        from uxarray.core.dataarray import UxDataArray

        if self._face_centered():
            d_var = self.isel(
                n_face=sliced_grid._ds["subgrid_face_indices"], ignore_grid=True
            ).values

        elif self._edge_centered():
            d_var = self.isel(
                n_edge=sliced_grid._ds["subgrid_edge_indices"], ignore_grid=True
            ).values

        elif self._node_centered():
            d_var = (
                self.isel(
                    n_node=sliced_grid._ds["subgrid_node_indices"], ignore_grid=True
                ).values,
            )

        else:
            raise ValueError(
                "Data variable must be either node, edge, or face centered."
            )

        return UxDataArray(
            uxgrid=sliced_grid,
            data=d_var,
            name=self.name,
            dims=self.dims,
            attrs=self.attrs,
        )<|MERGE_RESOLUTION|>--- conflicted
+++ resolved
@@ -14,11 +14,8 @@
 from xarray.core.utils import UncachedAccessor
 
 from uxarray.remap.nearest_neighbor import _nearest_neighbor_uxda
-<<<<<<< HEAD
 from uxarray.remap.inverse_distance_weighted import _inverse_distance_weighted_remap_uxda
 import uxarray.core.dataset
-=======
->>>>>>> d9e35500
 
 from uxarray.plot.accessor import UxDataArrayPlotAccessor
 from uxarray.subset import DataArraySubsetAccessor
@@ -267,7 +264,6 @@
 
         return _nearest_neighbor_uxda(self, destination_obj, remap_to, coord_type)
 
-<<<<<<< HEAD
     def inverse_distance_weighted_remap(self,
                                         destination_obj: Union[Grid,
                                                                UxDataArray,
@@ -290,14 +286,9 @@
         return _inverse_distance_weighted_remap_uxda(self, destination_obj,
                                                      remap_to, coord_type)
 
-    def integrate(self,
-                  quadrature_rule: Optional[str] = "triangular",
-                  order: Optional[int] = 4) -> UxDataArray:
-=======
     def integrate(
         self, quadrature_rule: Optional[str] = "triangular", order: Optional[int] = 4
     ) -> UxDataArray:
->>>>>>> d9e35500
         """Computes the integral of a data variable residing on an unstructured
         grid.
 

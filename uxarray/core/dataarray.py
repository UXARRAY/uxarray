from __future__ import annotations

import xarray as xr
import numpy as np

from typing import TYPE_CHECKING, Optional, Union

from uxarray.grid import Grid
import uxarray.core.dataset

if TYPE_CHECKING:
    from uxarray.core.dataarray import UxDataArray
    from uxarray.core.dataset import UxDataset

from xarray.core.utils import UncachedAccessor

from uxarray.remap.nearest_neighbor import _nearest_neighbor_uxda
import uxarray.core.dataset

from uxarray.core.gradient import _calculate_grad_on_edge

from uxarray.plot.accessor import UxDataArrayPlotAccessor


class UxDataArray(xr.DataArray):
    """N-dimensional ``xarray.DataArray``-like array. Inherits from
    ``xarray.DataArray`` and has its own unstructured grid-aware array
    operators and attributes through the ``uxgrid`` accessor.

    Parameters
    ----------
    uxgrid : uxarray.Grid, optional
        The `Grid` object that makes this array aware of the unstructured
        grid topology it belongs to.
        If `None`, it needs to be an instance of `uxarray.Grid`.

    Other Parameters
    ----------------
    *args:
        Arguments for the ``xarray.DataArray`` class
    **kwargs:
        Keyword arguments for the ``xarray.DataArray`` class

    Notes
    -----
    See `xarray.DataArray <https://docs.xarray.dev/en/stable/generated/xarray.DataArray.html>`__
    for further information about DataArrays.
    """

    # expected instance attributes, required for subclassing with xarray (as of v0.13.0)
    __slots__ = ("_uxgrid",)

    def __init__(self, *args, uxgrid: Grid = None, **kwargs):

        self._uxgrid = None

        if uxgrid is not None and not isinstance(uxgrid, Grid):
            raise RuntimeError(
                "uxarray.UxDataArray.__init__: uxgrid can be either None or "
                "an instance of the uxarray.Grid class")
        else:
            self.uxgrid = uxgrid

        super().__init__(*args, **kwargs)

    # declare plotting accessor
    plot = UncachedAccessor(UxDataArrayPlotAccessor)

    @classmethod
    def _construct_direct(cls, *args, **kwargs):
        """Override to make the result a ``uxarray.UxDataArray`` class."""
        return cls(xr.DataArray._construct_direct(*args, **kwargs))

    def _copy(self, **kwargs):
        """Override to make the result a complete instance of
        ``uxarray.UxDataArray``."""
        copied = super()._copy(**kwargs)

        deep = kwargs.get('deep', None)

        if deep == True:
            # Reinitialize the uxgrid assessor
            copied.uxgrid = self.uxgrid.copy()  # deep copy
        else:
            # Point to the existing uxgrid object
            copied.uxgrid = self.uxgrid

        return copied

    def _replace(self, *args, **kwargs):
        """Override to make the result a complete instance of
        ``uxarray.UxDataArray``."""
        da = super()._replace(*args, **kwargs)

        if isinstance(da, UxDataArray):
            da.uxgrid = self.uxgrid
        else:
            da = UxDataArray(da, uxgrid=self.uxgrid)

        return da

    @property
    def uxgrid(self):
        """``uxarray.Grid`` property for ``uxarray.UxDataArray`` to make it
        unstructured grid-aware.

        Examples
        --------
        uxds = ux.open_dataset(grid_path, data_path)
        uxds.<variable_name>.uxgrid
        """
        return self._uxgrid

    # a setter function
    @uxgrid.setter
    def uxgrid(self, ugrid_obj):
        self._uxgrid = ugrid_obj

    def to_dataset(self) -> UxDataset:
        """Convert a UxDataArray to a UxDataset."""
        xrds = super().to_dataset()
        return uxarray.core.dataset.UxDataset(xrds, uxgrid=self.uxgrid)

    def to_geodataframe(self,
                        override=False,
                        cache=True,
                        exclude_antimeridian=False):
        """Constructs a ``spatialpandas.GeoDataFrame`` with a "geometry"
        column, containing a collection of Shapely Polygons or MultiPolygons
        representing the geometry of the unstructured grid, and a data column
        representing a 1D slice of data mapped to each Polygon.

        Parameters
        override: bool
            Flag to recompute the ``GeoDataFrame`` stored under the ``uxgrid`` if one is already cached
        cache: bool
            Flag to indicate if the computed ``GeoDataFrame`` stored under the ``uxgrid`` accessor should be cached
        exclude_antimeridian: bool, Optional
            Selects whether to exclude any face that contains an edge that crosses the antimeridian

        Returns
        -------
        gdf : spatialpandas.GeoDataFrame
            The output `GeoDataFrame` with a filled out "geometry" and 1D data column representing the geometry of the unstructured grid
        """

        if self.values.ndim > 1:
            # data is multidimensional, must be a 1D slice
            raise ValueError(
                f"Data Variable must be 1-dimensional, with shape {self.uxgrid.n_face} "
                f"for face-centered data.")

        if self.values.size == self.uxgrid.n_face:

            gdf = self.uxgrid.to_geodataframe(
                override=override,
                cache=cache,
                exclude_antimeridian=exclude_antimeridian)

            if exclude_antimeridian:
                gdf[self.name] = np.delete(
                    self.values, self.uxgrid.antimeridian_face_indices, axis=0)
            else:
                gdf[self.name] = self.values
            return gdf

        elif self.values.size == self.uxgrid.n_node:
            raise ValueError(
                f"Data Variable with size {self.values.size} does not match the number of faces "
                f"({self.uxgrid.n_face}. Current size matches the number of nodes."
            )

        # data not mapped to faces or nodes
        else:
            raise ValueError(
                f"Data Variable with size {self.values.size} does not match the number of faces "
                f"({self.uxgrid.n_face}.")

    def to_polycollection(self,
                          override=False,
                          cache=True,
                          correct_antimeridian_polygons=True):
        """Constructs a ``matplotlib.collections.PolyCollection`` object with
        polygons representing the geometry of the unstructured grid, with
        polygons that cross the antimeridian split across the antimeridian.

        Parameters
        ----------
        override : bool
            Flag to recompute the ``PolyCollection`` stored under the ``uxgrid`` if one is already cached
        cache : bool
            Flag to indicate if the computed ``PolyCollection`` stored under the ``uxgrid`` accessor should be cached
        correct_antimeridian_polygons: bool, Optional
            Parameter to select whether to correct and split antimeridian polygons

        Returns
        -------
        poly_collection : matplotlib.collections.PolyCollection
            The output `PolyCollection` of polygons representing the geometry of the unstructured grid paired with
            a data variable.
        """

        # data is multidimensional, must be a 1D slice
        if self.values.ndim > 1:
            raise ValueError(
                f"Data Variable must be 1-dimensional, with shape {self.uxgrid.n_face} "
                f"for face-centered data.")

        # face-centered data
        if self.values.size == self.uxgrid.n_face:
            poly_collection, corrected_to_original_faces = self.uxgrid.to_polycollection(
                override=override,
                cache=cache,
                correct_antimeridian_polygons=correct_antimeridian_polygons)

            # map data with antimeridian polygons
            if len(corrected_to_original_faces) > 0:
                data = self.values[corrected_to_original_faces]

            # no antimeridian polygons
            else:
                data = self.values

            poly_collection.set_array(data)
            return poly_collection, corrected_to_original_faces

        # node-centered data
        elif self.values.size == self.uxgrid.n_node:
            raise ValueError(
                f"Data Variable with size {self.values.size} mapped on the nodes of each polygon"
                f"not supported yet.")

        # data not mapped to faces or nodes
        else:
            raise ValueError(
                f"Data Variable with size {self.values.size} does not match the number of faces "
                f"({self.uxgrid.n_face}.")

    def to_dataset(self) -> UxDataset:
        """Converts a ``UxDataArray`` into a ``UxDataset`` with a single data
        variable."""
        xrds = super().to_dataset()
        return uxarray.core.dataset.UxDataset(xrds, uxgrid=self.uxgrid)

    def nearest_neighbor_remap(self,
                               destination_obj: Union[Grid, UxDataArray,
                                                      UxDataset],
                               remap_to: str = "nodes",
                               coord_type: str = "spherical"):
        """Nearest Neighbor Remapping between a source (``UxDataArray``) and
        destination.`.

        Parameters
        ---------
        destination_obj : Grid, UxDataArray, UxDataset
            Destination for remapping
        remap_to : str, default="nodes"
            Location of where to map data, either "nodes" or "face centers"
        coord_type : str, default="spherical"
            Indicates whether to remap using on spherical or cartesian coordinates
        """

        return _nearest_neighbor_uxda(self, destination_obj, remap_to,
                                      coord_type)

    def integrate(self,
                  quadrature_rule: Optional[str] = "triangular",
                  order: Optional[int] = 4) -> UxDataArray:
        """Computes the integral of a data variable residing on an unstructured
        grid.

        Parameters
        ----------
        quadrature_rule : str, optional
            Quadrature rule to use. Defaults to "triangular".
        order : int, optional
            Order of quadrature rule. Defaults to 4.

        Returns
        -------
        uxda : UxDataArray
            UxDataArray containing the integrated data variable

        Examples
        --------
        >>> import uxarray as ux
        >>> uxds = ux.open_dataset("grid.ug", "centroid_pressure_data_ug")

        # Compute the integral
        >>> integral = uxds['psi'].integrate()
        """
        if self.values.shape[-1] == self.uxgrid.n_face:
            face_areas, face_jacobian = self.uxgrid.compute_face_areas(
                quadrature_rule, order)

            # perform dot product between face areas and last dimension of data
            integral = np.einsum('i,...i', face_areas, self.values)

        elif self.values.shape[-1] == self.uxgrid.n_node:
            raise ValueError(
                "Integrating data mapped to each node not yet supported.")

        elif self.values.shape[-1] == self.uxgrid.n_edge:
            raise ValueError(
                "Integrating data mapped to each edge not yet supported.")

        else:
            raise ValueError(
                f"The final dimension of the data variable does not match the number of nodes, edges, "
                f"or faces. Expected one of "
                f"{self.uxgrid.n_node}, {self.uxgrid.n_edge}, or {self.uxgrid.n_face}, "
                f"but received {self.values.shape[-1]}")

        # construct a uxda with integrated quantity
        uxda = UxDataArray(integral,
                           uxgrid=self.uxgrid,
                           dims=self.dims[:-1],
                           name=self.name)

        return uxda

    def nodal_average(self):
        """Computes the Nodal Average of a Data Variable, which is the mean of
        the nodes that surround each face.

        Can be used for remapping node-centered data to each face.
        """

        if not self._node_centered():
            # nodal average expects node-centered data
            raise ValueError(
                f"Data Variable must be mapped to the corner nodes of each face, with dimension "
                f"{self.uxgrid.n_face}.")

        data = self.values
        face_nodes = self.uxgrid.face_node_connectivity.values
        n_nodes_per_face = self.uxgrid.n_nodes_per_face.values

        # compute the nodal average while preserving original dimensions
        data_nodal_average = np.array([
            np.mean(data[..., cur_face[0:n_max_nodes]], axis=-1)
            for cur_face, n_max_nodes in zip(face_nodes, n_nodes_per_face)
        ])

        # set `n_nodes` as final dimension
        data_nodal_average = np.moveaxis(data_nodal_average, 0, -1)

        return UxDataArray(uxgrid=self.uxgrid,
                           data=data_nodal_average,
                           dims=self.dims,
                           name=self.name + "_nodal_average" if self.name
                           is not None else None).rename({"n_node": "n_face"})

    def _face_centered(self) -> bool:
        """Returns whether the data stored is Face Centered (i.e. contains the
        "n_face" dimension)"""
        return "n_face" in self.dims

    def _node_centered(self) -> bool:
<<<<<<< HEAD
        """Returns whether the data stored is Node Centered (i.e. dimensions
        match up with the number of nodes)"""
        return (self.uxgrid.nMesh2_node == self.shape[-1] and
                self.uxgrid.nMesh2_face not in self.shape)

    def gradient(self,
                 method: Optional[str] = "need a name for this method",
                 use_magnitude: Optional[bool] = True,
                 normalize: Optional[bool] = True):
        """Computes the gradient of a data variable residing on an unstructured
        grid."""
        if method == "need a name for this method":
            _grad = _calculate_grad_on_edge(
                self.values, self.uxgrid.Mesh2_edge_faces.values,
                self.uxgrid.Mesh2_edge_node_distances.values,
                self.uxgrid.nMesh2_edge, use_magnitude, normalize)
        else:
            raise ValueError("TODO")

        uxda = UxDataArray(_grad,
                           uxgrid=self.uxgrid,
                           dims=("n_edge"),
                           name=self.name + "_grad")

        return uxda
=======
        """Returns whether the data stored is Node Centered (i.e. contains the
        "n_node" dimension)"""
        return "n_node" in self.dims

    def _edge_centered(self) -> bool:
        """Returns whether the data stored is Edge Centered (i.e. contains the
        "n_edge" dimension)"""
        return "n_edge" in self.dims
>>>>>>> 18821f64
<|MERGE_RESOLUTION|>--- conflicted
+++ resolved
@@ -351,18 +351,6 @@
                            name=self.name + "_nodal_average" if self.name
                            is not None else None).rename({"n_node": "n_face"})
 
-    def _face_centered(self) -> bool:
-        """Returns whether the data stored is Face Centered (i.e. contains the
-        "n_face" dimension)"""
-        return "n_face" in self.dims
-
-    def _node_centered(self) -> bool:
-<<<<<<< HEAD
-        """Returns whether the data stored is Node Centered (i.e. dimensions
-        match up with the number of nodes)"""
-        return (self.uxgrid.nMesh2_node == self.shape[-1] and
-                self.uxgrid.nMesh2_face not in self.shape)
-
     def gradient(self,
                  method: Optional[str] = "need a name for this method",
                  use_magnitude: Optional[bool] = True,
@@ -371,9 +359,9 @@
         grid."""
         if method == "need a name for this method":
             _grad = _calculate_grad_on_edge(
-                self.values, self.uxgrid.Mesh2_edge_faces.values,
-                self.uxgrid.Mesh2_edge_node_distances.values,
-                self.uxgrid.nMesh2_edge, use_magnitude, normalize)
+                self.values, self.uxgrid.edge_face_connectivity.values,
+                self.uxgrid.edge_node_distances.values, self.uxgrid.n_edge,
+                use_magnitude, normalize)
         else:
             raise ValueError("TODO")
 
@@ -383,7 +371,13 @@
                            name=self.name + "_grad")
 
         return uxda
-=======
+
+    def _face_centered(self) -> bool:
+        """Returns whether the data stored is Face Centered (i.e. contains the
+        "n_face" dimension)"""
+        return "n_face" in self.dims
+
+    def _node_centered(self) -> bool:
         """Returns whether the data stored is Node Centered (i.e. contains the
         "n_node" dimension)"""
         return "n_node" in self.dims
@@ -391,5 +385,4 @@
     def _edge_centered(self) -> bool:
         """Returns whether the data stored is Edge Centered (i.e. contains the
         "n_edge" dimension)"""
-        return "n_edge" in self.dims
->>>>>>> 18821f64
+        return "n_edge" in self.dims
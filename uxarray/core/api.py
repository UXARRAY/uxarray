--- conflicted
+++ resolved
@@ -4,13 +4,8 @@
 import numpy as np
 import xarray as xr
 
-<<<<<<< HEAD
-from uxarray.grid.grid import Grid
-=======
 from pathlib import Path
 from typing import Any, Dict, Optional, Union
->>>>>>> 6c438572
-
 from uxarray.grid import Grid
 import uxarray.constants
 from uxarray.core.dataset import UxDataset

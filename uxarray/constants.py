--- conflicted
+++ resolved
@@ -4,13 +4,12 @@
 INT_DTYPE = np.intp
 INT_FILL_VALUE = np.iinfo(INT_DTYPE).min
 
-<<<<<<< HEAD
-=======
+
 # According to Ogita, Takeshi & Rump, Siegfried & Oishi, Shin’ichi. (2005). Accurate Sum and Dot Product.
 #     SIAM J. Scientific Computing. 26. 1955-1988. 10.1137/030601818.
 # half of the working precision is already the most optimal value for the error tolerance,
 # more tailored values will be used in the future.
->>>>>>> a85db058
+
 ERROR_TOLERANCE = 1.0e-8
 
 ENABLE_JIT_CACHE = True

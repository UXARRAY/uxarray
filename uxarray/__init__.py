--- conflicted
+++ resolved
@@ -5,12 +5,6 @@
 from .core.dataset import UxDataset
 from .grid import Grid
 
-<<<<<<< HEAD
-from .constants import INT_DTYPE, INT_FILL_VALUE
-# from .cmaps import sequential, diverging, sequential_blue, sequential_green
-
-=======
->>>>>>> 94aa3cf4
 try:
     from importlib.metadata import version as _version
 except Exception:

--- conflicted
+++ resolved
@@ -31,12 +31,7 @@
         self,
         lon_bounds: Union[Tuple, List, np.ndarray],
         lat_bounds: Union[Tuple, List, np.ndarray],
-<<<<<<< HEAD
-=======
-        element: Optional[str] = "nodes",
-        method: Optional[str] = "coords",
         inverse_indices: Union[List[str], Set[str], bool] = False,
->>>>>>> 0e45edaf
         **kwargs,
     ):
         """Subsets an unstructured grid between two latitude and longitude
@@ -61,15 +56,9 @@
             Indicates whether to store the original grids indices. Passing `True` stores the original face centers,
             other reverse indices can be stored by passing any or all of the following: (["face", "edge", "node"], True)
         """
-<<<<<<< HEAD
         grid = self.uxda.uxgrid.subset.bounding_box(lon_bounds, lat_bounds)
-=======
-        grid = self.uxda.uxgrid.subset.bounding_box(
-            lon_bounds, lat_bounds, element, method, inverse_indices=inverse_indices
-        )
->>>>>>> 0e45edaf
 
-        return self.uxda._slice_from_grid(grid)
+        return self.uxda._slice_from_grid(grid, inverse_indices=inverse_indices)
 
     def bounding_circle(
         self,

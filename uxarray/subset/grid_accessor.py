from __future__ import annotations

import numpy as np

from typing import TYPE_CHECKING, Union, Tuple, List, Optional, Set

if TYPE_CHECKING:
    from uxarray.grid import Grid


class GridSubsetAccessor:
    """Accessor for performing unstructured grid subsetting, accessed through
    ``Grid.subset``"""

    def __init__(self, uxgrid: Grid) -> None:
        self.uxgrid = uxgrid

    def __repr__(self):
        prefix = "<uxarray.Grid.subset>\n"
        methods_heading = "Supported Methods:\n"

        methods_heading += "  * nearest_neighbor(center_coord, k, element, **kwargs)\n"
        methods_heading += "  * bounding_circle(center_coord, r, element, **kwargs)\n"
        methods_heading += (
            "  * bounding_box(lon_bounds, lat_bounds, element, method, **kwargs)\n"
        )

        return prefix + methods_heading

    def bounding_box(
        self,
<<<<<<< HEAD
        lon_bounds: Tuple[float, float],
        lat_bounds: Tuple[float, float],
=======
        lon_bounds: Union[Tuple, List, np.ndarray],
        lat_bounds: Union[Tuple, List, np.ndarray],
        element: Optional[str] = "nodes",
        method: Optional[str] = "coords",
        inverse_indices: Union[List[str], Set[str], bool] = False,
>>>>>>> 0e45edaf
        **kwargs,
    ):
        """Subsets an unstructured grid between two latitude and longitude
        points which form a bounding box.

        A bounding box may span the antimeridian, when the pair of longitude points is given in descending order (
        i.e. the first longitude point is greater than the second).

        Parameters
        ----------
        lon_bounds: tuple, list, np.ndarray
            (lon_left, lon_right) where lon_left < lon_right when the bounding box does not span
            the antimeridian, otherwise lon_left > lon_right, both between [-180, 180]
        lat_bounds: tuple, list, np.ndarray
            (lat_bottom, lat_top) where lat_top > lat_bottom and between [-90, 90]
        method: str
            Bounding Box Method, currently supports 'coords', which ensures the coordinates of the corner nodes,
            face centers, or edge centers lie within the bounds.
        element: str
            Element for use with `coords` comparison, one of `nodes`, `face centers`, or `edge centers`
        inverse_indices : Union[List[str], Set[str], bool], optional
            Indicates whether to store the original grids indices. Passing `True` stores the original face centers,
            other reverse indices can be stored by passing any or all of the following: (["face", "edge", "node"], True)
        """

        faces_between_lons = self.uxgrid.get_faces_between_longitudes(lon_bounds)
        face_between_lats = self.uxgrid.get_faces_between_latitudes(lat_bounds)

        faces = np.intersect1d(faces_between_lons, face_between_lats)

<<<<<<< HEAD
        return self.uxgrid.isel(n_face=faces)
=======
            if element == "nodes":
                return self.uxgrid.isel(inverse_indices, n_node=indices)
            elif element == "face centers":
                return self.uxgrid.isel(inverse_indices, n_face=indices)
            elif element == "edge centers":
                return self.uxgrid.isel(inverse_indices, n_edge=indices)

        else:
            raise ValueError(f"Method '{method}' not supported.")
>>>>>>> 0e45edaf

    def bounding_circle(
        self,
        center_coord: Union[Tuple, List, np.ndarray],
        r: Union[float, int],
        element: Optional[str] = "nodes",
        inverse_indices: Union[List[str], Set[str], bool] = False,
        **kwargs,
    ):
        """Subsets an unstructured grid by returning all elements within some
        radius (in degrees) from a center coord.

        Parameters
        ----------
        center_coord : tuple, list, np.ndarray
            Longitude and latitude of the center of the bounding circle
        r: scalar, int, float
            Radius of bounding circle (in degrees)
        element: str
            Element for use with `coords` comparison, one of `nodes`, `face centers`, or `edge centers`
        inverse_indices : Union[List[str], Set[str], bool], optional
            Indicates whether to store the original grids indices. Passing `True` stores the original face centers,
            other reverse indices can be stored by passing any or all of the following: (["face", "edge", "node"], True)
        """

        coords = np.asarray(center_coord)

        tree = self._get_tree(coords, element)

        ind = tree.query_radius(coords, r)

        if len(ind) == 0:
            raise ValueError(
                f"No elements founding within the bounding circle with radius {r} when querying {element}"
            )

        return self._index_grid(ind, element, inverse_indices)

    def nearest_neighbor(
        self,
        center_coord: Union[Tuple, List, np.ndarray],
        k: int,
        element: Optional[str] = "nodes",
        inverse_indices: Union[List[str], Set[str], bool] = False,
        **kwargs,
    ):
        """Subsets an unstructured grid by returning the ``k`` closest
        neighbors from a center coordinate.

        Parameters
        ----------
        center_coord : tuple, list, np.ndarray
            Longitude and latitude of the center of the bounding circle
        k: int
            Number of neighbors to query
        element: str
            Element for use with `coords` comparison, one of `nodes`, `face centers`, or `edge centers`
        inverse_indices : Union[List[str], Set[str], bool], optional
            Indicates whether to store the original grids indices. Passing `True` stores the original face centers,
            other reverse indices can be stored by passing any or all of the following: (["face", "edge", "node"], True)
        """

        coords = np.asarray(center_coord)

        tree = self._get_tree(coords, element)

        _, ind = tree.query(coords, k)

        return self._index_grid(ind, element, inverse_indices=inverse_indices)

    def _get_tree(self, coords, tree_type):
        """Internal helper for obtaining the desired KDTree or BallTree."""
        if coords.ndim > 1:
            raise ValueError("Coordinates must be one-dimensional")

        if len(coords) == 2:
            # Spherical coordinates
            tree = self.uxgrid.get_ball_tree(tree_type)
        elif len(coords) == 3:
            # Cartesian coordinates
            tree = self.uxgrid.get_kd_tree(tree_type)
        else:
            raise ValueError("Unsupported coordinates provided.")

        return tree

    def _index_grid(self, ind, tree_type, inverse_indices=False):
        """Internal helper for indexing a grid with indices based off the
        provided tree type."""
        if tree_type == "nodes":
            return self.uxgrid.isel(inverse_indices, n_node=ind)
        elif tree_type == "edge centers":
            return self.uxgrid.isel(inverse_indices, n_edge=ind)
        else:
            return self.uxgrid.isel(inverse_indices, n_face=ind)<|MERGE_RESOLUTION|>--- conflicted
+++ resolved
@@ -29,16 +29,9 @@
 
     def bounding_box(
         self,
-<<<<<<< HEAD
         lon_bounds: Tuple[float, float],
         lat_bounds: Tuple[float, float],
-=======
-        lon_bounds: Union[Tuple, List, np.ndarray],
-        lat_bounds: Union[Tuple, List, np.ndarray],
-        element: Optional[str] = "nodes",
-        method: Optional[str] = "coords",
         inverse_indices: Union[List[str], Set[str], bool] = False,
->>>>>>> 0e45edaf
         **kwargs,
     ):
         """Subsets an unstructured grid between two latitude and longitude
@@ -69,19 +62,7 @@
 
         faces = np.intersect1d(faces_between_lons, face_between_lats)
 
-<<<<<<< HEAD
         return self.uxgrid.isel(n_face=faces)
-=======
-            if element == "nodes":
-                return self.uxgrid.isel(inverse_indices, n_node=indices)
-            elif element == "face centers":
-                return self.uxgrid.isel(inverse_indices, n_face=indices)
-            elif element == "edge centers":
-                return self.uxgrid.isel(inverse_indices, n_edge=indices)
-
-        else:
-            raise ValueError(f"Method '{method}' not supported.")
->>>>>>> 0e45edaf
 
     def bounding_circle(
         self,

import numpy as np
from warnings import warn

from uxarray.constants import ERROR_TOLERANCE, INT_DTYPE


# validation helper functions
def _check_connectivity(grid):
    """Check if all nodes are referenced by at least one element.

    If not, the mesh may have hanging nodes and may not a valid UGRID
    mesh
    """

    # Check if all nodes are referenced by at least one element
    # get unique nodes in connectivity
    nodes_in_conn = np.unique(grid.face_node_connectivity.values.flatten())
    #  remove negative indices/fill values from the list
    nodes_in_conn = nodes_in_conn[nodes_in_conn >= 0]

    # check if the size of unique nodes in connectivity is equal to the number of nodes
    if nodes_in_conn.size == grid.n_node:
<<<<<<< HEAD
        print("-All nodes are referenced by at least one element.")
=======
>>>>>>> 7cbecdfe
        return True
    else:
        warn(
            "Some nodes may not be referenced by any element. {0} and {1}".format(
                nodes_in_conn.size, grid.n_node
            ),
            RuntimeWarning,
        )
        return False


def _check_duplicate_nodes(grid):
    """Check if there are duplicate nodes in the mesh."""

    coords1 = np.column_stack((np.vstack(grid.node_lon), np.vstack(grid.node_lat)))
    unique_nodes, indices = np.unique(coords1, axis=0, return_index=True)
    duplicate_indices = np.setdiff1d(np.arange(len(coords1)), indices)

    if duplicate_indices.size > 0:
        warn(
            "Duplicate nodes found in the mesh. {0} nodes are duplicates.".format(
                duplicate_indices.size
            ),
            RuntimeWarning,
        )
        return False
    else:
        return True


<<<<<<< HEAD
=======
def _check_duplicate_nodes_indices(grid):
    """Check if there are duplicate node indices, returns True if there are."""

    # Create a duplication dictionary
    duplicate_node_dict = _find_duplicate_nodes(grid)

    for face_nodes in grid.face_node_connectivity.values:
        for node in face_nodes:
            if node in duplicate_node_dict.keys():
                return True

    return False


>>>>>>> 7cbecdfe
def _check_area(grid):
    """Check if each face area is greater than our constant ERROR_TOLERANCE."""
    areas = grid.face_areas
    # Check if area of any face is close to zero
    if np.any(np.isclose(areas, 0, atol=ERROR_TOLERANCE)):
        warn(
            "At least one face area is close to zero. Mesh may contain inverted elements",
            RuntimeWarning,
        )
        return False
    else:
<<<<<<< HEAD
        print("-No face area is close to zero.")
=======
>>>>>>> 7cbecdfe
        return True


def _find_duplicate_nodes(grid):
<<<<<<< HEAD
    """Creates a dictionary mapping which node indices reference duplicates."""
=======
>>>>>>> 7cbecdfe
    # list of tuple indices
    lonlat_t = [
        (lon, lat) for lon, lat in zip(grid.node_lon.values, grid.node_lat.values)
    ]

<<<<<<< HEAD
    # dictionary to track first occurrence and later indices
=======
    # # Dictionary to track first occurrence and subsequent indices
>>>>>>> 7cbecdfe
    occurrences = {}

    # Iterate through the list and track occurrences
    for index, tpl in enumerate(lonlat_t):
        if tpl in occurrences:
            occurrences[tpl].append((INT_DTYPE(index)))
        else:
            occurrences[tpl] = [INT_DTYPE(index)]

    duplicate_dict = {}

    for tpl, indices in occurrences.items():
        if len(indices) > 1:
            source_idx = indices[0]
            for duplicate_idx in indices[1:]:
                duplicate_dict[duplicate_idx] = source_idx

<<<<<<< HEAD
    return duplicate_dict


def _merge_duplicate_node_indices_on_connectivity(conn, duplicate_dict):
    """Replaces duplicate node indices that occur in a given connectivity."""
    new_conn = conn.copy().ravel()

    for idx, item in enumerate(new_conn):
        if item in duplicate_dict:
            new_conn[idx] = duplicate_dict[item]

    new_conn = new_conn.reshape(conn.shape)

    return new_conn
=======
    return duplicate_dict
>>>>>>> 7cbecdfe
<|MERGE_RESOLUTION|>--- conflicted
+++ resolved
@@ -20,10 +20,6 @@
 
     # check if the size of unique nodes in connectivity is equal to the number of nodes
     if nodes_in_conn.size == grid.n_node:
-<<<<<<< HEAD
-        print("-All nodes are referenced by at least one element.")
-=======
->>>>>>> 7cbecdfe
         return True
     else:
         warn(
@@ -54,8 +50,6 @@
         return True
 
 
-<<<<<<< HEAD
-=======
 def _check_duplicate_nodes_indices(grid):
     """Check if there are duplicate node indices, returns True if there are."""
 
@@ -69,8 +63,6 @@
 
     return False
 
-
->>>>>>> 7cbecdfe
 def _check_area(grid):
     """Check if each face area is greater than our constant ERROR_TOLERANCE."""
     areas = grid.face_areas
@@ -82,28 +74,17 @@
         )
         return False
     else:
-<<<<<<< HEAD
-        print("-No face area is close to zero.")
-=======
->>>>>>> 7cbecdfe
         return True
 
 
 def _find_duplicate_nodes(grid):
-<<<<<<< HEAD
     """Creates a dictionary mapping which node indices reference duplicates."""
-=======
->>>>>>> 7cbecdfe
     # list of tuple indices
     lonlat_t = [
         (lon, lat) for lon, lat in zip(grid.node_lon.values, grid.node_lat.values)
     ]
 
-<<<<<<< HEAD
-    # dictionary to track first occurrence and later indices
-=======
-    # # Dictionary to track first occurrence and subsequent indices
->>>>>>> 7cbecdfe
+    # # Dictionary to track first occurrence and subsequent indice
     occurrences = {}
 
     # Iterate through the list and track occurrences
@@ -121,10 +102,6 @@
             for duplicate_idx in indices[1:]:
                 duplicate_dict[duplicate_idx] = source_idx
 
-<<<<<<< HEAD
-    return duplicate_dict
-
-
 def _merge_duplicate_node_indices_on_connectivity(conn, duplicate_dict):
     """Replaces duplicate node indices that occur in a given connectivity."""
     new_conn = conn.copy().ravel()
@@ -135,7 +112,4 @@
 
     new_conn = new_conn.reshape(conn.shape)
 
-    return new_conn
-=======
-    return duplicate_dict
->>>>>>> 7cbecdfe
+    return new_conn
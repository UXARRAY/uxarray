--- conflicted
+++ resolved
@@ -2,10 +2,6 @@
 
 # from uxarray.grid.coordinates import node_xyz_to_lonlat_rad, normalize_in_place
 
-<<<<<<< HEAD
-from uxarray.grid.coordinates import _xyz_to_lonlat_rad, _normalize_xyz
-from uxarray.constants import ERROR_TOLERANCE, MACHINE_EPSILON
-=======
 from uxarray.grid.coordinates import (
     _xyz_to_lonlat_rad_scalar,
     _normalize_xyz_scalar,
@@ -15,7 +11,6 @@
 from uxarray.utils.computing import isclose, cross, dot, allclose
 
 from numba import njit
->>>>>>> f50e4bb7
 
 
 def _to_list(obj):
@@ -29,79 +24,12 @@
     return obj
 
 
-<<<<<<< HEAD
-def point_within_gca(pt, gca_cart, is_directed=False):
-    """Check if a point lies on a given Great Circle Arc (GCA). The anti-
-    meridian case is also considered.
-
-    Parameters
-    ----------
-    pt : numpy.ndarray (float)
-        Cartesian coordinates of the point.
-    gca_cart : numpy.ndarray of shape (2, 3), (np.float or gmpy2.mpfr)
-        Cartesian coordinates of the Great Circle Arc (GCR).
-    is_directed : bool, optional, default = False
-        If True, the GCA is considered to be directed, which means it can only from v0-->v1. If False, the GCA is undirected,
-        and we will always assume the small circle (The one less than 180 degree) side is the GCA. The default is False.
-        For the case of the anti-podal case, the direction is v_0--> the pole point that on the same hemisphere as v_0-->v_1
-
-    Returns
-    -------
-    bool
-        True if the point lies between the two endpoints of the GCR, False otherwise.
-
-    Raises
-    ------
-    ValueError
-        If the input GCR spans exactly 180 degrees (π radians), as this GCR can have multiple planes.
-        In such cases, consider breaking the GCR into two separate GCRs.
-
-    ValueError
-        If the input GCR spans more than 180 degrees (π radians).
-        In such cases, consider breaking the GCR into two separate GCRs.
-
-    Notes
-    -----
-    The function checks if the given point is on the Great Circle Arc by considering its cartesian coordinates and
-    accounting for the anti-meridian case.
-
-    The anti-meridian case occurs when the GCR crosses the anti-meridian (0 longitude).
-    In this case, the function handles scenarios where the GCA spans across more than 180 degrees, requiring specific operation.
-
-    The function relies on the `_angle_of_2_vectors` and `is_between` functions to perform the necessary calculations.
-
-    Please ensure that the input coordinates are in radians and adhere to the ERROR_TOLERANCE value for floating-point comparisons.
-    """
-    # Convert the cartesian coordinates to lonlat coordinates
-    pt_lonlat = np.array(_xyz_to_lonlat_rad(pt[0], pt[1], pt[2]))
-    GCRv0_lonlat = np.array(
-        _xyz_to_lonlat_rad(gca_cart[0][0], gca_cart[0][1], gca_cart[0][2])
-    )
-    GCRv1_lonlat = np.array(
-        _xyz_to_lonlat_rad(gca_cart[1][0], gca_cart[1][1], gca_cart[1][2])
-    )
-    # Check if pt_lonlat is close to GCRv0_lonlat or GCRv1_lonlat
-    if (
-        np.isclose(pt, gca_cart[0], rtol=ERROR_TOLERANCE, atol=ERROR_TOLERANCE).all()
-        or np.isclose(pt, gca_cart[1], rtol=ERROR_TOLERANCE, atol=ERROR_TOLERANCE).all()
-    ):
-        return True
-
-    # Convert the list to np.float64
-    gca_cart[0] = np.array(gca_cart[0], dtype=np.float64)
-    gca_cart[1] = np.array(gca_cart[1], dtype=np.float64)
-
-    # First if the input GCR is exactly 180 degree, we throw an exception, since this GCR can have multiple planes
-    angle = _angle_of_2_vectors(gca_cart[0], gca_cart[1])
-    if np.allclose(angle, np.pi, rtol=0, atol=MACHINE_EPSILON):
-=======
 @njit
 def _point_within_gca_body(
     angle, gca_cart, pt, GCRv0_lonlat, GCRv1_lonlat, pt_lonlat, is_directed
 ):
     angle = _angle_of_2_vectors(gca_cart[0], gca_cart[1])
     if allclose(angle, np.pi, rtol=0.0, atol=MACHINE_EPSILON):
->>>>>>> f50e4bb7
         raise ValueError(
             "The input Great Circle Arc is exactly 180 degree, this Great Circle Arc can have multiple planes. "
             "Consider breaking the Great Circle Arc"
@@ -111,34 +39,21 @@
     # See if the point is on the plane of the GCA, because we are dealing with floating point numbers with np.dot now
     # just using the rtol=MACHINE_EPSILON, atol=MACHINE_EPSILON, but consider using the more proper error tolerance
     # in the future
-<<<<<<< HEAD
-    if not np.allclose(
-        np.dot(np.cross(gca_cart[0], gca_cart[1]), pt),
-=======
     cross_product = cross(np.asarray(gca_cart[0]), np.asarray(gca_cart[1]))
 
     if not allclose(
         dot(np.asarray(cross_product), np.asarray(pt)),  # Custom dot function
->>>>>>> f50e4bb7
         0,
         rtol=MACHINE_EPSILON,
         atol=MACHINE_EPSILON,
     ):
         return False
 
-<<<<<<< HEAD
-    if np.isclose(
-        GCRv0_lonlat[0], GCRv1_lonlat[0], rtol=MACHINE_EPSILON, atol=MACHINE_EPSILON
-    ):
-        # If the pt and the GCA are on the same longitude (the y coordinates are the same)
-        if np.isclose(
-=======
     if isclose(
         GCRv0_lonlat[0], GCRv1_lonlat[0], rtol=MACHINE_EPSILON, atol=MACHINE_EPSILON
     ):
         # If the pt and the GCA are on the same longitude (the y coordinates are the same)
         if isclose(
->>>>>>> f50e4bb7
             GCRv0_lonlat[0], pt_lonlat[0], rtol=MACHINE_EPSILON, atol=MACHINE_EPSILON
         ):
             # Now use the latitude to determine if the pt falls between the interval
@@ -150,15 +65,6 @@
     # If the longnitude span is exactly 180 degree, then the GCA goes through the pole point
     # Or if one of the endpoints is on the pole point, then the GCA goes through the pole point
     if (
-<<<<<<< HEAD
-        np.isclose(
-            abs(GCRv1_lonlat[0] - GCRv0_lonlat[0]), np.pi, rtol=0, atol=MACHINE_EPSILON
-        )
-        or np.isclose(
-            abs(GCRv0_lonlat[1]), np.pi / 2, rtol=ERROR_TOLERANCE, atol=ERROR_TOLERANCE
-        )
-        or np.isclose(
-=======
         isclose(
             abs(GCRv1_lonlat[0] - GCRv0_lonlat[0]),
             np.pi,
@@ -169,48 +75,18 @@
             abs(GCRv0_lonlat[1]), np.pi / 2, rtol=ERROR_TOLERANCE, atol=ERROR_TOLERANCE
         )
         or isclose(
->>>>>>> f50e4bb7
             abs(GCRv1_lonlat[1]), np.pi / 2, rtol=ERROR_TOLERANCE, atol=ERROR_TOLERANCE
         )
     ):
         # Special case, if the pt is on the pole point, then set its longitude to the GCRv0_lonlat[0]
         # Since the point is our calculated properly, we use the atol=ERROR_TOLERANCE and rtol=ERROR_TOLERANCE
-<<<<<<< HEAD
-        if np.isclose(
-=======
         if isclose(
->>>>>>> f50e4bb7
             abs(pt_lonlat[1]), np.pi / 2, rtol=ERROR_TOLERANCE, atol=ERROR_TOLERANCE
         ):
             pt_lonlat[0] = GCRv0_lonlat[0]
 
         # Special case, if one of the GCA endpoints is on the pole point, and another endpoint is not
         # then we need to check if the pt is on the GCA
-<<<<<<< HEAD
-        if np.isclose(
-            abs(GCRv0_lonlat[1]), np.pi / 2, rtol=ERROR_TOLERANCE, atol=0
-        ) or np.isclose(abs(GCRv1_lonlat[1]), np.pi / 2, rtol=ERROR_TOLERANCE, atol=0):
-            # Identify the non-pole endpoint
-            non_pole_endpoint = None
-            if not np.isclose(
-                abs(GCRv0_lonlat[1]), np.pi / 2, rtol=ERROR_TOLERANCE, atol=0
-            ):
-                non_pole_endpoint = GCRv0_lonlat
-            elif not np.isclose(
-                abs(GCRv1_lonlat[1]), np.pi / 2, rtol=ERROR_TOLERANCE, atol=0
-            ):
-                non_pole_endpoint = GCRv1_lonlat
-
-            if non_pole_endpoint is not None and not np.isclose(
-                non_pole_endpoint[0], pt_lonlat[0], rtol=ERROR_TOLERANCE, atol=0
-            ):
-                return False
-
-        if not np.isclose(
-            GCRv0_lonlat[0], pt_lonlat[0], rtol=ERROR_TOLERANCE, atol=0
-        ) and not np.isclose(
-            GCRv1_lonlat[0], pt_lonlat[0], rtol=ERROR_TOLERANCE, atol=0
-=======
         if isclose(
             abs(GCRv0_lonlat[1]), np.pi / 2, rtol=ERROR_TOLERANCE, atol=0.0
         ) or isclose(abs(GCRv1_lonlat[1]), np.pi / 2, rtol=ERROR_TOLERANCE, atol=0.0):
@@ -234,7 +110,6 @@
             GCRv0_lonlat[0], pt_lonlat[0], rtol=ERROR_TOLERANCE, atol=0.0
         ) and not isclose(
             GCRv1_lonlat[0], pt_lonlat[0], rtol=ERROR_TOLERANCE, atol=0.0
->>>>>>> f50e4bb7
         ):
             return False
         else:
@@ -488,12 +363,8 @@
 
     d_a_max = (
         np.clip(d_a_max, 0, 1)
-<<<<<<< HEAD
-        if np.isclose(d_a_max, [0, 1], atol=MACHINE_EPSILON).any()
-=======
         if isclose(d_a_max, 0, atol=ERROR_TOLERANCE)
         or isclose(d_a_max, 1, atol=ERROR_TOLERANCE)
->>>>>>> f50e4bb7
         else d_a_max
     )
     # Before we make sure the grid coordinates are normalized, do not try to skip the normalization steps!

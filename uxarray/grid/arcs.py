import numpy as np

from uxarray.grid.coordinates import node_xyz_to_lonlat_rad, normalize_in_place
from uxarray.constants import ERROR_TOLERANCE


def _to_list(obj):
    if not isinstance(obj, list):
        if isinstance(obj, np.ndarray):
            # Convert the NumPy array to a list using .tolist()
            obj = obj.tolist()
        else:
            # If not a list or NumPy array, return the object as-is
            obj = [obj]
    return obj


def point_within_gca(pt, gca_cart, is_directed=False):
    """Check if a point lies on a given Great Circle Arc (GCA). The anti-
    meridian case is also considered.

    Parameters
    ----------
    pt : numpy.ndarray (float)
        Cartesian coordinates of the point.
    gca_cart : numpy.ndarray of shape (2, 3), (np.float or gmpy2.mpfr)
        Cartesian coordinates of the Great Circle Arc (GCR).
    is_directed : bool, optional, default = False
        If True, the GCA is considered to be directed, which means it can only from v0-->v1. If False, the GCA is undirected,
        and we will always assume the small circle (The one less than 180 degree) side is the GCA. The default is False.

    Returns
    -------
    bool
        True if the point lies between the two endpoints of the GCR, False otherwise.

    Raises
    ------
    ValueError
        If the input GCR spans exactly 180 degrees (π radians), as this GCR can have multiple planes.
        In such cases, consider breaking the GCR into two separate GCRs.

    ValueError
        If the input GCR spans more than 180 degrees (π radians).
        In such cases, consider breaking the GCR into two separate GCRs.

    Notes
    -----
    The function checks if the given point is on the Great Circle Arc by considering its cartesian coordinates and
    accounting for the anti-meridian case.

    The anti-meridian case occurs when the GCR crosses the anti-meridian (0 longitude).
    In this case, the function handles scenarios where the GCA spans across more than 180 degrees, requiring specific operation.

    The function relies on the `_angle_of_2_vectors` and `is_between` functions to perform the necessary calculations.

    Please ensure that the input coordinates are in radians and adhere to the ERROR_TOLERANCE value for floating-point comparisons.
    """
    # Convert the cartesian coordinates to lonlat coordinates
    pt_lonlat = node_xyz_to_lonlat_rad(_to_list(pt))
    GCRv0_lonlat = node_xyz_to_lonlat_rad(_to_list(gca_cart[0]))
    GCRv1_lonlat = node_xyz_to_lonlat_rad(_to_list(gca_cart[1]))

    # Convert the list to np.float64
    gca_cart[0] = np.array(gca_cart[0], dtype=np.float64)
    gca_cart[1] = np.array(gca_cart[1], dtype=np.float64)

    # First if the input GCR is exactly 180 degree, we throw an exception, since this GCR can have multiple planes
    angle = _angle_of_2_vectors(gca_cart[0], gca_cart[1])
    if np.allclose(angle, np.pi, rtol=0, atol=ERROR_TOLERANCE):
        raise ValueError(
            "The input Great Circle Arc is exactly 180 degree, this Great Circle Arc can have multiple planes. "
            "Consider breaking the Great Circle Arc"
            "into two Great Circle Arcs"
        )

    if not np.allclose(
        np.dot(np.cross(gca_cart[0], gca_cart[1]), pt), 0, rtol=0, atol=ERROR_TOLERANCE
    ):
        return False

    if GCRv0_lonlat[0] == GCRv1_lonlat[0]:
        # If the pt and the GCA are on the same longitude (the y coordinates are the same)
        if GCRv0_lonlat[0] == pt_lonlat[0]:
            # Now use the latitude to determine if the pt falls between the interval
            return in_between(GCRv0_lonlat[1], pt_lonlat[1], GCRv1_lonlat[1])
        else:
            # If the pt and the GCA are not on the same longitude when the GCA is a longnitude arc, then the pt is not on the GCA
            return False

    if is_directed:
        # The anti-meridian case Sufficient condition: absolute difference between the longitudes of the two
        # vertices is greater than 180 degrees (π radians): abs(GCRv1_lon - GCRv0_lon) > π
        if abs(GCRv1_lonlat[0] - GCRv0_lonlat[0]) > np.pi:
<<<<<<< HEAD

=======
>>>>>>> 3c1f5dec
            # The necessary condition: the pt longitude is on the opposite side of the anti-meridian
            # Case 1: where 0 --> x0--> 180 -->x1 -->0 case is lager than the 180degrees (pi radians)
            if GCRv0_lonlat[0] <= np.pi <= GCRv1_lonlat[0]:
                raise ValueError(
                    "The input Great Circle Arc span is larger than 180 degree, please break it into two."
                )

            # The necessary condition: the pt longitude is on the opposite side of the anti-meridian
            # Case 2: The anti-meridian case where 180 -->x0 --> 0 lon --> x1 --> 180 lon
            elif 2 * np.pi > GCRv0_lonlat[0] > np.pi > GCRv1_lonlat[0] > 0:
<<<<<<< HEAD
                return in_between(GCRv0_lonlat[0], pt_lonlat[0],
                                  2 * np.pi) or in_between(
                                      0, pt_lonlat[0], GCRv1_lonlat[0])
=======
                return in_between(
                    GCRv0_lonlat[0], pt_lonlat[0], 2 * np.pi
                ) or in_between(0, pt_lonlat[0], GCRv1_lonlat[0])
>>>>>>> 3c1f5dec

        # The non-anti-meridian case.
        else:
            return in_between(GCRv0_lonlat[0], pt_lonlat[0], GCRv1_lonlat[0])
    else:
<<<<<<< HEAD
        #The undirected case
        # sort the longitude
        GCRv0_lonlat_min, GCRv1_lonlat_max = sorted(
            [GCRv0_lonlat[0], GCRv1_lonlat[0]])
        if np.pi > GCRv1_lonlat_max - GCRv0_lonlat_min >= 0.0:
            return in_between(GCRv0_lonlat[0], pt_lonlat[0], GCRv1_lonlat[0])
        else:
            return in_between(GCRv1_lonlat_max,
                              pt_lonlat[0], 2 * np.pi) or in_between(
                                  0.0, pt_lonlat[0], GCRv0_lonlat_min)
=======
        # The undirected case
        # sort the longitude
        GCRv0_lonlat_min, GCRv1_lonlat_max = sorted([GCRv0_lonlat[0], GCRv1_lonlat[0]])
        if np.pi > GCRv1_lonlat_max - GCRv0_lonlat_min >= 0.0:
            return in_between(GCRv0_lonlat[0], pt_lonlat[0], GCRv1_lonlat[0])
        else:
            return in_between(GCRv1_lonlat_max, pt_lonlat[0], 2 * np.pi) or in_between(
                0.0, pt_lonlat[0], GCRv0_lonlat_min
            )
>>>>>>> 3c1f5dec


def in_between(p, q, r) -> bool:
    """Determines whether the number q is between p and r.

    Parameters
    ----------
    p : float
        The lower bound.
    q : float
        The number to check.
    r : float
        The upper bound.

    Returns
    -------
    bool
        True if q is between p and r, False otherwise.
    """

    return p <= q <= r or r <= q <= p


def _angle_of_2_vectors(u, v):
    """Calculate the angle between two 3D vectors u and v in radians. Can be
    used to calcualte the span of a GCR.

    Parameters
    ----------
    u : numpy.ndarray (float)
        The first 3D vector.
    v : numpy.ndarray (float)
        The second 3D vector.

    Returns
    -------
    float
        The angle between u and v in radians.
    """
    v_norm_times_u = np.linalg.norm(v) * u
    u_norm_times_v = np.linalg.norm(u) * v
    vec_minus = v_norm_times_u - u_norm_times_v
    vec_sum = v_norm_times_u + u_norm_times_v
    angle_u_v_rad = 2 * np.arctan2(np.linalg.norm(vec_minus), np.linalg.norm(vec_sum))
    return angle_u_v_rad


def extreme_gca_latitude(gca_cart, extreme_type):
    """Calculate the maximum or minimum latitude of a great circle arc defined
    by two 3D points.

    Parameters
    ----------
    gca_cart : numpy.ndarray
        An array containing two 3D vectors that define a great circle arc.

    extreme_type : str
        The type of extreme latitude to calculate. Must be either 'max' or 'min'.

    Returns
    -------
    float
        The maximum or minimum latitude of the great circle arc in radians.

    Raises
    ------
    ValueError
        If `extreme_type` is not 'max' or 'min'.
    """
    extreme_type = extreme_type.lower()

    if extreme_type not in ("max", "min"):
        raise ValueError("extreme_type must be either 'max' or 'min'")

    n1, n2 = gca_cart
    dot_n1_n2 = np.dot(n1, n2)
    denom = (n1[2] + n2[2]) * (dot_n1_n2 - 1.0)
    d_a_max = (n1[2] * dot_n1_n2 - n2[2]) / denom

    d_a_max = (
        np.clip(d_a_max, 0, 1)
        if np.isclose(d_a_max, [0, 1], atol=ERROR_TOLERANCE).any()
        else d_a_max
    )
    lat_n1, lat_n2 = (
        node_xyz_to_lonlat_rad(n1.tolist())[1],
        node_xyz_to_lonlat_rad(n2.tolist())[1],
    )

    if 0 < d_a_max < 1:
        node3 = (1 - d_a_max) * n1 + d_a_max * n2
        node3 = np.array(normalize_in_place(node3.tolist()))
        d_lat_rad = np.arcsin(np.clip(node3[2], -1, 1))

        return (
            max(d_lat_rad, lat_n1, lat_n2)
            if extreme_type == "max"
            else min(d_lat_rad, lat_n1, lat_n2)
        )
    else:
        return max(lat_n1, lat_n2) if extreme_type == "max" else min(lat_n1, lat_n2)<|MERGE_RESOLUTION|>--- conflicted
+++ resolved
@@ -92,10 +92,6 @@
         # The anti-meridian case Sufficient condition: absolute difference between the longitudes of the two
         # vertices is greater than 180 degrees (π radians): abs(GCRv1_lon - GCRv0_lon) > π
         if abs(GCRv1_lonlat[0] - GCRv0_lonlat[0]) > np.pi:
-<<<<<<< HEAD
-
-=======
->>>>>>> 3c1f5dec
             # The necessary condition: the pt longitude is on the opposite side of the anti-meridian
             # Case 1: where 0 --> x0--> 180 -->x1 -->0 case is lager than the 180degrees (pi radians)
             if GCRv0_lonlat[0] <= np.pi <= GCRv1_lonlat[0]:
@@ -106,32 +102,14 @@
             # The necessary condition: the pt longitude is on the opposite side of the anti-meridian
             # Case 2: The anti-meridian case where 180 -->x0 --> 0 lon --> x1 --> 180 lon
             elif 2 * np.pi > GCRv0_lonlat[0] > np.pi > GCRv1_lonlat[0] > 0:
-<<<<<<< HEAD
-                return in_between(GCRv0_lonlat[0], pt_lonlat[0],
-                                  2 * np.pi) or in_between(
-                                      0, pt_lonlat[0], GCRv1_lonlat[0])
-=======
                 return in_between(
                     GCRv0_lonlat[0], pt_lonlat[0], 2 * np.pi
                 ) or in_between(0, pt_lonlat[0], GCRv1_lonlat[0])
->>>>>>> 3c1f5dec
 
         # The non-anti-meridian case.
         else:
             return in_between(GCRv0_lonlat[0], pt_lonlat[0], GCRv1_lonlat[0])
     else:
-<<<<<<< HEAD
-        #The undirected case
-        # sort the longitude
-        GCRv0_lonlat_min, GCRv1_lonlat_max = sorted(
-            [GCRv0_lonlat[0], GCRv1_lonlat[0]])
-        if np.pi > GCRv1_lonlat_max - GCRv0_lonlat_min >= 0.0:
-            return in_between(GCRv0_lonlat[0], pt_lonlat[0], GCRv1_lonlat[0])
-        else:
-            return in_between(GCRv1_lonlat_max,
-                              pt_lonlat[0], 2 * np.pi) or in_between(
-                                  0.0, pt_lonlat[0], GCRv0_lonlat_min)
-=======
         # The undirected case
         # sort the longitude
         GCRv0_lonlat_min, GCRv1_lonlat_max = sorted([GCRv0_lonlat[0], GCRv1_lonlat[0]])
@@ -141,7 +119,6 @@
             return in_between(GCRv1_lonlat_max, pt_lonlat[0], 2 * np.pi) or in_between(
                 0.0, pt_lonlat[0], GCRv0_lonlat_min
             )
->>>>>>> 3c1f5dec
 
 
 def in_between(p, q, r) -> bool:

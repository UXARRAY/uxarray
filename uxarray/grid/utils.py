import numpy as np
from uxarray.constants import ERROR_TOLERANCE
import warnings
import uxarray.utils.computing as ac_utils


def _replace_fill_values(grid_var, original_fill, new_fill, new_dtype=None):
    """Replaces all instances of the current fill value (``original_fill``) in
    (``grid_var``) with (``new_fill``) and converts to the dtype defined by
    (``new_dtype``)

    Parameters
    ----------
    grid_var : np.ndarray
        grid variable to be modified
    original_fill : constant
        original fill value used in (``grid_var``)
    new_fill : constant
        new fill value to be used in (``grid_var``)
    new_dtype : np.dtype, optional
        new data type to convert (``grid_var``) to

    Returns
    ----------
    grid_var : xarray.Dataset
        Input Dataset with correct fill value and dtype
    """

    # locations of fill values
    if original_fill is not None and np.isnan(original_fill):
        fill_val_idx = np.isnan(grid_var)
    else:
        fill_val_idx = grid_var == original_fill

    # convert to new data type
    if new_dtype != grid_var.dtype and new_dtype is not None:
        grid_var = grid_var.astype(new_dtype)

    # ensure fill value can be represented with current integer data type
    if np.issubdtype(new_dtype, np.integer):
        int_min = np.iinfo(grid_var.dtype).min
        int_max = np.iinfo(grid_var.dtype).max
        # ensure new_fill is in range [int_min, int_max]
        if new_fill < int_min or new_fill > int_max:
            raise ValueError(
                f"New fill value: {new_fill} not representable by"
                f" integer dtype: {grid_var.dtype}"
            )

    # ensure non-nan fill value can be represented with current float data type
    elif np.issubdtype(new_dtype, np.floating) and not np.isnan(new_fill):
        float_min = np.finfo(grid_var.dtype).min
        float_max = np.finfo(grid_var.dtype).max
        # ensure new_fill is in range [float_min, float_max]
        if new_fill < float_min or new_fill > float_max:
            raise ValueError(
                f"New fill value: {new_fill} not representable by"
                f" float dtype: {grid_var.dtype}"
            )
    else:
        raise ValueError(
            f"Data type {grid_var.dtype} not supported" f"for grid variables"
        )

    # replace all zeros with a fill value
    grid_var[fill_val_idx] = new_fill

    return grid_var


<<<<<<< HEAD
def _fmms(a, b, c, d):
    """
    Calculate the difference of products using the FMA (fused multiply-add) operation: (a * b) - (c * d).

    This operation leverages the fused multiply-add operation when available on the system and rounds the result only once.
    The relative error of this operation is bounded by 1.5 ulps when no overflow and underflow occur.

    Parameters
    ----------
    a (float): The first value of the first product.
    b (float): The second value of the first product.
    c (float): The first value of the second product.
    d (float): The second value of the second product.

    Returns
    -------
    float: The difference of the two products.

    Example
    -------
    >>> _fmms(3.0,2.0,1.0,1.0)
    5.0

    Reference
    ---------
    Claude-Pierre Jeannerod, Nicolas Louvet, and Jean-Michel Muller, Further
    analysis of Kahan’s algorithm for the accurate computation of 2 x 2 determinants,
    Mathematics of Computation, vol. 82, no. 284, pp. 2245-2264, 2013.
    [Read more](https://ens-lyon.hal.science/ensl-00649347) (DOI: 10.1090/S0025-5718-2013-02679-8)
    """
    import pyfma

    cd = c * d
    err = pyfma.fma(-c, d, cd)
    dop = pyfma.fma(a, b, -cd)
    return dop + err


def cross_fma(v1, v2):
    """Calculate the cross product of two 3D vectors utilizing the fused
    multiply-add operation.

    Parameters
    ----------
    v1 (np.array): The first vector of size 3.
    v2 (np.array): The second vector of size 3.

    Returns
    -------
    np.array: The cross product vector of size 3.

    Example
    -------
    >>> v1 = np.array([1.0, 2.0, 3.0])
    >>> v2 = np.array([4.0, 5.0, 6.0])
    >>> cross_fma(v1, v2)
    array([-3.0, 6.0, -3.0])
    """
    x = _fmms(v1[1], v2[2], v1[2], v2[1])
    y = _fmms(v1[2], v2[0], v1[0], v2[2])
    z = _fmms(v1[0], v2[1], v1[1], v2[0])
    return np.array([x, y, z])


=======
>>>>>>> 68fc9edd
def _inv_jacobian(x0, x1, y0, y1, z0, z1, x_i_old, y_i_old):
    """Calculate the inverse Jacobian matrix for a given set of parameters.

    Parameters
    ----------
    x0 : float
        Description of x0.
    x1 : float
        Description of x1.
    y0 : float
        Description of y0.
    y1 : float
        Description of y1.
    z0 : float
        Description of z0.
    z1 : float
        Description of z1.
    x_i_old : float
        Description of x_i_old.
    y_i_old : float
        Description of y_i_old.

    Returns
    -------
    numpy.ndarray or None
        The inverse Jacobian matrix if it is non-singular, or None if a singular matrix is encountered.

    Notes
    -----
    This function calculates the inverse Jacobian matrix based on the provided parameters. If the Jacobian matrix
    is singular, a warning is printed, and None is returned.
    """

    # d_dx = (x0 * x_i_old - x1 * x_i_old * z0 + y0 * y_i_old * z1 - y1 * y_i_old * z0 - y1 * y_i_old * z0)
    # d_dy = 2 * (x0 * x_i_old * z1 - x1 * x_i_old * z0 + y0 * y_i_old * z1 - y1 * y_i_old * z0)
    #
    # # row 1
    # J[0, 0] = y_i_old / d_dx
    # J[0, 1] = (x0 * z1 - z0 * x1) / d_dy
    # # row 2
    # J[1, 0] = x_i_old / d_dx
    # J[1, 1] = (y0 * z1 - z0 * y1) / d_dy

    # The Jacobian Matrix
<<<<<<< HEAD
    jacobian = [
        [_fmms(y0, z1, z0, y1), _fmms(x0, z1, z0, x1)],
        [2 * x_i_old, 2 * y_i_old],
    ]
=======
    jacobian = [[
        ac_utils._fmms(y0, z1, z0, y1),
        ac_utils._fmms(x0, z1, z0, x1)
    ], [2 * x_i_old, 2 * y_i_old]]
>>>>>>> 68fc9edd
    try:
        inverse_jacobian = np.linalg.inv(jacobian)
    except np.linalg.LinAlgError:
        raise warnings("Warning: Singular Jacobian matrix encountered.")
        return None

    return inverse_jacobian


def _newton_raphson_solver_for_gca_constLat(
    init_cart, gca_cart, max_iter=1000, verbose=False
):
    """Solve for the intersection point between a great circle arc and a
    constant latitude.

    Args:
        init_cart (np.ndarray): Initial guess for the intersection point.
        w0_cart (np.ndarray): First vector defining the great circle arc.
        w1_cart (np.ndarray): Second vector defining the great circle arc.
        max_iter (int, optional): Maximum number of iterations. Defaults to 1000.
        verbose (bool, optional): Whether to print verbose output. Defaults to False.

    Returns:
        np.ndarray or None: The intersection point or None if the solver fails to converge.
    """
    tolerance = ERROR_TOLERANCE
    w0_cart, w1_cart = gca_cart
    error = float("inf")
    constZ = init_cart[2]
    y_guess = np.array(init_cart[0:2])
    y_new = y_guess

    _iter = 0

    while error > tolerance and _iter < max_iter:
        f_vector = np.array(
            [
                np.dot(
                    np.cross(w0_cart, w1_cart),
                    np.array([y_guess[0], y_guess[1], constZ]),
                ),
                y_guess[0] * y_guess[0]
                + y_guess[1] * y_guess[1]
                + constZ * constZ
                - 1.0,
            ]
        )

        j_inv = _inv_jacobian(
            w0_cart[0],
            w1_cart[0],
            w0_cart[1],
            w1_cart[1],
            w0_cart[2],
            w1_cart[2],
            y_guess[0],
            y_guess[1],
        )

        if j_inv is None:
            return None

        y_new = y_guess - np.matmul(j_inv, f_vector)
        error = np.max(np.abs(y_guess - y_new))
        y_guess = y_new

        if verbose:
            print(f"Newton method iter: {_iter}, error: {error}")
        _iter += 1

    return np.append(y_new, constZ)<|MERGE_RESOLUTION|>--- conflicted
+++ resolved
@@ -67,74 +67,6 @@
 
     return grid_var
 
-
-<<<<<<< HEAD
-def _fmms(a, b, c, d):
-    """
-    Calculate the difference of products using the FMA (fused multiply-add) operation: (a * b) - (c * d).
-
-    This operation leverages the fused multiply-add operation when available on the system and rounds the result only once.
-    The relative error of this operation is bounded by 1.5 ulps when no overflow and underflow occur.
-
-    Parameters
-    ----------
-    a (float): The first value of the first product.
-    b (float): The second value of the first product.
-    c (float): The first value of the second product.
-    d (float): The second value of the second product.
-
-    Returns
-    -------
-    float: The difference of the two products.
-
-    Example
-    -------
-    >>> _fmms(3.0,2.0,1.0,1.0)
-    5.0
-
-    Reference
-    ---------
-    Claude-Pierre Jeannerod, Nicolas Louvet, and Jean-Michel Muller, Further
-    analysis of Kahan’s algorithm for the accurate computation of 2 x 2 determinants,
-    Mathematics of Computation, vol. 82, no. 284, pp. 2245-2264, 2013.
-    [Read more](https://ens-lyon.hal.science/ensl-00649347) (DOI: 10.1090/S0025-5718-2013-02679-8)
-    """
-    import pyfma
-
-    cd = c * d
-    err = pyfma.fma(-c, d, cd)
-    dop = pyfma.fma(a, b, -cd)
-    return dop + err
-
-
-def cross_fma(v1, v2):
-    """Calculate the cross product of two 3D vectors utilizing the fused
-    multiply-add operation.
-
-    Parameters
-    ----------
-    v1 (np.array): The first vector of size 3.
-    v2 (np.array): The second vector of size 3.
-
-    Returns
-    -------
-    np.array: The cross product vector of size 3.
-
-    Example
-    -------
-    >>> v1 = np.array([1.0, 2.0, 3.0])
-    >>> v2 = np.array([4.0, 5.0, 6.0])
-    >>> cross_fma(v1, v2)
-    array([-3.0, 6.0, -3.0])
-    """
-    x = _fmms(v1[1], v2[2], v1[2], v2[1])
-    y = _fmms(v1[2], v2[0], v1[0], v2[2])
-    z = _fmms(v1[0], v2[1], v1[1], v2[0])
-    return np.array([x, y, z])
-
-
-=======
->>>>>>> 68fc9edd
 def _inv_jacobian(x0, x1, y0, y1, z0, z1, x_i_old, y_i_old):
     """Calculate the inverse Jacobian matrix for a given set of parameters.
 
@@ -179,17 +111,10 @@
     # J[1, 1] = (y0 * z1 - z0 * y1) / d_dy
 
     # The Jacobian Matrix
-<<<<<<< HEAD
-    jacobian = [
-        [_fmms(y0, z1, z0, y1), _fmms(x0, z1, z0, x1)],
-        [2 * x_i_old, 2 * y_i_old],
-    ]
-=======
     jacobian = [[
         ac_utils._fmms(y0, z1, z0, y1),
         ac_utils._fmms(x0, z1, z0, x1)
     ], [2 * x_i_old, 2 * y_i_old]]
->>>>>>> 68fc9edd
     try:
         inverse_jacobian = np.linalg.inv(jacobian)
     except np.linalg.LinAlgError:

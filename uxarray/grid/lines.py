--- conflicted
+++ resolved
@@ -22,11 +22,7 @@
 
     Parameters
     ----------
-<<<<<<< HEAD
-    pt : pt : numpy.ndarray (float)
-=======
     pt : numpy.ndarray (float)
->>>>>>> 25b9c8f1
         Cartesian coordinates of the point.
     gca_cart : numpy.ndarray of shape (2, 3), (np.float or gmpy2.mpfr)
         Cartesian coordinates of the Great Circle Arc (GCR).

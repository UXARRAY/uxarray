import antimeridian
import cartopy.crs as ccrs
import geopandas
from matplotlib.collections import LineCollection, PolyCollection
from numba import njit, prange
import numpy as np
import pandas as pd
import shapely
from shapely import Polygon
from shapely import polygons as Polygons
import spatialpandas
from spatialpandas.geometry import MultiPolygonArray, PolygonArray
import xarray as xr
import math

from uxarray.constants import (
    ERROR_TOLERANCE,
    INT_DTYPE,
    INT_FILL_VALUE,
)
from uxarray.grid.arcs import (
    extreme_gca_latitude,
    point_within_gca,
)

from uxarray.grid.coordinates import _xyz_to_lonlat_rad

<<<<<<< HEAD
from uxarray.grid.intersections import gca_gca_intersection
=======
from uxarray.grid.intersections import (
    gca_gca_intersection,
)
>>>>>>> 274591cb
from uxarray.grid.utils import (
    _get_cartesian_face_edge_nodes,
    _get_lonlat_rad_face_edge_nodes,
)
from uxarray.utils.computing import allclose, isclose

POLE_POINTS_XYZ = {
    "North": np.array([0.0, 0.0, 1.0]),
    "South": np.array([0.0, 0.0, -1.0]),
}
POLE_POINTS_LONLAT = {
    "North": np.array([0.0, np.pi / 2]),
    "South": np.array([0.0, -np.pi / 2]),
}

# number of faces/polygons before raising a warning for performance
GDF_POLYGON_THRESHOLD = 100000

REFERENCE_POINT_EQUATOR_XYZ = np.array([1.0, 0.0, 0.0])
REFERENCE_POINT_EQUATOR_LONLAT = np.array([0.0, 0.0])  # TODO ?

POLE_NAME_TO_INT = {"North": 1, "Equator": 0, "South": -1}


@njit(cache=True)
def error_radius(p1, p2):
    """Calculate the error radius between two points in 3D space."""
    numerator = math.sqrt(
        (p1[0] - p2[0]) ** 2 + (p1[1] - p2[1]) ** 2 + (p1[2] - p2[2]) ** 2
    )
    denominator = math.sqrt(p2[0] ** 2 + p2[1] ** 2 + p2[2] ** 2)
    return numerator / denominator


@njit(cache=True)
def _unique_points(points, tolerance=ERROR_TOLERANCE):
    """Identify unique intersection points from a list of points, considering floating point precision errors.

    Parameters
    ----------
    points : np.ndarray
        An array of shape (n_points, 3) containing the intersection points.
    tolerance : float
        The distance threshold within which two points are considered identical.

    Returns
    -------
    np.ndarray
        An array of unique points in Cartesian coordinates.
    """
    n_points = points.shape[0]
    unique_points = np.empty((n_points, 3), dtype=points.dtype)
    unique_count = 0

    for i in range(n_points):
        point = points[i]
        is_unique = True
        for j in range(unique_count):
            unique_point = unique_points[j]
            if error_radius(point, unique_point) < tolerance:
                is_unique = False
                break
        if is_unique:
            unique_points[unique_count] = point
            unique_count += 1

    return unique_points[:unique_count]


@njit(cache=True)
def _pad_closed_face_nodes(
    face_node_connectivity, n_face, n_max_face_nodes, n_nodes_per_face
):
    """Pads a closed array of face nodes by inserting the first element at any
    point a fill value is encountered.

    Ensures each resulting polygon has the same number of vertices.
    """

    closed = np.ones((n_face, n_max_face_nodes + 1), dtype=INT_DTYPE)

    # set final value to the original
    closed[:, :-1] = face_node_connectivity.copy()

    for i, final_node_idx in enumerate(n_nodes_per_face):
        closed[i, final_node_idx:] = closed[i, 0]

    return closed


def _build_polygon_shells(
    node_lon,
    node_lat,
    face_node_connectivity,
    n_face,
    n_max_face_nodes,
    n_nodes_per_face,
    projection=None,
    central_longitude=0.0,
):
    """Builds an array of polygon shells, which can be used with Shapely to
    construct polygons."""

    closed_face_nodes = _pad_closed_face_nodes(
        face_node_connectivity, n_face, n_max_face_nodes, n_nodes_per_face
    )

    if projection:
        lonlat_proj = projection.transform_points(
            ccrs.PlateCarree(central_longitude=central_longitude), node_lon, node_lat
        )

        node_lon = lonlat_proj[:, 0]
        node_lat = lonlat_proj[:, 1]

    polygon_shells = (
        np.array(
            [node_lon[closed_face_nodes], node_lat[closed_face_nodes]], dtype=np.float32
        )
        .swapaxes(0, 1)
        .swapaxes(1, 2)
    )

    return polygon_shells


def _correct_central_longitude(node_lon, node_lat, projection):
    """Shifts the central longitude of an unstructured grid, which moves the
    antimeridian when visualizing, which is used when projections have a
    central longitude other than 0.0."""
    if projection:
        central_longitude = projection.proj4_params["lon_0"]
        if central_longitude != 0.0:
            _source_projection = ccrs.PlateCarree(central_longitude=0.0)
            _destination_projection = ccrs.PlateCarree(
                central_longitude=projection.proj4_params["lon_0"]
            )

            lonlat_proj = _destination_projection.transform_points(
                _source_projection, node_lon, node_lat
            )

            node_lon = lonlat_proj[:, 0]
    else:
        central_longitude = 0.0

    return node_lon, node_lat, central_longitude


def _grid_to_polygon_geodataframe(grid, periodic_elements, projection, project, engine):
    """Converts the faces of a ``Grid`` into a ``spatialpandas.GeoDataFrame``
    or ``geopandas.GeoDataFrame`` with a geometry column of polygons."""

    node_lon, node_lat, central_longitude = _correct_central_longitude(
        grid.node_lon.values, grid.node_lat.values, projection
    )
    polygon_shells = _build_polygon_shells(
        node_lon,
        node_lat,
        grid.face_node_connectivity.values,
        grid.n_face,
        grid.n_max_face_nodes,
        grid.n_nodes_per_face.values,
        projection=None,
        central_longitude=central_longitude,
    )

    if projection is not None and project:
        projected_polygon_shells = _build_polygon_shells(
            node_lon,
            node_lat,
            grid.face_node_connectivity.values,
            grid.n_face,
            grid.n_max_face_nodes,
            grid.n_nodes_per_face.values,
            projection=projection,
            central_longitude=central_longitude,
        )
    else:
        projected_polygon_shells = None

    antimeridian_face_indices = _build_antimeridian_face_indices(
        polygon_shells[:, :, 0]
    )

    non_nan_polygon_indices = None
    if projection is not None and project:
        shells_d = np.delete(
            projected_polygon_shells, antimeridian_face_indices, axis=0
        )

        # Check for NaN in each sub-array and invert the condition
        does_not_contain_nan = ~np.isnan(shells_d).any(axis=1)

        # Get the indices where NaN is NOT present
        non_nan_polygon_indices = np.where(does_not_contain_nan)[0]

    grid._gdf_cached_parameters["antimeridian_face_indices"] = antimeridian_face_indices

    if periodic_elements == "split":
        gdf = _build_geodataframe_with_antimeridian(
            polygon_shells,
            projected_polygon_shells,
            antimeridian_face_indices,
            engine=engine,
        )
    elif periodic_elements == "ignore":
        if engine == "geopandas":
            # create a geopandas.GeoDataFrame
            if projected_polygon_shells is not None:
                geometry = projected_polygon_shells
            else:
                geometry = polygon_shells

            gdf = geopandas.GeoDataFrame({"geometry": shapely.polygons(geometry)})
        else:
            # create a spatialpandas.GeoDataFrame
            if projected_polygon_shells is not None:
                geometry = PolygonArray.from_exterior_coords(projected_polygon_shells)
            else:
                geometry = PolygonArray.from_exterior_coords(polygon_shells)
            gdf = spatialpandas.GeoDataFrame({"geometry": geometry})

    else:
        gdf = _build_geodataframe_without_antimeridian(
            polygon_shells,
            projected_polygon_shells,
            antimeridian_face_indices,
            engine=engine,
        )
    return gdf, non_nan_polygon_indices


def _build_geodataframe_without_antimeridian(
    polygon_shells, projected_polygon_shells, antimeridian_face_indices, engine
):
    """Builds a ``spatialpandas.GeoDataFrame`` or
    ``geopandas.GeoDataFrame``excluding any faces that cross the
    antimeridian."""
    if projected_polygon_shells is not None:
        # use projected shells if a projection is applied
        shells_without_antimeridian = np.delete(
            projected_polygon_shells, antimeridian_face_indices, axis=0
        )
    else:
        shells_without_antimeridian = np.delete(
            polygon_shells, antimeridian_face_indices, axis=0
        )

    if engine == "geopandas":
        # create a geopandas.GeoDataFrame
        gdf = geopandas.GeoDataFrame(
            {"geometry": shapely.polygons(shells_without_antimeridian)}
        )
    else:
        # create a spatialpandas.GeoDataFrame
        geometry = PolygonArray.from_exterior_coords(shells_without_antimeridian)
        gdf = spatialpandas.GeoDataFrame({"geometry": geometry})

    return gdf


def _build_geodataframe_with_antimeridian(
    polygon_shells,
    projected_polygon_shells,
    antimeridian_face_indices,
    engine,
):
    """Builds a ``spatialpandas.GeoDataFrame`` or ``geopandas.GeoDataFrame``
    including any faces that cross the antimeridian."""
    polygons = _build_corrected_shapely_polygons(
        polygon_shells, projected_polygon_shells, antimeridian_face_indices
    )
    if engine == "geopandas":
        # Create a geopandas.GeoDataFrame
        gdf = geopandas.GeoDataFrame({"geometry": polygons})
    else:
        # Create a spatialpandas.GeoDataFrame
        geometry = MultiPolygonArray(polygons)
        gdf = spatialpandas.GeoDataFrame({"geometry": geometry})

    return gdf


def _build_corrected_shapely_polygons(
    polygon_shells,
    projected_polygon_shells,
    antimeridian_face_indices,
):
    if projected_polygon_shells is not None:
        # use projected shells if a projection is applied
        shells = projected_polygon_shells
    else:
        shells = polygon_shells

    # list of shapely Polygons representing each face in our grid
    polygons = Polygons(shells)

    # construct antimeridian polygons
    antimeridian_polygons = Polygons(polygon_shells[antimeridian_face_indices])

    # correct each antimeridian polygon
    corrected_polygons = [antimeridian.fix_polygon(P) for P in antimeridian_polygons]

    # insert correct polygon back into original array
    for i in reversed(antimeridian_face_indices):
        polygons[i] = corrected_polygons.pop()

    return polygons


def _build_antimeridian_face_indices(shells_x, projection=None):
    """Identifies any face that has an edge that crosses the antimeridian."""

    x_mag = np.abs(np.diff(shells_x))
    x_mag_cross = np.any(x_mag >= 180, axis=1)
    x_cross_indices = np.argwhere(x_mag_cross)

    if x_cross_indices.ndim == 2:
        if x_cross_indices.shape[1] == 1:
            return x_cross_indices[:, 0]
        else:
            return x_cross_indices.squeeze()
    elif x_cross_indices.ndim == 0:
        return np.array([], dtype=INT_DTYPE)
    else:
        return x_cross_indices


def _populate_antimeridian_face_indices(grid):
    """Populates ``Grid.antimeridian_face_indices``"""
    polygon_shells = _build_polygon_shells(
        grid.node_lon.values,
        grid.node_lat.values,
        grid.face_node_connectivity.values,
        grid.n_face,
        grid.n_max_face_nodes,
        grid.n_nodes_per_face.values,
    )

    antimeridian_face_indices = _build_antimeridian_face_indices(
        polygon_shells[:, :, 0]
    )

    return antimeridian_face_indices


def _build_corrected_polygon_shells(polygon_shells):
    """Constructs ``corrected_polygon_shells`` and
    ``Grid.original_to_corrected), representing the polygon shells, with
    antimeridian polygons split.

     Parameters
    ----------
    grid : uxarray.Grid
        Grid Object

    Returns
    -------
    corrected_polygon_shells : np.ndarray
        Array containing polygon shells, with antimeridian polygons split
    _corrected_shells_to_original_faces : np.ndarray
        Original indices used to map the corrected polygon shells to their entries in face nodes
    """

    # import optional dependencies
    import antimeridian

    # list of shapely Polygons representing each Face in our grid
    polygons = [Polygon(shell) for shell in polygon_shells]

    # List of Polygons (non-split) and MultiPolygons (split across antimeridian)
    corrected_polygons = [
        antimeridian.fix_polygon(P, fix_winding=False) for P in polygons
    ]

    _corrected_shells_to_original_faces = []
    corrected_polygon_shells = []

    for i, polygon in enumerate(corrected_polygons):
        # Convert MultiPolygons into individual Polygon Vertices
        if polygon.geom_type == "MultiPolygon":
            for individual_polygon in polygon.geoms:
                corrected_polygon_shells.append(
                    np.array(
                        [
                            individual_polygon.exterior.coords.xy[0],
                            individual_polygon.exterior.coords.xy[1],
                        ]
                    ).T
                )
                _corrected_shells_to_original_faces.append(i)

        # Convert Shapely Polygon into Polygon Vertices
        else:
            corrected_polygon_shells.append(
                np.array(
                    [polygon.exterior.coords.xy[0], polygon.exterior.coords.xy[1]]
                ).T
            )
            _corrected_shells_to_original_faces.append(i)

    return corrected_polygon_shells, _corrected_shells_to_original_faces


def _grid_to_matplotlib_polycollection(
    grid, periodic_elements, projection=None, **kwargs
):
    """Constructs and returns a ``matplotlib.collections.PolyCollection``"""

    # Handle unsupported configuration: splitting periodic elements with projection
    if periodic_elements == "split" and projection is not None:
        raise ValueError(
            "Explicitly projecting lines is not supported. Please pass in your projection"
            "using the 'transform' parameter"
        )

    # Correct the central longitude and build polygon shells
    node_lon, node_lat, central_longitude = _correct_central_longitude(
        grid.node_lon.values, grid.node_lat.values, projection
    )

    if "transform" not in kwargs:
        if projection is None:
            kwargs["transform"] = ccrs.PlateCarree(central_longitude=central_longitude)
        else:
            kwargs["transform"] = projection

    polygon_shells = _build_polygon_shells(
        node_lon,
        node_lat,
        grid.face_node_connectivity.values,
        grid.n_face,
        grid.n_max_face_nodes,
        grid.n_nodes_per_face.values,
        projection=None,
        central_longitude=central_longitude,
    )

    # Projected polygon shells if a projection is specified
    if projection is not None:
        projected_polygon_shells = _build_polygon_shells(
            node_lon,
            node_lat,
            grid.face_node_connectivity.values,
            grid.n_face,
            grid.n_max_face_nodes,
            grid.n_nodes_per_face.values,
            projection=projection,
            central_longitude=central_longitude,
        )
    else:
        projected_polygon_shells = None

    # Determine indices of polygons crossing the antimeridian
    antimeridian_face_indices = _build_antimeridian_face_indices(
        polygon_shells[:, :, 0]
    )

    # Filter out NaN-containing polygons if projection is applied
    non_nan_polygon_indices = None
    if projected_polygon_shells is not None:
        # Delete polygons at the antimeridian
        shells_d = np.delete(
            projected_polygon_shells, antimeridian_face_indices, axis=0
        )

        # Get the indices of polygons that do not contain NaNs
        does_not_contain_nan = ~np.isnan(shells_d).any(axis=(1, 2))
        non_nan_polygon_indices = np.where(does_not_contain_nan)[0]

    grid._poly_collection_cached_parameters["non_nan_polygon_indices"] = (
        non_nan_polygon_indices
    )
    grid._poly_collection_cached_parameters["antimeridian_face_indices"] = (
        antimeridian_face_indices
    )

    # Select which shells to use: projected or original
    if projected_polygon_shells is not None:
        shells_to_use = projected_polygon_shells
    else:
        shells_to_use = polygon_shells

    # Handle periodic elements: exclude or split antimeridian polygons
    if periodic_elements == "exclude":
        # Remove antimeridian polygons and keep only non-NaN polygons if available
        shells_without_antimeridian = np.delete(
            shells_to_use, antimeridian_face_indices, axis=0
        )

        # Filter the shells using non-NaN indices
        if non_nan_polygon_indices is not None:
            shells_to_use = shells_without_antimeridian[non_nan_polygon_indices]
        else:
            shells_to_use = shells_without_antimeridian

        # Get the corrected indices of original faces
        corrected_to_original_faces = np.delete(
            np.arange(grid.n_face), antimeridian_face_indices, axis=0
        )

        # Create the PolyCollection using the cleaned shells
        return PolyCollection(shells_to_use, **kwargs), corrected_to_original_faces

    elif periodic_elements == "split":
        # Split polygons at the antimeridian
        (
            corrected_polygon_shells,
            corrected_to_original_faces,
        ) = _build_corrected_polygon_shells(polygon_shells)

        # Create PolyCollection using the corrected shells
        return PolyCollection(
            corrected_polygon_shells, **kwargs
        ), corrected_to_original_faces

    else:
        # Default: use original polygon shells
        return PolyCollection(polygon_shells, **kwargs), []


def _get_polygons(grid, periodic_elements, projection=None, apply_projection=True):
    # Correct the central longitude if projection is provided
    node_lon, node_lat, central_longitude = _correct_central_longitude(
        grid.node_lon.values, grid.node_lat.values, projection
    )

    # Build polygon shells without projection
    polygon_shells = _build_polygon_shells(
        node_lon,
        node_lat,
        grid.face_node_connectivity.values,
        grid.n_face,
        grid.n_max_face_nodes,
        grid.n_nodes_per_face.values,
        projection=None,
        central_longitude=central_longitude,
    )

    # If projection is provided, create the projected polygon shells
    if projection and apply_projection:
        projected_polygon_shells = _build_polygon_shells(
            node_lon,
            node_lat,
            grid.face_node_connectivity.values,
            grid.n_face,
            grid.n_max_face_nodes,
            grid.n_nodes_per_face.values,
            projection=projection,
            central_longitude=central_longitude,
        )
    else:
        projected_polygon_shells = None

    # Determine indices of polygons crossing the antimeridian
    antimeridian_face_indices = _build_antimeridian_face_indices(
        polygon_shells[:, :, 0]
    )

    # Filter out NaN-containing polygons if projection is applied
    non_nan_polygon_indices = None
    if projected_polygon_shells is not None:
        # Delete polygons at the antimeridian
        shells_d = np.delete(
            projected_polygon_shells, antimeridian_face_indices, axis=0
        )

        # Get the indices of polygons that do not contain NaNs
        does_not_contain_nan = ~np.isnan(shells_d).any(axis=(1, 2))
        non_nan_polygon_indices = np.where(does_not_contain_nan)[0]

    # Determine which shells to use
    if projected_polygon_shells is not None:
        shells_to_use = projected_polygon_shells
    else:
        shells_to_use = polygon_shells

    # Exclude or handle periodic elements based on the input parameter
    if periodic_elements == "exclude":
        # Remove antimeridian polygons and keep only non-NaN polygons if available
        shells_without_antimeridian = np.delete(
            shells_to_use, antimeridian_face_indices, axis=0
        )

        # Filter the shells using non-NaN indices
        if non_nan_polygon_indices is not None:
            shells_to_use = shells_without_antimeridian[non_nan_polygon_indices]
        else:
            shells_to_use = shells_without_antimeridian

        polygons = _convert_shells_to_polygons(shells_to_use)
    elif periodic_elements == "split":
        # Correct for antimeridian crossings and split polygons as necessary
        polygons = _build_corrected_shapely_polygons(
            polygon_shells, projected_polygon_shells, antimeridian_face_indices
        )
    else:
        # Default: use original polygon shells
        polygons = _convert_shells_to_polygons(polygon_shells)

    return (
        polygons,
        central_longitude,
        antimeridian_face_indices,
        non_nan_polygon_indices,
    )


def _grid_to_matplotlib_linecollection(
    grid, periodic_elements, projection=None, **kwargs
):
    """Constructs and returns a ``matplotlib.collections.LineCollection``"""

    if periodic_elements == "split" and projection is not None:
        apply_projection = False
    else:
        apply_projection = True

    # do not explicitly project when splitting elements
    polygons, central_longitude, _, _ = _get_polygons(
        grid, periodic_elements, projection, apply_projection
    )

    # Convert polygons to line segments for the LineCollection
    lines = []
    for pol in polygons:
        boundary = pol.boundary
        if boundary.geom_type == "MultiLineString":
            for line in list(boundary.geoms):
                lines.append(np.array(line.coords))
        else:
            lines.append(np.array(boundary.coords))

    if "transform" not in kwargs:
        # Set default transform if one is not provided not provided
        if projection is None or not apply_projection:
            kwargs["transform"] = ccrs.PlateCarree(central_longitude=central_longitude)
        else:
            kwargs["transform"] = projection

    return LineCollection(lines, **kwargs)


def _convert_shells_to_polygons(shells):
    """Convert polygon shells to shapely Polygon or MultiPolygon objects."""
    polygons = []
    for shell in shells:
        # Remove NaN values from each polygon shell
        cleaned_shell = shell[~np.isnan(shell[:, 0])]
        if len(cleaned_shell) > 2:  # A valid polygon needs at least 3 points
            polygons.append(Polygon(cleaned_shell))

    return polygons


def _pole_point_inside_polygon_cartesian(pole, face_edges_xyz):
    if isinstance(pole, str):
        pole = POLE_NAME_TO_INT[pole]

    x = face_edges_xyz[:, :, 0]
    y = face_edges_xyz[:, :, 1]
    z = face_edges_xyz[:, :, 2]

    lon, lat = _xyz_to_lonlat_rad(x, y, z)

    face_edges_lonlat = np.stack((lon, lat), axis=2)

    return pole_point_inside_polygon(pole, face_edges_xyz, face_edges_lonlat)

    pass


@njit(cache=True)
def pole_point_inside_polygon(pole, face_edges_xyz, face_edges_lonlat):
    """Determines if a pole point is inside a polygon."""

    if pole != 1 and pole != -1:
        raise ValueError("Pole must be 1 (North) or -1 (South)")

    # Define constants within the function
    pole_point_xyz = np.empty(3, dtype=np.float64)
    pole_point_xyz[0] = 0.0
    pole_point_xyz[1] = 0.0
    pole_point_xyz[2] = 1.0 * pole

    pole_point_lonlat = np.empty(2, dtype=np.float64)
    pole_point_lonlat[0] = 0.0
    pole_point_lonlat[1] = (math.pi / 2) * pole

    REFERENCE_POINT_EQUATOR_XYZ = np.empty(3, dtype=np.float64)
    REFERENCE_POINT_EQUATOR_XYZ[0] = 1.0
    REFERENCE_POINT_EQUATOR_XYZ[1] = 0.0
    REFERENCE_POINT_EQUATOR_XYZ[2] = 0.0

    REFERENCE_POINT_EQUATOR_LONLAT = np.empty(2, dtype=np.float64)
    REFERENCE_POINT_EQUATOR_LONLAT[0] = 0.0
    REFERENCE_POINT_EQUATOR_LONLAT[1] = 0.0

    # Classify the polygon's location
    location = _classify_polygon_location(face_edges_xyz)

    if (location == 1 and pole == -1) or (location == -1 and pole == 1):
        return False

    elif location == -1 or location == 1:
        # Initialize ref_edge_xyz
        ref_edge_xyz = np.empty((2, 3), dtype=np.float64)
        ref_edge_xyz[0, 0] = pole_point_xyz[0]
        ref_edge_xyz[0, 1] = pole_point_xyz[1]
        ref_edge_xyz[0, 2] = pole_point_xyz[2]
        ref_edge_xyz[1, :] = REFERENCE_POINT_EQUATOR_XYZ

        # Initialize ref_edge_lonlat
        ref_edge_lonlat = np.empty((2, 2), dtype=np.float64)
        ref_edge_lonlat[0, 0] = pole_point_lonlat[0]
        ref_edge_lonlat[0, 1] = pole_point_lonlat[1]
        ref_edge_lonlat[1, :] = REFERENCE_POINT_EQUATOR_LONLAT

        intersection_count = _check_intersection(ref_edge_xyz, face_edges_xyz)
        return (intersection_count % 2) != 0

    elif location == 0:  # Equator
        # Initialize ref_edge_north_xyz and ref_edge_north_lonlat
        ref_edge_north_xyz = np.empty((2, 3), dtype=np.float64)
        ref_edge_north_xyz[0, 0] = 0.0
        ref_edge_north_xyz[0, 1] = 0.0
        ref_edge_north_xyz[0, 2] = 1.0
        ref_edge_north_xyz[1, :] = REFERENCE_POINT_EQUATOR_XYZ

        ref_edge_north_lonlat = np.empty((2, 2), dtype=np.float64)
        ref_edge_north_lonlat[0, 0] = 0.0
        ref_edge_north_lonlat[0, 1] = math.pi / 2
        ref_edge_north_lonlat[1, :] = REFERENCE_POINT_EQUATOR_LONLAT

        # Initialize ref_edge_south_xyz and ref_edge_south_lonlat
        ref_edge_south_xyz = np.empty((2, 3), dtype=np.float64)
        ref_edge_south_xyz[0, 0] = 0.0
        ref_edge_south_xyz[0, 1] = 0.0
        ref_edge_south_xyz[0, 2] = -1.0
        ref_edge_south_xyz[1, :] = REFERENCE_POINT_EQUATOR_XYZ

        ref_edge_south_lonlat = np.empty((2, 2), dtype=np.float64)
        ref_edge_south_lonlat[0, 0] = 0.0
        ref_edge_south_lonlat[0, 1] = -math.pi / 2
        ref_edge_south_lonlat[1, :] = REFERENCE_POINT_EQUATOR_LONLAT

        # Classify edges based on z-coordinate
        n_edges = face_edges_xyz.shape[0]
        north_edges_xyz = np.empty((n_edges, 2, 3), dtype=np.float64)
        north_edges_lonlat = np.empty((n_edges, 2, 2), dtype=np.float64)
        south_edges_xyz = np.empty((n_edges, 2, 3), dtype=np.float64)
        south_edges_lonlat = np.empty((n_edges, 2, 2), dtype=np.float64)
        north_count = 0
        south_count = 0

        for i in range(n_edges):
            edge_xyz = face_edges_xyz[i]
            edge_lonlat = face_edges_lonlat[i]
            if edge_xyz[0, 2] > 0 or edge_xyz[1, 2] > 0:
                north_edges_xyz[north_count] = edge_xyz
                north_edges_lonlat[north_count] = edge_lonlat
                north_count += 1
            elif edge_xyz[0, 2] < 0 or edge_xyz[1, 2] < 0:
                south_edges_xyz[south_count] = edge_xyz
                south_edges_lonlat[south_count] = edge_lonlat
                south_count += 1
            else:
                # skip edges exactly on the equator
                continue

        if north_count > 0:
            north_edges_xyz = north_edges_xyz[:north_count]
            north_edges_lonlat = north_edges_lonlat[:north_count]
        else:
            north_edges_xyz = np.empty((0, 2, 3), dtype=np.float64)
            north_edges_lonlat = np.empty((0, 2, 2), dtype=np.float64)

        if south_count > 0:
            south_edges_xyz = south_edges_xyz[:south_count]
            south_edges_lonlat = south_edges_lonlat[:south_count]
        else:
            south_edges_xyz = np.empty((0, 2, 3), dtype=np.float64)
            south_edges_lonlat = np.empty((0, 2, 2), dtype=np.float64)

        # Count south intersections
        north_intersections = _check_intersection(
            ref_edge_north_xyz,
            north_edges_xyz,
        )

        # Count south intersections
        south_intersections = _check_intersection(
            ref_edge_south_xyz,
            south_edges_xyz,
        )

        return ((north_intersections + south_intersections) % 2) != 0

    else:
        raise ValueError("Invalid pole point query.")


@njit(cache=True)
def _classify_polygon_location(face_edge_cart):
    """Classify the location of the polygon relative to the hemisphere."""
    z_coords = face_edge_cart[:, :, 2]
    if np.all(z_coords > 0):  # Use strict inequality
        return 1  # North
    elif np.all(z_coords < 0):  # Use strict inequality
        return -1  # South
    else:
        return 0  # Equator


@njit(cache=True)
def _check_intersection(ref_edge_xyz, edges_xyz):
    """Check the number of intersections of the reference edge with the given edges.

    Parameters
    ----------
    ref_edge_xyz : np.ndarray
        Reference edge to check intersections against. Shape: (2, 3)
    ref_edge_lonlat : np.ndarray
        Reference edge longitude and latitude. Shape: (2, 2)
    edges_xyz : np.ndarray
        Edges to check for intersections. Shape: (n_edges, 2, 3)
    edges_lonlat : np.ndarray
        Longitude and latitude of the edges. Shape: (n_edges, 2, 2)

    Returns
    -------
    int
        Count of intersections.
    """
    pole_point_xyz = ref_edge_xyz[0]
    n_edges = edges_xyz.shape[0]

    # Assuming at most 2 intersections per edge
    max_intersections = n_edges * 2
    intersection_points = np.empty((max_intersections, 3), dtype=np.float64)
    intersection_count = 0

    for i in range(n_edges):
        edge_xyz = edges_xyz[i]

        # compute intersection
        intersection_point = gca_gca_intersection(ref_edge_xyz, edge_xyz)

        if intersection_point.size != 0:
            if intersection_point.ndim == 1:
                # Only one point
                point = intersection_point
                if allclose(point, pole_point_xyz, atol=ERROR_TOLERANCE):
                    return True
                intersection_points[intersection_count] = point
                intersection_count += 1
            else:
                # Multiple points
                num_points = intersection_point.shape[0]
                for j in range(num_points):
                    point = intersection_point[j]
                    if allclose(point, pole_point_xyz, atol=ERROR_TOLERANCE):
                        return True
                    intersection_points[intersection_count] = point
                    intersection_count += 1

    if intersection_count == 0:
        return 0

    unique_intersection_points = _unique_points(
        intersection_points[:intersection_count], tolerance=ERROR_TOLERANCE
    )
    unique_count = unique_intersection_points.shape[0]

    # If there's only one unique intersection point, check if it matches any edge nodes
    if unique_count == 1:
        intersection_point = unique_intersection_points[0]
        for i in range(n_edges):
            edge_xyz = edges_xyz[i]
            if allclose(
                intersection_point, edge_xyz[0], atol=ERROR_TOLERANCE
            ) or allclose(intersection_point, edge_xyz[1], atol=ERROR_TOLERANCE):
                return 0

    return unique_count


@njit(cache=True)
def _get_latlonbox_width(latlonbox_rad):
    """Calculate the width of a latitude-longitude box in radians. The box
    should be represented by a 2x2 array in radians and lon0 represent the
    "left" side of the box. while lon1 represent the "right" side of the box.

    This function computes the width of a given latitude-longitude box. It
    accounts for periodicity in the longitude direction.

    Non-Periodic Longitude: This is the usual case where longitude values are considered within a fixed range,
            typically between -180 and 180 degrees, or 0 and 360 degrees.
            Here, the longitude does not "wrap around" when it reaches the end of this range.

    Periodic Longitude: In this case, the longitude is considered to wrap around the globe.
            This means that if you have a longitude range from 350 to 10 degrees,
            it is understood to cross the 0-degree meridian and actually represents a 20-degree span
            (350 to 360 degrees, then 0 to 10 degrees).

    Parameters
    ----------
    latlonbox_rad : np.ndarray
        A latitude-longitude box represented by a 2x2 array in radians and lon0 represent the "left" side of the box.
        while lon1 represent the "right" side of the box:
        [[lat_0, lat_1], [lon_0, lon_1]].

    Returns
    -------
    float
        The width of the latitude-longitude box in radians.

    Raises
    ------
    Exception
        If the input longitude range is invalid.

    Warning
        If the input longitude range is flagged as periodic but in the form [lon0, lon1] where lon0 < lon1.
        The function will automatically use the is_lon_periodic=False instead.
    """
    # TODO: ensure this function works properly
    lon0, lon1 = latlonbox_rad[1]

    if lon0 != INT_FILL_VALUE:
        lon0 = np.mod(lon0, 2 * np.pi)
    if lon1 != INT_FILL_VALUE:
        lon1 = np.mod(lon1, 2 * np.pi)
    if (lon0 < 0.0 or lon0 > 2.0 * np.pi) and lon0 != INT_FILL_VALUE:
        # -1 used for exception
        return -1

    if lon0 <= lon1:
        return lon1 - lon0
    else:
        # Adjust for periodicity
        return 2 * np.pi - lon0 + lon1


@njit(cache=True)
def all_elements_nan(arr):
    """Check if all elements in an array are np.nan."""
    for i in range(arr.shape[0]):
        if not np.isnan(arr[i]):
            return False
    return True


@njit(cache=True)
def any_close_lat(lat_pt, atol):
    """Check if the latitude point is close to either the North or South Pole."""
    return isclose(lat_pt, 0.5 * math.pi, atol) or isclose(lat_pt, -0.5 * math.pi, atol)


@njit(cache=True)
def insert_pt_in_latlonbox(old_box, new_pt, is_lon_periodic=True):
    """Update the latitude-longitude box to include a new point in radians.

    Parameters
    ----------
    old_box : np.ndarray
        The original latitude-longitude box in radians, a 2x2 array:
        [[min_lat, max_lat],
         [left_lon, right_lon]].
    new_pt : np.ndarray
        The new latitude-longitude point in radians, an array: [lat, lon].
    is_lon_periodic : bool, optional
        Flag indicating if the latitude-longitude box is periodic in longitude (default is True).

    Returns
    -------
    np.ndarray
        Updated latitude-longitude box including the new point in radians.

    Raises
    ------
    Exception
        If logic errors occur in the calculation process.
    """
    # Check if the new point is a fill value
    all_fill = all_elements_nan(new_pt)
    if all_fill:
        return old_box

    # Create a copy of the old box
    latlon_box = np.copy(old_box)

    # Extract latitude and longitude from the new point
    lat_pt = new_pt[0]
    lon_pt = new_pt[1]

    # Normalize the longitude if it's not a fill value
    if not np.isnan(lon_pt):
        lon_pt = lon_pt % (2.0 * math.pi)

    # Check if the latitude range is uninitialized and update it
    if np.isnan(old_box[0, 0]) and np.isnan(old_box[0, 1]):
        latlon_box[0, 0] = lat_pt
        latlon_box[0, 1] = lat_pt
    else:
        # Update latitude range
        if lat_pt < latlon_box[0, 0]:
            latlon_box[0, 0] = lat_pt
        if lat_pt > latlon_box[0, 1]:
            latlon_box[0, 1] = lat_pt

    # Check if the longitude range is uninitialized and update it
    if np.isnan(old_box[1, 0]) and np.isnan(old_box[1, 1]):
        latlon_box[1, 0] = lon_pt
        latlon_box[1, 1] = lon_pt
    else:
        # Validate longitude point
        if not np.isnan(lon_pt) and (lon_pt < 0.0 or lon_pt > 2.0 * math.pi):
            raise Exception("Longitude point out of range")

        # Check for pole points
        is_pole_point = False
        if np.isnan(lon_pt):
            if any_close_lat(lat_pt, ERROR_TOLERANCE):
                is_pole_point = True

        if is_pole_point:
            # Update latitude for pole points
            if isclose(lat_pt, 0.5 * math.pi, ERROR_TOLERANCE):
                latlon_box[0, 1] = 0.5 * math.pi  # Update max_lat for North Pole
            elif isclose(lat_pt, -0.5 * math.pi, ERROR_TOLERANCE):
                latlon_box[0, 0] = -0.5 * math.pi  # Update min_lat for South Pole
        else:
            # Update longitude range based on periodicity
            if not is_lon_periodic:
                # Non-periodic: straightforward min and max updates
                if lon_pt < latlon_box[1, 0]:
                    latlon_box[1, 0] = lon_pt
                if lon_pt > latlon_box[1, 1]:
                    latlon_box[1, 1] = lon_pt
            else:
                # Periodic longitude handling
                # Determine if the new point extends the current longitude range
                # considering the periodic boundary at 2*pi
                left_lon = latlon_box[1, 0]
                right_lon = latlon_box[1, 1]

                # Check if the current box wraps around
                wraps_around = left_lon > right_lon

                if wraps_around:
                    # If the box wraps around, check if the new point is outside the current range
                    if not (left_lon <= lon_pt or lon_pt <= right_lon):
                        # Decide to extend either the left or the right
                        # Calculate the new width for both possibilities
                        # Option 1: Extend the left boundary to lon_pt
                        box_a = np.copy(latlon_box)
                        box_a[1, 0] = lon_pt
                        d_width_a = _get_latlonbox_width(box_a)

                        # Option 2: Extend the right boundary to lon_pt
                        box_b = np.copy(latlon_box)
                        box_b[1, 1] = lon_pt
                        d_width_b = _get_latlonbox_width(box_b)

                        # Ensure widths are non-negative
                        if (d_width_a < 0.0) or (d_width_b < 0.0):
                            raise Exception(
                                "Logic error in longitude box width calculation"
                            )

                        # Choose the box with the smaller width
                        if d_width_a < d_width_b:
                            latlon_box = box_a
                        else:
                            latlon_box = box_b
                else:
                    # If the box does not wrap around, simply update min or max longitude
                    if lon_pt < left_lon or lon_pt > right_lon:
                        # Calculate the new width for both possibilities
                        # Option 1: Extend the left boundary to lon_pt
                        box_a = np.copy(latlon_box)
                        box_a[1, 0] = lon_pt
                        d_width_a = _get_latlonbox_width(box_a)

                        # Option 2: Extend the right boundary to lon_pt
                        box_b = np.copy(latlon_box)
                        box_b[1, 1] = lon_pt
                        d_width_b = _get_latlonbox_width(box_b)

                        # Ensure widths are non-negative
                        if (d_width_a < 0.0) or (d_width_b < 0.0):
                            raise Exception(
                                "Logic error in longitude box width calculation"
                            )

                        # Choose the box with the smaller width
                        if d_width_a < d_width_b:
                            latlon_box = box_a
                        else:
                            latlon_box = box_b

    return latlon_box


@njit(cache=True)
def _populate_face_latlon_bound(
    face_edges_xyz,
    face_edges_lonlat,
    is_latlonface=False,
    is_GCA_list=None,
):
    # Check if face_edges contains pole points
    has_north_pole = pole_point_inside_polygon(1, face_edges_xyz, face_edges_lonlat)
    has_south_pole = pole_point_inside_polygon(-1, face_edges_xyz, face_edges_lonlat)

    # Initialize face_latlon_array with INT_FILL_VALUE
    face_latlon_array = np.full((2, 2), np.nan, dtype=np.float64)

    if has_north_pole or has_south_pole:
        # Initial assumption that the pole point is inside the face
        is_center_pole = True

        pole_point_xyz = np.zeros(3, dtype=np.float64)
        pole_point_lonlat = np.zeros(2, dtype=np.float64)
        new_pt_latlon = np.zeros(2, dtype=np.float64)

        if has_north_pole:
            pole_point_xyz[2] = 1.0  # [0.0, 0.0, 1.0]
            pole_point_lonlat[1] = math.pi / 2  # [0.0, pi/2]
            new_pt_latlon[0] = math.pi / 2  # [pi/2, INT_FILL_VALUE]
            new_pt_latlon[1] = np.nan
        else:
            pole_point_xyz[2] = -1.0  # [0.0, 0.0, -1.0]
            pole_point_lonlat[1] = -math.pi / 2  # [0.0, -pi/2]
            new_pt_latlon[0] = -math.pi / 2  # [-pi/2, INT_FILL_VALUE]
            new_pt_latlon[1] = np.nan

        for i in range(face_edges_xyz.shape[0]):
            edge_xyz = face_edges_xyz[i]
            edge_lonlat = face_edges_lonlat[i]

            # Skip processing if the edge is marked as a dummy with a fill value
            if np.any(edge_xyz == INT_FILL_VALUE):
                continue

            # Extract cartesian coordinates of the edge's endpoints
            n1_cart = edge_xyz[0]
            n2_cart = edge_xyz[1]
            n1_lonlat = edge_lonlat[0]
            n2_lonlat = edge_lonlat[1]

            # Extract latitudes and longitudes of the nodes
            node1_lon_rad = n1_lonlat[0]
            node1_lat_rad = n1_lonlat[1]

            # Determine if the edge's extreme latitudes need to be considered
            if is_GCA_list is not None:
                is_GCA = is_GCA_list[i]
            else:
                is_GCA = not is_latlonface or n1_cart[2] != n2_cart[2]

            # Check if the node matches the pole point or if the pole point is within the edge
            max_abs_diff = np.max(np.abs(n1_cart - pole_point_xyz))
            if max_abs_diff <= ERROR_TOLERANCE or point_within_gca(
                pole_point_xyz,
                n1_cart,
                n2_cart,
            ):
                is_center_pole = False
                face_latlon_array = insert_pt_in_latlonbox(
                    face_latlon_array, new_pt_latlon
                )

            # Insert the current node's lat/lon into the latlonbox
            face_latlon_array = insert_pt_in_latlonbox(
                face_latlon_array, np.array([node1_lat_rad, node1_lon_rad])
            )

            # Create n1n2_cart and n1n2_lonlat arrays using preallocation
            n1n2_cart = np.empty((2, 3), dtype=np.float64)
            n1n2_cart[0, :] = n1_cart
            n1n2_cart[1, :] = n2_cart

            n1n2_lonlat = np.empty((2, 2), dtype=np.float64)
            n1n2_lonlat[0, :] = n1_lonlat
            n1n2_lonlat[1, :] = n2_lonlat

            # Determine extreme latitudes for GCA edges
            if is_GCA:
                lat_max = extreme_gca_latitude(n1n2_cart, n1n2_lonlat, "max")
                lat_min = extreme_gca_latitude(n1n2_cart, n1n2_lonlat, "min")
            else:
                lat_max = node1_lat_rad
                lat_min = node1_lat_rad

            # Insert latitudinal extremes based on pole presence
            if has_north_pole:
                face_latlon_array = insert_pt_in_latlonbox(
                    face_latlon_array, np.array([lat_min, node1_lon_rad])
                )

                face_latlon_array[0, 1] = math.pi / 2  # Upper latitude bound
            else:
                face_latlon_array = insert_pt_in_latlonbox(
                    face_latlon_array, np.array([lat_max, node1_lon_rad])
                )

                face_latlon_array[0, 0] = -math.pi / 2  # Lower latitude bound

        # Adjust longitude bounds globally if the pole is centrally inside the polygon
        if is_center_pole:
            face_latlon_array[1, 0] = 0.0
            face_latlon_array[1, 1] = 2 * math.pi

    else:
        # Normal Face
        for i in range(face_edges_xyz.shape[0]):
            edge_xyz = face_edges_xyz[i]
            edge_lonlat = face_edges_lonlat[i]

            # Skip processing if the edge is marked as a dummy with a fill value
            if np.any(edge_xyz == INT_FILL_VALUE):
                continue

            # Extract cartesian coordinates of the edge's endpoints
            n1_cart = edge_xyz[0]
            n2_cart = edge_xyz[1]
            n1_lonlat = edge_lonlat[0]
            n2_lonlat = edge_lonlat[1]

            # Extract latitudes and longitudes of the nodes
            node1_lon_rad = n1_lonlat[0]
            node1_lat_rad = n1_lonlat[1]
            # node2_lon_rad = n2_lonlat[0]
            node2_lat_rad = n2_lonlat[1]

            # Determine if the edge's extreme latitudes need to be considered
            if is_GCA_list is not None:
                is_GCA = is_GCA_list[i]
            else:
                is_GCA = not is_latlonface or n1_cart[2] != n2_cart[2]

            # Create n1n2_cart and n1n2_lonlat arrays using preallocation
            n1n2_cart = np.empty((2, 3), dtype=np.float64)
            n1n2_cart[0, :] = n1_cart
            n1n2_cart[1, :] = n2_cart

            n1n2_lonlat = np.empty((2, 2), dtype=np.float64)
            n1n2_lonlat[0, :] = n1_lonlat
            n1n2_lonlat[1, :] = n2_lonlat

            if is_GCA:
                lat_max = extreme_gca_latitude(n1n2_cart, n1n2_lonlat, "max")
                lat_min = extreme_gca_latitude(n1n2_cart, n1n2_lonlat, "min")
            else:
                lat_max = node1_lat_rad
                lat_min = node1_lat_rad

            # Insert extreme latitude points into the latlonbox
            if (
                abs(node1_lat_rad - lat_max) > ERROR_TOLERANCE
                and abs(node2_lat_rad - lat_max) > ERROR_TOLERANCE
            ):
                face_latlon_array = insert_pt_in_latlonbox(
                    face_latlon_array, np.array([lat_max, node1_lon_rad])
                )
            elif (
                abs(node1_lat_rad - lat_min) > ERROR_TOLERANCE
                and abs(node2_lat_rad - lat_min) > ERROR_TOLERANCE
            ):
                face_latlon_array = insert_pt_in_latlonbox(
                    face_latlon_array, np.array([lat_min, node1_lon_rad])
                )
            else:
                face_latlon_array = insert_pt_in_latlonbox(
                    face_latlon_array, np.array([node1_lat_rad, node1_lon_rad])
                )

    return face_latlon_array


@njit(cache=True, parallel=True)
def compute_temp_latlon_array(
    face_node_connectivity,
    faces_edges_cartesian,
    faces_edges_lonlat_rad,
    n_nodes_per_face,
    is_latlonface,
    is_face_GCA_list,
    INT_FILL_VALUE,
):
    n_face = face_node_connectivity.shape[0]
    temp_latlon_array = np.full((n_face, 2, 2), INT_FILL_VALUE, dtype=np.float64)
    for face_idx in prange(n_face):
        cur_face_edges_cartesian = faces_edges_cartesian[
            face_idx, 0 : n_nodes_per_face[face_idx]
        ]
        cur_faces_edges_lonlat_rad = faces_edges_lonlat_rad[
            face_idx, 0 : n_nodes_per_face[face_idx]
        ]
        if is_face_GCA_list is not None:
            is_GCA_list = is_face_GCA_list[face_idx]
        else:
            is_GCA_list = None

        temp_latlon_array[face_idx] = _populate_face_latlon_bound(
            cur_face_edges_cartesian,
            cur_faces_edges_lonlat_rad,
            is_latlonface=is_latlonface,
            is_GCA_list=is_GCA_list,
        )
    return temp_latlon_array


def _populate_bounds(
    grid, is_latlonface: bool = False, is_face_GCA_list=None, return_array=False
):
    """Populates the bounds of the grid based on the geometry of its faces,
    taking into account special conditions such as faces crossing the
    antimeridian or containing pole points. This method updates the grid's
    internal representation to include accurate bounds for each face, returned
    as a DataArray with detailed attributes.

    Parameters
    ----------
    is_latlonface : bool, optional
        A global flag that indicates if faces are latlon faces. If True, all faces
        are treated as latlon faces, meaning that all edges are either longitude or
        constant latitude lines. If False, all edges are considered as Great Circle Arcs (GCA).
        Default is False.

    is_face_GCA_list : list or np.ndarray, optional
        A list or an array of boolean values for each face, indicating whether each edge
        in that face is a GCA. The shape of the list or array should be (n_faces, n_edges),
        with each sub-list or sub-array like [True, False, True, False] indicating the
        nature of each edge (GCA or constant latitude line) in a face. This parameter allows
        for mixed face types within the grid by specifying the edge type at the face level.
        If None, all edges are considered as GCA. This parameter, if provided, will overwrite
        the `is_latlonface` attribute for specific faces. Default is None.

    Returns
    -------
    xr.DataArray
        A DataArray containing the latitude and longitude bounds for each face in the grid,
        expressed in radians. The array has dimensions ["n_face", "Two", "Two"], where "Two"
        is a literal dimension name indicating two bounds (min and max) for each of latitude
        and longitude. The DataArray includes attributes detailing its purpose and the mapping
        of latitude intervals to face indices.

        Attributes include:
        - `cf_role`: Describes the role of the DataArray, here indicating face latitude bounds.
        - `_FillValue`: The fill value used in the array, indicating uninitialized or missing data.
        - `long_name`: A descriptive name for the DataArray.
        - `start_index`: The starting index for face indices in the grid.
        - `latitude_intervalsIndex`: An IntervalIndex indicating the latitude intervals.
        - `latitude_intervals_name_map`: A DataFrame mapping the latitude intervals to face indices.

    Example
    -------
    Consider a scenario where you have four faces on a grid, each defined by vertices in longitude and latitude degrees:

        face_1 = [[10.0, 60.0], [10.0, 10.0], [50.0, 10.0], [50.0, 60.0]]
        face_2 = [[350, 60.0], [350, 10.0], [50.0, 10.0], [50.0, 60.0]]
        face_3 = [[210.0, 80.0], [350.0, 60.0], [10.0, 60.0], [30.0, 80.0]]
        face_4 = [[200.0, 80.0], [350.0, 60.0], [10.0, 60.0], [40.0, 80.0]]

    After defining these faces, you can create a grid and populate its bounds by treating all faces as latlon faces:

        grid = ux.Grid.from_face_vertices([face_1, face_2, face_3, face_4], latlon=True)
        bounds_dataarray = grid._populate_bounds(is_latlonface=True)

    This will calculate and store the bounds for each face within the grid, adjusting for any special conditions such as crossing the antimeridian, and return them as a DataArray.
    """

    # Ensure grid's cartesian coordinates are normalized
    grid.normalize_cartesian_coordinates()

    # Prepare data for Numba functions
    faces_edges_cartesian = _get_cartesian_face_edge_nodes(
        grid.face_node_connectivity.values,
        grid.n_face,
        grid.n_max_face_edges,
        grid.node_x.values,
        grid.node_y.values,
        grid.node_z.values,
    )

    faces_edges_lonlat_rad = _get_lonlat_rad_face_edge_nodes(
        grid.face_node_connectivity.values,
        grid.n_face,
        grid.n_max_face_edges,
        grid.node_lon.values,
        grid.node_lat.values,
    )

    n_nodes_per_face = grid.n_nodes_per_face.values

    # Call the Numba-compiled function
    temp_latlon_array = compute_temp_latlon_array(
        grid.face_node_connectivity.values,
        faces_edges_cartesian,
        faces_edges_lonlat_rad,
        n_nodes_per_face,
        is_latlonface,
        is_face_GCA_list,
        INT_FILL_VALUE,
    )

    # Process results outside Numba
    intervals_tuple_list = []
    intervals_name_list = []
    for face_idx in range(grid.n_face):
        assert temp_latlon_array[face_idx][0][0] != temp_latlon_array[face_idx][0][1]
        assert temp_latlon_array[face_idx][1][0] != temp_latlon_array[face_idx][1][1]
        lat_array = temp_latlon_array[face_idx][0]
        intervals_tuple_list.append((lat_array[0], lat_array[1]))
        intervals_name_list.append(face_idx)

    intervalsIndex = pd.IntervalIndex.from_tuples(intervals_tuple_list, closed="both")
    df_intervals_map = pd.DataFrame(
        index=intervalsIndex, data=intervals_name_list, columns=["face_id"]
    )

    bounds = xr.DataArray(
        temp_latlon_array,
        dims=["n_face", "lon_lat", "min_max"],
        attrs={
            "cf_role": "face_latlon_bounds",
            "_FillValue": INT_FILL_VALUE,
            "long_name": "Provides the latitude and longitude bounds for each face in radians.",
            "start_index": INT_DTYPE(0),
            "latitude_intervalsIndex": intervalsIndex,
            "latitude_intervals_name_map": df_intervals_map,
        },
    )

    if return_array:
        return bounds
    else:
        grid._ds["bounds"] = bounds


def _construct_boundary_edge_indices(edge_face_connectivity):
    """Index the missing edges on a partial grid with holes, that is a region
    of the grid that is not covered by any geometry."""

    # If an edge only has one face saddling it than the mesh has holes in it
    edge_with_holes = np.where(edge_face_connectivity[:, 1] == INT_FILL_VALUE)[0]
    return edge_with_holes


def stereographic_projection(lon, lat, central_lon, central_lat):
    """Projects a point on the surface of the sphere to a plane using stereographic projection

    Parameters
    ----------
    lon: np.ndarray
        Longitude coordinates of point
    lat: np.ndarray
        Latitude coordinate of point
    central_lon: np.ndarray
        Central longitude of projection
    central_lat: np.ndarray
        Central latitude of projection
    Returns
    -------
    x: np.ndarray
        2D x coordinate of projected point
    y: np.ndarray
        2D y coordinate of projected point
    """

    # Convert to radians
    lon = np.deg2rad(lon)
    lat = np.deg2rad(lat)
    central_lon = np.deg2rad(central_lon)
    central_lat = np.deg2rad(central_lat)

    # Calculate constant used for calculation
    k = 2.0 / (
        1.0
        + np.sin(central_lat) * np.sin(lat)
        + np.cos(central_lat) * np.cos(lat) * np.cos(lon - central_lon)
    )

    # Calculate the x and y coordinates
    x = k * np.cos(lat) * np.sin(lon - central_lon)
    y = k * (
        np.cos(central_lat) * np.sin(lat)
        - np.sin(central_lat) * np.cos(lat) * np.cos(lon - central_lon)
    )

    return x, y


def inverse_stereographic_projection(x, y, central_lon, central_lat):
    """Projects a point on a plane to the surface of the sphere using stereographic projection

    Parameters
    ----------
    x: np.ndarray
        2D x coordinates of point
    y: np.ndarray
        2D y coordinate of point
    central_lon: np.ndarray
        Central longitude of projection
    central_lat: np.ndarray
        Central latitude of projection
    Returns
    -------
    lon: np.ndarray
        Longitude of projected point
    lat: np.ndarray
        Latitude of projected point
    """

    # If x and y are zero, the lon and lat will also be zero

    if x == 0 and y == 0:
        return 0, 0

    # Convert to radians
    central_lat = np.deg2rad(central_lat)

    # Calculate constants used for calculation
    p = np.sqrt(x**2 + y**2)

    c = 2 * np.arctan(p / 2)

    # Calculate the lon and lat of the coordinate
    lon = central_lon + np.arctan2(
        x * np.sin(c),
        p * np.cos(central_lat) * np.cos(c) - y * np.sin(central_lat) * np.sin(c),
    )

    lat = np.arcsin(
        np.cos(c) * np.sin(central_lat) + ((y * np.sin(c) * central_lat) / p)
    )

    return lon, lat


# @njit(cache=True)
def point_in_face(
    edges_xyz,
    point_xyz,
    inclusive=True,
):
    """Determines if a point lies inside a face.

    Parameters
    ----------
        edges_xyz : numpy.ndarray
            Cartesian coordinates of each point in the face
        point_xyz : numpy.ndarray
            Cartesian coordinate of the point
        inclusive : bool
            Flag to determine whether to include points on the nodes and edges of the face

    Returns
    -------
    bool
        True if point is inside face, False otherwise
    """

    # Validate the inputs
    if len(edges_xyz[0][0]) != 3:
        raise ValueError("`edges_xyz` vertices must be in Cartesian coordinates.")

    if len(point_xyz) != 3:
        raise ValueError("`point_xyz` must be a single [3] Cartesian coordinate.")

    # Initialize the intersection count
    intersection_count = 0

    # Set to hold unique intersections
    unique_intersections = set()

    location = _classify_polygon_location(edges_xyz)

    if location == 1:
        ref_point_xyz = np.array([0.01745241, 0.0, -0.9998477], dtype=np.float64)
    elif location == -1:
        ref_point_xyz = np.array([0.01745241, 0.0, 0.9998477], dtype=np.float64)
    else:
        ref_point_xyz = np.array([0.01745241, 0.0, -0.9998477], dtype=np.float64)

    # Initialize the points arc between the point and the reference point
    gca_cart = np.empty((2, 3), dtype=np.float64)
    gca_cart[0] = point_xyz
    gca_cart[1] = ref_point_xyz

    # Loop through the face's edges, checking each one for intersection
    for ind in range(len(edges_xyz)):
        # If the point lies on an edge, return True if inclusive
        if point_within_gca(
            point_xyz,
            edges_xyz[ind][0],
            edges_xyz[ind][1],
        ):
            if inclusive:
                return True
            else:
                return False

        # Get the number of intersections between the edge and the point arc
        intersections = gca_gca_intersection(edges_xyz[ind], gca_cart)

        # Add any unique intersections to the intersection_count
        for intersection in intersections:
            intersection_tuple = (
                intersection[0],
                intersection[1],
                intersection[2],
            )
            if intersection_tuple not in unique_intersections:
                unique_intersections.add(intersection_tuple)
                intersection_count += 1

    # Return True if the number of intersections is odd, False otherwise
    return intersection_count % 2 == 1


# @njit(cache=True)
def _find_faces(face_edge_cartesian, point_xyz, inverse_indices):
    """Finds the faces that contain a given point, inside a subset "face_edge_cartesian"""

    index = []

    for ind in inverse_indices:
        contains_point = point_in_face(
            face_edge_cartesian[ind],
            point_xyz,
            inclusive=True,
        )
        if contains_point:
            index.append(ind)

    return index


def get_max_face_radius(self):
    # Parse all variables needed for `njit` functions
    face_node_connectivity = self.face_node_connectivity.values
    node_lats_rad = np.deg2rad(self.node_lat.values)
    node_lons_rad = np.deg2rad(self.node_lon.values)
    face_lats_rad = np.deg2rad(self.face_lat.values)
    face_lons_rad = np.deg2rad(self.face_lon.values)

    # Get the max distance
    max_distance = calculate_max_face_radius(
        face_node_connectivity,
        node_lats_rad,
        node_lons_rad,
        face_lats_rad,
        face_lons_rad,
    )

    return max_distance


# @njit(cache=True)
def calculate_max_face_radius(
    face_node_connectivity, node_lats_rad, node_lons_rad, face_lats_rad, face_lons_rad
):
    """Finds the max face radius in the mesh."""

    # Array to store all distances of each face to it's furthest node.
    end_distances = np.zeros(len(face_node_connectivity))

    # Loop over each face and its nodes
    for ind, face in enumerate(face_node_connectivity):
        # Filter out INT_FILL_VALUE
        valid_nodes = face[face != INT_FILL_VALUE]

        # Get the face lat/lon of this face
        face_lat = face_lats_rad[ind]
        face_lon = face_lons_rad[ind]

        # Get the node lat/lon of this face
        node_lat_rads = node_lats_rad[valid_nodes]
        node_lon_rads = node_lons_rad[valid_nodes]

        # Calculate Haversine distances for all nodes in this face
        distances = haversine_distance(node_lon_rads, node_lat_rads, face_lon, face_lat)

        # Store the max distance for this face
        end_distances[ind] = np.max(distances)

    # Return the maximum distance found across all faces
    return np.max(end_distances)


# @njit(cache=True)
def haversine_distance(lon_a, lat_a, lon_b, lat_b):
    """Calculates the haversine distance between two points."""

    # Differences in latitudes and longitudes
    dlat = lat_b - lat_a
    dlon = lon_b - lon_a

    # Haversine formula
    equation_in_sqrt = (np.sin(dlat / 2) ** 2) + np.cos(lat_a) * np.cos(lat_b) * (
        np.sin(dlon / 2) ** 2
    )
    distance = 2 * np.arcsin(np.sqrt(equation_in_sqrt))
    return distance<|MERGE_RESOLUTION|>--- conflicted
+++ resolved
@@ -25,13 +25,9 @@
 
 from uxarray.grid.coordinates import _xyz_to_lonlat_rad
 
-<<<<<<< HEAD
-from uxarray.grid.intersections import gca_gca_intersection
-=======
 from uxarray.grid.intersections import (
     gca_gca_intersection,
 )
->>>>>>> 274591cb
 from uxarray.grid.utils import (
     _get_cartesian_face_edge_nodes,
     _get_lonlat_rad_face_edge_nodes,
@@ -1234,13 +1230,11 @@
                 face_latlon_array = insert_pt_in_latlonbox(
                     face_latlon_array, np.array([lat_min, node1_lon_rad])
                 )
-
                 face_latlon_array[0, 1] = math.pi / 2  # Upper latitude bound
             else:
                 face_latlon_array = insert_pt_in_latlonbox(
                     face_latlon_array, np.array([lat_max, node1_lon_rad])
                 )
-
                 face_latlon_array[0, 0] = -math.pi / 2  # Lower latitude bound
 
         # Adjust longitude bounds globally if the pole is centrally inside the polygon

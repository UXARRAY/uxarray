import antimeridian
import cartopy.crs as ccrs
import geopandas
from matplotlib.collections import LineCollection, PolyCollection
from numba import njit
import numpy as np
import pandas as pd
import shapely
from shapely import Polygon
from shapely import polygons as Polygons
import spatialpandas
from spatialpandas.geometry import MultiPolygonArray, PolygonArray
import xarray as xr

from uxarray.constants import (
    ERROR_TOLERANCE,
    INT_DTYPE,
    INT_FILL_VALUE,
)
from uxarray.grid.arcs import extreme_gca_latitude, point_within_gca
<<<<<<< HEAD
from uxarray.grid.coordinates import _normalize_xyz
=======
from uxarray.grid.coordinates import _normalize_xyz, _lonlat_rad_to_xyz
>>>>>>> f7cb51cb
from uxarray.grid.intersections import gca_gca_intersection
from uxarray.grid.utils import (
    _get_cartesian_face_edge_nodes,
    _get_lonlat_rad_face_edge_nodes,
)
from uxarray.utils.computing import allclose, isclose

POLE_POINTS = {"North": np.array([0.0, 0.0, 1.0]), "South": np.array([0.0, 0.0, -1.0])}

# number of faces/polygons before raising a warning for performance
GDF_POLYGON_THRESHOLD = 100000

REFERENCE_POINT_EQUATOR = np.array([1.0, 0.0, 0.0])


def _unique_points(points, tolerance=ERROR_TOLERANCE):
    """Identify unique intersection points from a list of points, considering
    floating point precision errors.

    Parameters
    ----------
    points : list of array-like
        A list containing the intersection points, where each point is an array-like structure (e.g., list, tuple, or numpy array) containing x, y, and z coordinates.
    tolerance : float, optional
        The distance threshold within which two points are considered identical. Default is 1e-6.

    Returns
    -------
    list of np.ndarray
        A list of unique snapped points in Cartesian coordinates.

    Notes
    -----
    Given the nature of the mathematical equations and the spherical surface, it is more reasonable to calculate the "error radius" of the results using the following formula.
    In the equation below, \(\tilde{P}_x\) and \(\tilde{P}_y\) are the calculated results, and \(P_x\) and \(P_y\) are the actual intersection points for the \(x\) and \(y\) coordinates, respectively.
    The \(z\) coordinate is always the input \(z_0\), the constant latitude, so it is not included in this error calculation.

    .. math::
        \begin{aligned}
            &\frac{\sqrt{(\tilde{v}_x - v_x)^2 + (\tilde{v}_y - v_y)^2 + (\tilde{v}_z - v_z)^2}}{\sqrt{v_x^2 + v_y^2 + v_z^2}}\\
            &= \sqrt{(\tilde{v}_x - v_x)^2 + (\tilde{v}_y - v_y)^2 + (\tilde{v}_z - v_z)^2}
        \end{aligned}

    This method ensures that small numerical inaccuracies do not lead to multiple close points being considered different.
    """
    unique_points = []
    points = [np.array(point) for point in points]  # Ensure all points are numpy arrays

    def error_radius(p1, p2):
        """Calculate the error radius between two points in 3D space."""
        numerator = np.sqrt(
            (p1[0] - p2[0]) ** 2 + (p1[1] - p2[1]) ** 2 + (p1[2] - p2[2]) ** 2
        )
        denominator = np.sqrt(p2[0] ** 2 + p2[1] ** 2 + p2[2] ** 2)
        return numerator / denominator

    for point in points:
        if not any(
            error_radius(point, unique_point) < tolerance
            for unique_point in unique_points
        ):
            unique_points.append(point)

    return unique_points


@njit(cache=True)
def _pad_closed_face_nodes(
    face_node_connectivity, n_face, n_max_face_nodes, n_nodes_per_face
):
    """Pads a closed array of face nodes by inserting the first element at any
    point a fill value is encountered.

    Ensures each resulting polygon has the same number of vertices.
    """

    closed = np.ones((n_face, n_max_face_nodes + 1), dtype=INT_DTYPE)

    # set final value to the original
    closed[:, :-1] = face_node_connectivity.copy()

    for i, final_node_idx in enumerate(n_nodes_per_face):
        closed[i, final_node_idx:] = closed[i, 0]

    return closed


def _build_polygon_shells(
    node_lon,
    node_lat,
    face_node_connectivity,
    n_face,
    n_max_face_nodes,
    n_nodes_per_face,
    projection=None,
    central_longitude=0.0,
):
    """Builds an array of polygon shells, which can be used with Shapely to
    construct polygons."""

    closed_face_nodes = _pad_closed_face_nodes(
        face_node_connectivity, n_face, n_max_face_nodes, n_nodes_per_face
    )

    if projection:
        lonlat_proj = projection.transform_points(
            ccrs.PlateCarree(central_longitude=central_longitude), node_lon, node_lat
        )

        node_lon = lonlat_proj[:, 0]
        node_lat = lonlat_proj[:, 1]

    polygon_shells = (
        np.array(
            [node_lon[closed_face_nodes], node_lat[closed_face_nodes]], dtype=np.float32
        )
        .swapaxes(0, 1)
        .swapaxes(1, 2)
    )

    return polygon_shells


def _correct_central_longitude(node_lon, node_lat, projection):
    """Shifts the central longitude of an unstructured grid, which moves the
    antimeridian when visualizing, which is used when projections have a
    central longitude other than 0.0."""
    if projection:
        central_longitude = projection.proj4_params["lon_0"]
        if central_longitude != 0.0:
            _source_projection = ccrs.PlateCarree(central_longitude=0.0)
            _destination_projection = ccrs.PlateCarree(
                central_longitude=projection.proj4_params["lon_0"]
            )

            lonlat_proj = _destination_projection.transform_points(
                _source_projection, node_lon, node_lat
            )

            node_lon = lonlat_proj[:, 0]
    else:
        central_longitude = 0.0

    return node_lon, node_lat, central_longitude


def _grid_to_polygon_geodataframe(grid, periodic_elements, projection, project, engine):
    """Converts the faces of a ``Grid`` into a ``spatialpandas.GeoDataFrame``
    or ``geopandas.GeoDataFrame`` with a geometry column of polygons."""

    node_lon, node_lat, central_longitude = _correct_central_longitude(
        grid.node_lon.values, grid.node_lat.values, projection
    )
    polygon_shells = _build_polygon_shells(
        node_lon,
        node_lat,
        grid.face_node_connectivity.values,
        grid.n_face,
        grid.n_max_face_nodes,
        grid.n_nodes_per_face.values,
        projection=None,
        central_longitude=central_longitude,
    )

    if projection is not None and project:
        projected_polygon_shells = _build_polygon_shells(
            node_lon,
            node_lat,
            grid.face_node_connectivity.values,
            grid.n_face,
            grid.n_max_face_nodes,
            grid.n_nodes_per_face.values,
            projection=projection,
            central_longitude=central_longitude,
        )
    else:
        projected_polygon_shells = None

    antimeridian_face_indices = _build_antimeridian_face_indices(
        polygon_shells[:, :, 0]
    )

    non_nan_polygon_indices = None
    if projection is not None and project:
        shells_d = np.delete(
            projected_polygon_shells, antimeridian_face_indices, axis=0
        )

        # Check for NaN in each sub-array and invert the condition
        does_not_contain_nan = ~np.isnan(shells_d).any(axis=1)

        # Get the indices where NaN is NOT present
        non_nan_polygon_indices = np.where(does_not_contain_nan)[0]

    grid._gdf_cached_parameters["antimeridian_face_indices"] = antimeridian_face_indices

    if periodic_elements == "split":
        gdf = _build_geodataframe_with_antimeridian(
            polygon_shells,
            projected_polygon_shells,
            antimeridian_face_indices,
            engine=engine,
        )
    elif periodic_elements == "ignore":
        if engine == "geopandas":
            # create a geopandas.GeoDataFrame
            if projected_polygon_shells is not None:
                geometry = projected_polygon_shells
            else:
                geometry = polygon_shells

            gdf = geopandas.GeoDataFrame({"geometry": shapely.polygons(geometry)})
        else:
            # create a spatialpandas.GeoDataFrame
            if projected_polygon_shells is not None:
                geometry = PolygonArray.from_exterior_coords(projected_polygon_shells)
            else:
                geometry = PolygonArray.from_exterior_coords(polygon_shells)
            gdf = spatialpandas.GeoDataFrame({"geometry": geometry})

    else:
        gdf = _build_geodataframe_without_antimeridian(
            polygon_shells,
            projected_polygon_shells,
            antimeridian_face_indices,
            engine=engine,
        )
    return gdf, non_nan_polygon_indices


def _build_geodataframe_without_antimeridian(
    polygon_shells, projected_polygon_shells, antimeridian_face_indices, engine
):
    """Builds a ``spatialpandas.GeoDataFrame`` or
    ``geopandas.GeoDataFrame``excluding any faces that cross the
    antimeridian."""
    if projected_polygon_shells is not None:
        # use projected shells if a projection is applied
        shells_without_antimeridian = np.delete(
            projected_polygon_shells, antimeridian_face_indices, axis=0
        )
    else:
        shells_without_antimeridian = np.delete(
            polygon_shells, antimeridian_face_indices, axis=0
        )

    if engine == "geopandas":
        # create a geopandas.GeoDataFrame
        gdf = geopandas.GeoDataFrame(
            {"geometry": shapely.polygons(shells_without_antimeridian)}
        )
    else:
        # create a spatialpandas.GeoDataFrame
        geometry = PolygonArray.from_exterior_coords(shells_without_antimeridian)
        gdf = spatialpandas.GeoDataFrame({"geometry": geometry})

    return gdf


def _build_geodataframe_with_antimeridian(
    polygon_shells,
    projected_polygon_shells,
    antimeridian_face_indices,
    engine,
):
    """Builds a ``spatialpandas.GeoDataFrame`` or ``geopandas.GeoDataFrame``
    including any faces that cross the antimeridian."""
    polygons = _build_corrected_shapely_polygons(
        polygon_shells, projected_polygon_shells, antimeridian_face_indices
    )
    if engine == "geopandas":
        # Create a geopandas.GeoDataFrame
        gdf = geopandas.GeoDataFrame({"geometry": polygons})
    else:
        # Create a spatialpandas.GeoDataFrame
        geometry = MultiPolygonArray(polygons)
        gdf = spatialpandas.GeoDataFrame({"geometry": geometry})

    return gdf


def _build_corrected_shapely_polygons(
    polygon_shells,
    projected_polygon_shells,
    antimeridian_face_indices,
):
    if projected_polygon_shells is not None:
        # use projected shells if a projection is applied
        shells = projected_polygon_shells
    else:
        shells = polygon_shells

    # list of shapely Polygons representing each face in our grid
    polygons = Polygons(shells)

    # construct antimeridian polygons
    antimeridian_polygons = Polygons(polygon_shells[antimeridian_face_indices])

    # correct each antimeridian polygon
    corrected_polygons = [antimeridian.fix_polygon(P) for P in antimeridian_polygons]

    # insert correct polygon back into original array
    for i in reversed(antimeridian_face_indices):
        polygons[i] = corrected_polygons.pop()

    return polygons


def _build_antimeridian_face_indices(shells_x, projection=None):
    """Identifies any face that has an edge that crosses the antimeridian."""

    x_mag = np.abs(np.diff(shells_x))
    x_mag_cross = np.any(x_mag >= 180, axis=1)
    x_cross_indices = np.argwhere(x_mag_cross)

    if x_cross_indices.ndim == 2:
        if x_cross_indices.shape[1] == 1:
            return x_cross_indices[:, 0]
        else:
            return x_cross_indices.squeeze()
    elif x_cross_indices.ndim == 0:
        return np.array([], dtype=INT_DTYPE)
    else:
        return x_cross_indices


def _populate_antimeridian_face_indices(grid):
    """Populates ``Grid.antimeridian_face_indices``"""
    polygon_shells = _build_polygon_shells(
        grid.node_lon.values,
        grid.node_lat.values,
        grid.face_node_connectivity.values,
        grid.n_face,
        grid.n_max_face_nodes,
        grid.n_nodes_per_face.values,
    )

    antimeridian_face_indices = _build_antimeridian_face_indices(
        polygon_shells[:, :, 0]
    )

    return antimeridian_face_indices


def _build_corrected_polygon_shells(polygon_shells):
    """Constructs ``corrected_polygon_shells`` and
    ``Grid.original_to_corrected), representing the polygon shells, with
    antimeridian polygons split.

     Parameters
    ----------
    grid : uxarray.Grid
        Grid Object

    Returns
    -------
    corrected_polygon_shells : np.ndarray
        Array containing polygon shells, with antimeridian polygons split
    _corrected_shells_to_original_faces : np.ndarray
        Original indices used to map the corrected polygon shells to their entries in face nodes
    """

    # import optional dependencies
    import antimeridian

    # list of shapely Polygons representing each Face in our grid
    polygons = [Polygon(shell) for shell in polygon_shells]

    # List of Polygons (non-split) and MultiPolygons (split across antimeridian)
    corrected_polygons = [
        antimeridian.fix_polygon(P, fix_winding=False) for P in polygons
    ]

    _corrected_shells_to_original_faces = []
    corrected_polygon_shells = []

    for i, polygon in enumerate(corrected_polygons):
        # Convert MultiPolygons into individual Polygon Vertices
        if polygon.geom_type == "MultiPolygon":
            for individual_polygon in polygon.geoms:
                corrected_polygon_shells.append(
                    np.array(
                        [
                            individual_polygon.exterior.coords.xy[0],
                            individual_polygon.exterior.coords.xy[1],
                        ]
                    ).T
                )
                _corrected_shells_to_original_faces.append(i)

        # Convert Shapely Polygon into Polygon Vertices
        else:
            corrected_polygon_shells.append(
                np.array(
                    [polygon.exterior.coords.xy[0], polygon.exterior.coords.xy[1]]
                ).T
            )
            _corrected_shells_to_original_faces.append(i)

    return corrected_polygon_shells, _corrected_shells_to_original_faces


def _grid_to_matplotlib_polycollection(
    grid, periodic_elements, projection=None, **kwargs
):
    """Constructs and returns a ``matplotlib.collections.PolyCollection``"""

    # Handle unsupported configuration: splitting periodic elements with projection
    if periodic_elements == "split" and projection is not None:
        raise ValueError(
            "Explicitly projecting lines is not supported. Please pass in your projection"
            "using the 'transform' parameter"
        )

    # Correct the central longitude and build polygon shells
    node_lon, node_lat, central_longitude = _correct_central_longitude(
        grid.node_lon.values, grid.node_lat.values, projection
    )

    if "transform" not in kwargs:
        if projection is None:
            kwargs["transform"] = ccrs.PlateCarree(central_longitude=central_longitude)
        else:
            kwargs["transform"] = projection

    polygon_shells = _build_polygon_shells(
        node_lon,
        node_lat,
        grid.face_node_connectivity.values,
        grid.n_face,
        grid.n_max_face_nodes,
        grid.n_nodes_per_face.values,
        projection=None,
        central_longitude=central_longitude,
    )

    # Projected polygon shells if a projection is specified
    if projection is not None:
        projected_polygon_shells = _build_polygon_shells(
            node_lon,
            node_lat,
            grid.face_node_connectivity.values,
            grid.n_face,
            grid.n_max_face_nodes,
            grid.n_nodes_per_face.values,
            projection=projection,
            central_longitude=central_longitude,
        )
    else:
        projected_polygon_shells = None

    # Determine indices of polygons crossing the antimeridian
    antimeridian_face_indices = _build_antimeridian_face_indices(
        polygon_shells[:, :, 0]
    )

    # Filter out NaN-containing polygons if projection is applied
    non_nan_polygon_indices = None
    if projected_polygon_shells is not None:
        # Delete polygons at the antimeridian
        shells_d = np.delete(
            projected_polygon_shells, antimeridian_face_indices, axis=0
        )

        # Get the indices of polygons that do not contain NaNs
        does_not_contain_nan = ~np.isnan(shells_d).any(axis=(1, 2))
        non_nan_polygon_indices = np.where(does_not_contain_nan)[0]

    grid._poly_collection_cached_parameters["non_nan_polygon_indices"] = (
        non_nan_polygon_indices
    )
    grid._poly_collection_cached_parameters["antimeridian_face_indices"] = (
        antimeridian_face_indices
    )

    # Select which shells to use: projected or original
    if projected_polygon_shells is not None:
        shells_to_use = projected_polygon_shells
    else:
        shells_to_use = polygon_shells

    # Handle periodic elements: exclude or split antimeridian polygons
    if periodic_elements == "exclude":
        # Remove antimeridian polygons and keep only non-NaN polygons if available
        shells_without_antimeridian = np.delete(
            shells_to_use, antimeridian_face_indices, axis=0
        )

        # Filter the shells using non-NaN indices
        if non_nan_polygon_indices is not None:
            shells_to_use = shells_without_antimeridian[non_nan_polygon_indices]
        else:
            shells_to_use = shells_without_antimeridian

        # Get the corrected indices of original faces
        corrected_to_original_faces = np.delete(
            np.arange(grid.n_face), antimeridian_face_indices, axis=0
        )

        # Create the PolyCollection using the cleaned shells
        return PolyCollection(shells_to_use, **kwargs), corrected_to_original_faces

    elif periodic_elements == "split":
        # Split polygons at the antimeridian
        (
            corrected_polygon_shells,
            corrected_to_original_faces,
        ) = _build_corrected_polygon_shells(polygon_shells)

        # Create PolyCollection using the corrected shells
        return PolyCollection(
            corrected_polygon_shells, **kwargs
        ), corrected_to_original_faces

    else:
        # Default: use original polygon shells
        return PolyCollection(polygon_shells, **kwargs), []


def _get_polygons(grid, periodic_elements, projection=None, apply_projection=True):
    # Correct the central longitude if projection is provided
    node_lon, node_lat, central_longitude = _correct_central_longitude(
        grid.node_lon.values, grid.node_lat.values, projection
    )

    # Build polygon shells without projection
    polygon_shells = _build_polygon_shells(
        node_lon,
        node_lat,
        grid.face_node_connectivity.values,
        grid.n_face,
        grid.n_max_face_nodes,
        grid.n_nodes_per_face.values,
        projection=None,
        central_longitude=central_longitude,
    )

    # If projection is provided, create the projected polygon shells
    if projection and apply_projection:
        projected_polygon_shells = _build_polygon_shells(
            node_lon,
            node_lat,
            grid.face_node_connectivity.values,
            grid.n_face,
            grid.n_max_face_nodes,
            grid.n_nodes_per_face.values,
            projection=projection,
            central_longitude=central_longitude,
        )
    else:
        projected_polygon_shells = None

    # Determine indices of polygons crossing the antimeridian
    antimeridian_face_indices = _build_antimeridian_face_indices(
        polygon_shells[:, :, 0]
    )

    # Filter out NaN-containing polygons if projection is applied
    non_nan_polygon_indices = None
    if projected_polygon_shells is not None:
        # Delete polygons at the antimeridian
        shells_d = np.delete(
            projected_polygon_shells, antimeridian_face_indices, axis=0
        )

        # Get the indices of polygons that do not contain NaNs
        does_not_contain_nan = ~np.isnan(shells_d).any(axis=(1, 2))
        non_nan_polygon_indices = np.where(does_not_contain_nan)[0]

    # Determine which shells to use
    if projected_polygon_shells is not None:
        shells_to_use = projected_polygon_shells
    else:
        shells_to_use = polygon_shells

    # Exclude or handle periodic elements based on the input parameter
    if periodic_elements == "exclude":
        # Remove antimeridian polygons and keep only non-NaN polygons if available
        shells_without_antimeridian = np.delete(
            shells_to_use, antimeridian_face_indices, axis=0
        )

        # Filter the shells using non-NaN indices
        if non_nan_polygon_indices is not None:
            shells_to_use = shells_without_antimeridian[non_nan_polygon_indices]
        else:
            shells_to_use = shells_without_antimeridian

        polygons = _convert_shells_to_polygons(shells_to_use)
    elif periodic_elements == "split":
        # Correct for antimeridian crossings and split polygons as necessary
        polygons = _build_corrected_shapely_polygons(
            polygon_shells, projected_polygon_shells, antimeridian_face_indices
        )
    else:
        # Default: use original polygon shells
        polygons = _convert_shells_to_polygons(polygon_shells)

    return (
        polygons,
        central_longitude,
        antimeridian_face_indices,
        non_nan_polygon_indices,
    )


def _grid_to_matplotlib_linecollection(
    grid, periodic_elements, projection=None, **kwargs
):
    """Constructs and returns a ``matplotlib.collections.LineCollection``"""

    if periodic_elements == "split" and projection is not None:
        apply_projection = False
    else:
        apply_projection = True

    # do not explicitly project when splitting elements
    polygons, central_longitude, _, _ = _get_polygons(
        grid, periodic_elements, projection, apply_projection
    )

    # Convert polygons to line segments for the LineCollection
    lines = []
    for pol in polygons:
        boundary = pol.boundary
        if boundary.geom_type == "MultiLineString":
            for line in list(boundary.geoms):
                lines.append(np.array(line.coords))
        else:
            lines.append(np.array(boundary.coords))

    if "transform" not in kwargs:
        # Set default transform if one is not provided not provided
        if projection is None or not apply_projection:
            kwargs["transform"] = ccrs.PlateCarree(central_longitude=central_longitude)
        else:
            kwargs["transform"] = projection

    return LineCollection(lines, **kwargs)


def _convert_shells_to_polygons(shells):
    """Convert polygon shells to shapely Polygon or MultiPolygon objects."""
    polygons = []
    for shell in shells:
        # Remove NaN values from each polygon shell
        cleaned_shell = shell[~np.isnan(shell[:, 0])]
        if len(cleaned_shell) > 2:  # A valid polygon needs at least 3 points
            polygons.append(Polygon(cleaned_shell))

    return polygons


def _pole_point_inside_polygon(pole, face_edge_cart):
    """Determines if a pole point is inside a polygon.

    .. note::
        - If the pole point is on the edge of the polygon, it will be considered "inside the polygon".

    Parameters
    ----------
    pole : str
        Either 'North' or 'South'.
    face_edge_cart : np.ndarray
        A face polygon represented by edges in Cartesian coordinates. Shape: (n_edges, 2, 3)

    Returns
    -------
    bool
        True if pole point is inside polygon, False otherwise.

    Raises
    ------
    ValueError
        If the provided pole is neither 'North' nor 'South'.

    Warning
    -------
    UserWarning
        Raised if the face contains both pole points.
    """
    if pole not in POLE_POINTS:
        raise ValueError('Pole point must be either "North" or "South"')

    # Classify the polygon's location
    location = _classify_polygon_location(face_edge_cart)
    pole_point = POLE_POINTS[pole]

    if location == pole:
        ref_edge = np.array([pole_point, REFERENCE_POINT_EQUATOR])
        return _check_intersection(ref_edge, face_edge_cart) % 2 != 0
    elif location == "Equator":
        # smallest offset I can obtain when using the float64 type

        ref_edge_north = np.array([pole_point, REFERENCE_POINT_EQUATOR])
        ref_edge_south = np.array([-pole_point, REFERENCE_POINT_EQUATOR])

        north_edges = face_edge_cart[np.any(face_edge_cart[:, :, 2] > 0, axis=1)]
        south_edges = face_edge_cart[
            ~np.isin(face_edge_cart, north_edges).all(axis=(1, 2))
        ]
        # The equator one is assigned to the south edges
        return (
            _check_intersection(ref_edge_north, north_edges)
            + _check_intersection(ref_edge_south, south_edges)
        ) % 2 != 0
    elif (
        location == "North"
        and pole == "South"
        or location == "South"
        and pole == "North"
    ):
        return False
    else:
        raise ValueError(
            "Invalid pole point query. Current location: {}, query pole point: {}".format(
                location, pole
            )
        )


def _check_intersection(ref_edge, edges):
    """Check the number of intersections of the reference edge with the given
    edges.

    Parameters
    ----------
    ref_edge : np.ndarray
        Reference edge to check intersections against.
    edges : np.ndarray
        Edges to check for intersections. Shape: (n_edges, 2, 3)

    Returns
    -------
    int
        Count of intersections.
    """
    pole_point, ref_point = ref_edge
    intersection_points = []

    for edge in edges:
        intersection_point = gca_gca_intersection(ref_edge, edge)

        if intersection_point.size != 0:
            # Handle both single point and multiple points case
            if (
                intersection_point.ndim == 1
            ):  # If there's only one point, make it a 2D array
                intersection_point = [intersection_point]  # Convert to list of points

            # for each intersection point, check if it is a pole point
            for point in intersection_point:
                if allclose(point, pole_point, atol=ERROR_TOLERANCE):
                    return True
                intersection_points.append(point)

    # Only return the unique intersection points, the unique tolerance is set to ERROR_TOLERANCE
    intersection_points = _unique_points(intersection_points, tolerance=ERROR_TOLERANCE)

    # If the unique intersection point is one and it is exactly one of the nodes of the face, return 0
    if len(intersection_points) == 1:
        for edge in edges:
            if allclose(
                intersection_points[0], edge[0], atol=ERROR_TOLERANCE
            ) or allclose(intersection_points[0], edge[1], atol=ERROR_TOLERANCE):
                return 0

    return len(intersection_points)


def _classify_polygon_location(face_edge_cart):
    """Classify the location of the polygon relative to the hemisphere.

    Parameters
    ----------
    face_edge_cart : np.ndarray
        A face polygon represented by edges in Cartesian coordinates. Shape: (n_edges, 2, 3)

    Returns
    -------
    str
        Returns either 'North', 'South' or 'Equator' based on the polygon's location.
    """
    z_coords = face_edge_cart[:, :, 2]
    if np.all(z_coords > 0):
        return "North"
    elif np.all(z_coords < 0):
        return "South"
    else:
        return "Equator"


def _get_latlonbox_width(latlonbox_rad):
    """Calculate the width of a latitude-longitude box in radians. The box
    should be represented by a 2x2 array in radians and lon0 represent the
    "left" side of the box. while lon1 represent the "right" side of the box.

    This function computes the width of a given latitude-longitude box. It
    accounts for periodicity in the longitude direction.

    Non-Periodic Longitude: This is the usual case where longitude values are considered within a fixed range,
            typically between -180 and 180 degrees, or 0 and 360 degrees.
            Here, the longitude does not "wrap around" when it reaches the end of this range.

    Periodic Longitude: In this case, the longitude is considered to wrap around the globe.
            This means that if you have a longitude range from 350 to 10 degrees,
            it is understood to cross the 0-degree meridian and actually represents a 20-degree span
            (350 to 360 degrees, then 0 to 10 degrees).

    Parameters
    ----------
    latlonbox_rad : np.ndarray
        A latitude-longitude box represented by a 2x2 array in radians and lon0 represent the "left" side of the box.
        while lon1 represent the "right" side of the box:
        [[lat_0, lat_1], [lon_0, lon_1]].

    Returns
    -------
    float
        The width of the latitude-longitude box in radians.

    Raises
    ------
    Exception
        If the input longitude range is invalid.

    Warning
        If the input longitude range is flagged as periodic but in the form [lon0, lon1] where lon0 < lon1.
        The function will automatically use the is_lon_periodic=False instead.
    """

    lon0, lon1 = latlonbox_rad[1]

    # Check longitude range validity
    # Normalize the longitude so that it is within the range [0, 2π]
    # Normalize the longitude
    if lon0 != INT_FILL_VALUE:
        lon0 = np.mod(lon0, 2 * np.pi)
    if lon1 != INT_FILL_VALUE:
        lon1 = np.mod(lon1, 2 * np.pi)
    if (lon0 < 0.0 or lon0 > 2.0 * np.pi) and lon0 != INT_FILL_VALUE:
        raise Exception("lon0 out of range ({} not in [0, 2π])".format(lon0))

    if lon0 <= lon1:
        return lon1 - lon0
    else:
        # Adjust for periodicity
        return 2 * np.pi - lon0 + lon1


def _insert_pt_in_latlonbox(old_box, new_pt, is_lon_periodic=True):
    """Update the latitude-longitude box to include a new point in radians.

    This function compares the new point's latitude and longitude with the
    existing latitude-longitude box and updates the box if necessary to include the new point.

    Parameters
    ----------
    old_box : np.ndarray
        The original latitude-longitude box in radian, a 2x2 array: [min_lat, max_lat],[left_lon, right_lon]].
    new_pt : np.ndarray
        The new latitude-longitude point in radian, an array: [lat, lon].
    is_lon_periodic : bool, optional
        Flag indicating if the latitude-longitude box is periodic in longitude (default is True).

    Returns
    -------
    np.ndarray
        Updated latitude-longitude box including the new point in radians.

    Raises
    ------
    Exception
        If logic errors occur in the calculation process.

    Examples
    --------
    >>> _insert_pt_in_latlonbox(
    ...     np.array([[1.0, 2.0], [3.0, 4.0]]), np.array([1.5, 3.5])
    ... )
    array([[1.0, 2.0], [3.0, 4.0]])
    """
    if np.all(new_pt == INT_FILL_VALUE):
        return old_box

    latlon_box = np.copy(old_box)  # Create a copy of the old box
    latlon_box = np.array(
        latlon_box, dtype=np.float64
    )  # Cast to float64, otherwise the following update might fail

    lat_pt, lon_pt = new_pt

    # Normalize the longitude
    if lon_pt != INT_FILL_VALUE:
        lon_pt = np.mod(lon_pt, 2 * np.pi)

    # Check if the latitude range is uninitialized and update it
    if old_box[0][0] == old_box[0][1] == INT_FILL_VALUE:
        latlon_box[0] = np.array([lat_pt, lat_pt])

    # Check if the longitude range is uninitialized and update it
    if old_box[1][0] == old_box[1][1] == INT_FILL_VALUE:
        latlon_box[1] = np.array([lon_pt, lon_pt])

    if lon_pt != INT_FILL_VALUE and (lon_pt < 0.0 or lon_pt > 2.0 * np.pi):
        raise Exception(f"lon_pt out of range ({lon_pt} not in [0, 2π])")

    # Check for pole points and update latitudes
    is_pole_point = (
        lon_pt == INT_FILL_VALUE
        and isclose(
            new_pt[0], np.asarray([0.5 * np.pi, -0.5 * np.pi]), atol=ERROR_TOLERANCE
        ).any()
    )

    if is_pole_point:
        # Check if the new point is close to the North Pole
        if isclose(new_pt[0], 0.5 * np.pi, atol=ERROR_TOLERANCE):
            latlon_box[0][1] = 0.5 * np.pi

        # Check if the new point is close to the South Pole
        elif isclose(new_pt[0], -0.5 * np.pi, atol=ERROR_TOLERANCE):
            latlon_box[0][0] = -0.5 * np.pi

        return latlon_box
    else:
        latlon_box[0] = [min(latlon_box[0][0], lat_pt), max(latlon_box[0][1], lat_pt)]

    # Update longitude range for non-periodic or periodic cases
    if not is_lon_periodic:
        latlon_box[1] = [min(latlon_box[1][0], lon_pt), max(latlon_box[1][1], lon_pt)]
    else:
        if (
            latlon_box[1][0] > latlon_box[1][1]
            and (lon_pt < latlon_box[1][0] and lon_pt > latlon_box[1][1])
        ) or (
            latlon_box[1][0] <= latlon_box[1][1]
            and not (latlon_box[1][0] <= lon_pt <= latlon_box[1][1])
        ):
            # Calculate and compare new box widths
            box_a, box_b = np.copy(latlon_box), np.copy(latlon_box)
            box_a[1][0], box_b[1][1] = lon_pt, lon_pt
            d_width_a, d_width_b = (
                _get_latlonbox_width(box_a),
                _get_latlonbox_width(box_b),
            )

            # The width should not be negative, if so, raise an exception
            if d_width_a < 0 or d_width_b < 0:
                raise Exception("logic error")

            # Return the arc with the smaller width
            latlon_box = box_a if d_width_a < d_width_b else box_b

    return latlon_box


def _populate_face_latlon_bound(
    face_edges_cartesian,
    face_edges_lonlat_rad,
    is_latlonface: bool = False,
    is_GCA_list=None,
):
    """Populates the bounding box for each face in the grid by evaluating the
    geographical bounds based on the Cartesian and latitudinal/longitudinal
    edge connectivity. This function also considers the presence of pole points
    within the face's bounds and adjusts the bounding box accordingly.

    Parameters
    ----------
    face_edges_cartesian : np.ndarray, shape (n_edges, 2, 3)
        An array holding the Cartesian coordinates for the edges of a face, where `n_edges`
        is the number of edges for the specific face. Each edge is represented by two points
        (start and end), and each point is a 3D vector (x, y, z) in Cartesian coordinates.

    face_edges_lonlat_connectivity_rad : np.ndarray, shape (n_edges, 2, 2)
        An array holding the longitude and latitude in radians for the edges of a face,
        formatted similarly to `face_edges_cartesian`. Each edge's start and
        end points are represented by their longitude and latitude values in radians.

    is_latlonface : bool, optional
        A flag indicating if the current face is a latitudinal/longitudinal (latlon) face,
        meaning its edges align with lines of constant latitude or longitude. If `True`,
        edges are treated as following constant latitudinal or longitudinal lines. If `False`,
        edges are considered as great circle arcs (GCA). Default is `False`.

    is_GCA_list : list or np.ndarray, optional
        A list or an array of boolean values corresponding to each edge within the face,
        indicating whether the edge is a GCA. If `None`, the determination of whether an
        edge is a GCA or a constant latitudinal/longitudinal line is based on `is_latlonface`.
        Default is `None`.

    Returns
    -------
    face_latlon_array : np.ndarray, shape (2, 2)
        An array representing the bounding box for the face in latitude and longitude
        coordinates (in radians). The first row contains the minimum and maximum latitude
        values, while the second row contains the minimum and maximum longitude values.

    Notes
    -----
    This function evaluates the presence of North or South pole points within the face's
    bounds by inspecting the Cartesian coordinates of the face's edges. It then constructs
    the face's bounding box by considering the extreme latitude and longitude values found
    among the face's edges, adjusting for the presence of pole points as necessary.

    The bounding box is used to determine the face's geographical extent and is crucial
    for spatial analyses involving the grid.

    Example
    -------
    Assuming the existence of a grid face with edges defined in both Cartesian and
    latitudinal/longitudinal coordinates:

        face_edges_cartesian = np.array([...])  # Cartesian coords
        face_edges_connectivity_rad = np.array([...])  # Lon/Lat coords in radians

    Populate the bounding box for the face, treating it as a latlon face:

        face_latlon_bound = _populate_face_latlon_bound(face_edges_cartesian,
                                                        face_edges_lonlat_connectivity_rad,
                                                        is_latlonface=True)
    """

    # Check if face_edges contains pole points
    has_north_pole = _pole_point_inside_polygon("North", face_edges_cartesian)
    has_south_pole = _pole_point_inside_polygon("South", face_edges_cartesian)

    face_latlon_array = np.full((2, 2), INT_FILL_VALUE, dtype=np.float64)

    if has_north_pole or has_south_pole:
        # Initial assumption that the pole point is inside the face
        is_center_pole = True

        # Define the pole point based on the hemisphere
        pole_point = (
            np.array([0.0, 0.0, 1.0]) if has_north_pole else np.array([0.0, 0.0, -1.0])
        )
        # Pre-defined new point latitude based on the pole
        new_pt_latlon = np.array(
            [np.pi / 2 if has_north_pole else -np.pi / 2, INT_FILL_VALUE],
            dtype=np.float64,
        )

        for i in range(face_edges_cartesian.shape[0]):
            edge_cart = face_edges_cartesian[i]
            edge_lonlat = face_edges_lonlat_rad[i]

            # Skip processing if the edge_cart is marked as a dummy with a fill value
            if np.any(edge_cart == INT_FILL_VALUE):
                continue

            # Extract cartesian coordinates of the edge_cart's endpoints
            n1_cart, n2_cart = edge_cart
            n1_lonlat, n2_lonlat = edge_lonlat

            # Convert latitudes and longitudes of the nodes to radians
            node1_lon_rad, node1_lat_rad = n1_lonlat

            # Determine if the edge_cart's extreme latitudes need to be considered using the corrected logic
            is_GCA = (
                is_GCA_list[i]
                if is_GCA_list is not None
                else not is_latlonface or n1_cart[2] != n2_cart[2]
            )

            # Check if the node matches the pole point or if the pole point is within the edge_cart
            if allclose(n1_cart, pole_point, atol=ERROR_TOLERANCE) or point_within_gca(
                pole_point, np.array([n1_cart, n2_cart]), is_directed=False
            ):
                is_center_pole = False
                face_latlon_array = _insert_pt_in_latlonbox(
                    face_latlon_array, new_pt_latlon
                )

            # Insert the current node's lat/lon into the latlonbox
            face_latlon_array = _insert_pt_in_latlonbox(
                face_latlon_array, np.array([node1_lat_rad, node1_lon_rad])
            )

            # Determine extreme latitudes for GCA edges
            lat_max, lat_min = (
                (
                    extreme_gca_latitude(np.array([n1_cart, n2_cart]), "max"),
                    extreme_gca_latitude(np.array([n1_cart, n2_cart]), "min"),
                )
                if is_GCA
                else (node1_lat_rad, node1_lat_rad)
            )

            # Insert latitudinal extremes based on pole presence
            if has_north_pole:
                face_latlon_array = _insert_pt_in_latlonbox(
                    face_latlon_array, np.array([lat_min, node1_lon_rad])
                )
                face_latlon_array[0][1] = (
                    np.pi / 2
                )  # Ensure north pole is the upper latitude bound
            else:
                face_latlon_array = _insert_pt_in_latlonbox(
                    face_latlon_array, np.array([lat_max, node1_lon_rad])
                )
                face_latlon_array[0][0] = (
                    -np.pi / 2
                )  # Ensure south pole is the lower latitude bound

        # Adjust longitude bounds globally if the pole is centrally inside the polygon
        if is_center_pole:
            face_latlon_array[1] = [0.0, 2 * np.pi]

    else:
        # Normal Face
        # Iterate through each edge_cart of a face to update the bounding box (latlonbox) with extreme latitudes and longitudes
        for i in range(face_edges_cartesian.shape[0]):
            edge_cart = face_edges_cartesian[i]
            edge_lonlat = face_edges_lonlat_rad[i]

            # Skip processing if the edge_cart is marked as a dummy with a fill value
            if np.any(edge_cart == INT_FILL_VALUE):
                continue

            # Extract cartesian coordinates of the edge_cart's endpoints
            n1_cart, n2_cart = edge_cart
            n1_lonlat, n2_lonlat = edge_lonlat

            # Convert latitudes and longitudes of the nodes to radians
            node1_lon_rad, node1_lat_rad = n1_lonlat
            node2_lon_rad, node2_lat_rad = n2_lonlat

            # Determine if the edge_cart's extreme latitudes need to be considered using the corrected logic
            is_GCA = (
                is_GCA_list[i]
                if is_GCA_list is not None
                else not is_latlonface or n1_cart[2] != n2_cart[2]
            )

            lat_max, lat_min = (
                (
                    extreme_gca_latitude(np.array([n1_cart, n2_cart]), "max"),
                    extreme_gca_latitude(np.array([n1_cart, n2_cart]), "min"),
                )
                if is_GCA
                else (node1_lat_rad, node1_lat_rad)
            )

            # Insert extreme latitude points into the latlonbox if they differ from the node latitudes
            if not isclose(
                node1_lat_rad, lat_max, atol=ERROR_TOLERANCE
            ) and not isclose(node2_lat_rad, lat_max, atol=ERROR_TOLERANCE):
                # Insert the maximum latitude
                face_latlon_array = _insert_pt_in_latlonbox(
                    face_latlon_array, np.array([lat_max, node1_lon_rad])
                )
            elif not isclose(
                node1_lat_rad, lat_min, atol=ERROR_TOLERANCE
            ) and not isclose(node2_lat_rad, lat_min, atol=ERROR_TOLERANCE):
                # Insert the minimum latitude
                face_latlon_array = _insert_pt_in_latlonbox(
                    face_latlon_array, np.array([lat_min, node1_lon_rad])
                )
            else:
                # Insert the node's latitude and longitude as it matches the extreme latitudes
                face_latlon_array = _insert_pt_in_latlonbox(
                    face_latlon_array, np.array([node1_lat_rad, node1_lon_rad])
                )

    return face_latlon_array


def _populate_bounds(
    grid, is_latlonface: bool = False, is_face_GCA_list=None, return_array=False
):
    """Populates the bounds of the grid based on the geometry of its faces,
    taking into account special conditions such as faces crossing the
    antimeridian or containing pole points. This method updates the grid's
    internal representation to include accurate bounds for each face, returned
    as a DataArray with detailed attributes.

    Parameters
    ----------
    is_latlonface : bool, optional
        A global flag that indicates if faces are latlon faces. If True, all faces
        are treated as latlon faces, meaning that all edges are either longitude or
        constant latitude lines. If False, all edges are considered as Great Circle Arcs (GCA).
        Default is False.

    is_face_GCA_list : list or np.ndarray, optional
        A list or an array of boolean values for each face, indicating whether each edge
        in that face is a GCA. The shape of the list or array should be (n_faces, n_edges),
        with each sub-list or sub-array like [True, False, True, False] indicating the
        nature of each edge (GCA or constant latitude line) in a face. This parameter allows
        for mixed face types within the grid by specifying the edge type at the face level.
        If None, all edges are considered as GCA. This parameter, if provided, will overwrite
        the `is_latlonface` attribute for specific faces. Default is None.

    Returns
    -------
    xr.DataArray
        A DataArray containing the latitude and longitude bounds for each face in the grid,
        expressed in radians. The array has dimensions ["n_face", "Two", "Two"], where "Two"
        is a literal dimension name indicating two bounds (min and max) for each of latitude
        and longitude. The DataArray includes attributes detailing its purpose and the mapping
        of latitude intervals to face indices.

        Attributes include:
        - `cf_role`: Describes the role of the DataArray, here indicating face latitude bounds.
        - `_FillValue`: The fill value used in the array, indicating uninitialized or missing data.
        - `long_name`: A descriptive name for the DataArray.
        - `start_index`: The starting index for face indices in the grid.
        - `latitude_intervalsIndex`: An IntervalIndex indicating the latitude intervals.
        - `latitude_intervals_name_map`: A DataFrame mapping the latitude intervals to face indices.

    Example
    -------
    Consider a scenario where you have four faces on a grid, each defined by vertices in longitude and latitude degrees:

        face_1 = [[10.0, 60.0], [10.0, 10.0], [50.0, 10.0], [50.0, 60.0]]
        face_2 = [[350, 60.0], [350, 10.0], [50.0, 10.0], [50.0, 60.0]]
        face_3 = [[210.0, 80.0], [350.0, 60.0], [10.0, 60.0], [30.0, 80.0]]
        face_4 = [[200.0, 80.0], [350.0, 60.0], [10.0, 60.0], [40.0, 80.0]]

    After defining these faces, you can create a grid and populate its bounds by treating all faces as latlon faces:

        grid = ux.Grid.from_face_vertices([face_1, face_2, face_3, face_4], latlon=True)
        bounds_dataarray = grid._populate_bounds(is_latlonface=True)

    This will calculate and store the bounds for each face within the grid, adjusting for any special conditions such as crossing the antimeridian, and return them as a DataArray.
    """
    temp_latlon_array = np.full((grid.n_face, 2, 2), INT_FILL_VALUE, dtype=np.float64)

    # Because Pandas.IntervalIndex does not support naming for each interval, we need to create a mapping
    # between the intervals and the face indices
    intervals_tuple_list = []
    intervals_name_list = []

    faces_edges_cartesian = _get_cartesian_face_edge_nodes(
        grid.face_node_connectivity.values,
        grid.n_face,
        grid.n_max_face_edges,
        grid.node_x.values,
        grid.node_y.values,
        grid.node_z.values,
    )

    faces_edges_lonlat_rad = _get_lonlat_rad_face_edge_nodes(
        grid.face_node_connectivity.values,
        grid.n_face,
        grid.n_max_face_edges,
        grid.node_lon.values,
        grid.node_lat.values,
    )

    for face_idx, face_nodes in enumerate(grid.face_node_connectivity):
        face_edges_cartesian = faces_edges_cartesian[face_idx]

        # Remove the edge in the face that contains the fill value
        face_edges_cartesian = face_edges_cartesian[
            np.all(face_edges_cartesian != INT_FILL_VALUE, axis=(1, 2))
        ]

        face_edges_lonlat_rad = faces_edges_lonlat_rad[face_idx]

        # Remove the edge in the face that contains the fill value
        face_edges_lonlat_rad = face_edges_lonlat_rad[
            np.all(face_edges_lonlat_rad != INT_FILL_VALUE, axis=(1, 2))
        ]

        is_GCA_list = (
            is_face_GCA_list[face_idx] if is_face_GCA_list is not None else None
        )

        temp_latlon_array[face_idx] = _populate_face_latlon_bound(
            face_edges_cartesian,
            face_edges_lonlat_rad,
            is_latlonface=is_latlonface,
            is_GCA_list=is_GCA_list,
        )

        assert temp_latlon_array[face_idx][0][0] != temp_latlon_array[face_idx][0][1]
        assert temp_latlon_array[face_idx][1][0] != temp_latlon_array[face_idx][1][1]
        lat_array = temp_latlon_array[face_idx][0]

        # Now store the latitude intervals in the tuples
        intervals_tuple_list.append((lat_array[0], lat_array[1]))
        intervals_name_list.append(face_idx)

    # Because Pandas.IntervalIndex does not support naming for each interval, we need to create a mapping
    # between the intervals and the face indices
    intervalsIndex = pd.IntervalIndex.from_tuples(intervals_tuple_list, closed="both")
    df_intervals_map = pd.DataFrame(
        index=intervalsIndex, data=intervals_name_list, columns=["face_id"]
    )

    bounds = xr.DataArray(
        temp_latlon_array,
        dims=["n_face", "Two", "Two"],
        attrs={
            "cf_role": "face_latlon_bounds",
            "_FillValue": INT_FILL_VALUE,
            "long_name": "Provides the latitude and longitude bounds for each face in radians.",
            "start_index": INT_DTYPE(0),
            "latitude_intervalsIndex": intervalsIndex,
            "latitude_intervals_name_map": df_intervals_map,
        },
    )

    if return_array:
        return bounds
    else:
        grid._ds["bounds"] = bounds


def _construct_boundary_edge_indices(edge_face_connectivity):
    """Index the missing edges on a partial grid with holes, that is a region
    of the grid that is not covered by any geometry."""

    # If an edge only has one face saddling it than the mesh has holes in it
    edge_with_holes = np.where(edge_face_connectivity[:, 1] == INT_FILL_VALUE)[0]
    return edge_with_holes


<<<<<<< HEAD
def _rotation_to_north_pole(point_cart):
    """Finds the rotation of a point to the North Pole"""

    # Axis of rotation is the cross product of point_cart and north_pole
    axis = np.cross(point_cart, POLE_POINTS["North"])
    axis_norm = np.linalg.norm(axis)

    # If the axis is very small, point is already at the North Pole
    if axis_norm < 1e-10:
        return np.eye(3)  # Return identity matrix

    axis = axis / axis_norm
    angle = np.arccos(np.dot(point_cart, POLE_POINTS["North"]))

    # Rotation matrix using Rodrigues' rotation formula
    K = np.array([
        [0, -axis[2], axis[1]],
        [axis[2], 0, -axis[0]],
        [-axis[1], axis[0], 0]
    ])
    I = np.eye(3)
    R = I + np.sin(angle) * K + (1 - np.cos(angle)) * np.dot(K, K)

    return R


def point_in_polygon(polygon, point):
=======
def _point_to_plane(x, y, z):
    """Projects a point on the surface of the sphere to a plane using stereographic projection"""
    x_plane = x / (1 - z)
    y_plane = y / (1 - z)

    return x_plane, y_plane


def _point_to_sphere(x_plane, y_plane):
    """Projects a point on a plane to the surface of the sphere using stereographic projection"""

    x = (2 * x_plane) / (1 + x_plane**2 + y_plane**2)
    y = (2 * y_plane) / (1 + x_plane**2 + y_plane**2)
    z = (-1 + x_plane**2 + y_plane**2) / (1 + x_plane**2 + y_plane**2)

    x_norm, y_norm, z_norm = _normalize_xyz(x, y, z)

    return x_norm, y_norm, z_norm


def _point_in_polygon(polygon, point, inclusive=False, tolerance=1e-9):
>>>>>>> f7cb51cb
    """Returns `True` if point is inside polygon, `False` otherwise.

     Parameters
    ----------
<<<<<<< HEAD
    polygon: np.ndarray
        Array of cartesian coordinates of the nodes making up the polygon
    point: np.ndarray
        Point of which to check if it is inside the polygon
    face_edge_cart: np.ndarray
=======
    polygon: np.ndarray (3, n_nodes)
        Array of cartesian or spherical coordinates of the nodes making up the polygon. Shape:
        [[x coordinates of nodes], [y coordinates of nodes], [z coordinates of nodes]]
    point: np.ndarray
        A point either `lon, lat` or `x, y, z` of which to check if it resides inside the polygon
    inclusive: bool, optional
        Flag for determining if points on the nodes or edges of the polygon  should be considered inside or out. False
        means they will not be included.
    tolerance : float, optional
        The margin within which a point is considered on the edge or vertex.
>>>>>>> f7cb51cb

    Returns
    --------
    bool
        True if point is inside polygon, False otherwise.
    """

<<<<<<< HEAD
    # Get the rotation to apply to the polygon
    rotation = _rotation_to_north_pole(point)

    # Apply the rotation to position the polygon over the North Pole
    rotated_polygon = np.dot(rotation, polygon.T).T

    # Create the `face_edge_cart`
    face_edge_cart = np.zeros([len(polygon), 2, 3])

    # Assign all but the last edge in `face_edge_cart`
    for ind in range(len(rotated_polygon) - 1):
        face_edge_cart[ind][0] = rotated_polygon[ind]
        face_edge_cart[ind][1] = rotated_polygon[ind + 1]

    # Assign the last edge in `face_edge_cart`
    face_edge_cart[-1][0] = rotated_polygon[0]
    face_edge_cart[-1][1] = rotated_polygon[-1]

    # Return whether the point is inside the polygon or not
    return _pole_point_inside_polygon('North', face_edge_cart)
=======
    # Point is in cartesian coordinates
    if len(point) == 3:
        # Project point to plane
        point_on_plane = _point_to_plane(point[0], point[1], point[2])
    # Point is in spherical coordinates
    elif len(point) == 2:
        # Convert point to radians
        lon_rad = np.deg2rad(point[0])
        lat_rad = np.deg2rad(point[1])

        # Convert lon/lat to xyz
        x, y, z = _lonlat_rad_to_xyz(lon_rad, lat_rad)

        # Project point to plane
        point_on_plane = _point_to_plane(x, y, z)
    # Point is incorrect
    else:
        raise ValueError("Point is incorrect, should be either lonlat or xyz")

    # Polygon in cartesian coordinates
    if len(polygon) == 3:
        # Assign xyz
        x = polygon[0]
        y = polygon[1]
        z = polygon[2]

        # Project polygon to plane
        polygon_on_plane = _point_to_plane(x, y, z)
    # Point is in spherical coordinates
    elif len(polygon) == 2:
        # Assign lon/lat
        lon = polygon[0]
        lat = polygon[1]

        # Convert lon/lat to radians
        lon_rad = np.deg2rad(lon)
        lat_rad = np.deg2rad(lat)

        # Convert lon/lat to xyz
        x, y, z = _lonlat_rad_to_xyz(lon_rad, lat_rad)

        # Project point to plane
        polygon_on_plane = _point_to_plane(x, y, z)
    # Point is incorrect
    else:
        raise ValueError("Polygon is incorrect, should be either lonlat or xyz")

    stacked_polygon = list(zip(*polygon_on_plane))
    point_inside = _ray_casting_plane(
        stacked_polygon, point_on_plane, inclusive=inclusive, tolerance=tolerance
    )

    # Return whether the point is inside the polygon or not
    return point_inside


def _ray_casting_plane(polygon, point, inclusive=False, tolerance=1e-9):
    """Tests a point to see if it lies inside a polygon on a plane.

    Parameters:
    polygon : list of tuples
        List of (x, y) coordinates representing the vertices of the polygon.
    point : tuple
        (x, y) coordinates of the point to test.
    inclusive : bool, optional
        If True, the function will consider points on the boundary (or within the tolerance) as inside.
    tolerance : float, optional
        The margin within which a point is considered on the edge or vertex.

    Returns:
    bool
        True if the point is inside the polygon, False otherwise.
    """
    num_vertices = len(polygon)
    x, y = point[0], point[1]
    intersections = 0

    # Check if the point lies exactly on any of the vertices
    if inclusive:
        for vertex in polygon:
            if abs(x - vertex[0]) <= tolerance and abs(y - vertex[1]) <= tolerance:
                return True  # Point is on a vertex

    # Iterate through the edges to check if the point is on the boundary or inside
    for i in range(num_vertices):
        x1, y1 = polygon[i][0], polygon[i][1]
        x2, y2 = polygon[(i + 1) % num_vertices][0], polygon[(i + 1) % num_vertices][1]

        # Check if the point lies on the edge using tolerance (inclusive check)
        if inclusive:
            # Calculate the cross-product to check collinearity
            cross_product = (y - y1) * (x2 - x1) - (x - x1) * (y2 - y1)
            if abs(cross_product) <= tolerance:
                # Check if the point is within the bounds of the edge
                if (
                    min(x1, x2) - tolerance <= x <= max(x1, x2) + tolerance
                    and min(y1, y2) - tolerance <= y <= max(y1, y2) + tolerance
                ):
                    return True  # Point is on the edge

        # Standard ray-casting check for intersections
        # Correct vertex intersection check:
        if (y1 > y) != (y2 > y):  # The point's y should be between y1 and y2
            # Check if the intersection is exactly at a vertex and adjust
            if y == y1 and (y2 > y) != (
                y1 > y
            ):  # If intersecting at a vertex, ensure proper counting
                continue  # Skip counting this vertex intersection to avoid double-counting

            intersect_x = x1 + (y - y1) * (x2 - x1) / (y2 - y1)
            if intersect_x > x:
                intersections += 1

    # Return True if the number of intersections is odd
    return intersections % 2 == 1
>>>>>>> f7cb51cb
<|MERGE_RESOLUTION|>--- conflicted
+++ resolved
@@ -18,11 +18,7 @@
     INT_FILL_VALUE,
 )
 from uxarray.grid.arcs import extreme_gca_latitude, point_within_gca
-<<<<<<< HEAD
-from uxarray.grid.coordinates import _normalize_xyz
-=======
 from uxarray.grid.coordinates import _normalize_xyz, _lonlat_rad_to_xyz
->>>>>>> f7cb51cb
 from uxarray.grid.intersections import gca_gca_intersection
 from uxarray.grid.utils import (
     _get_cartesian_face_edge_nodes,
@@ -1344,35 +1340,6 @@
     return edge_with_holes
 
 
-<<<<<<< HEAD
-def _rotation_to_north_pole(point_cart):
-    """Finds the rotation of a point to the North Pole"""
-
-    # Axis of rotation is the cross product of point_cart and north_pole
-    axis = np.cross(point_cart, POLE_POINTS["North"])
-    axis_norm = np.linalg.norm(axis)
-
-    # If the axis is very small, point is already at the North Pole
-    if axis_norm < 1e-10:
-        return np.eye(3)  # Return identity matrix
-
-    axis = axis / axis_norm
-    angle = np.arccos(np.dot(point_cart, POLE_POINTS["North"]))
-
-    # Rotation matrix using Rodrigues' rotation formula
-    K = np.array([
-        [0, -axis[2], axis[1]],
-        [axis[2], 0, -axis[0]],
-        [-axis[1], axis[0], 0]
-    ])
-    I = np.eye(3)
-    R = I + np.sin(angle) * K + (1 - np.cos(angle)) * np.dot(K, K)
-
-    return R
-
-
-def point_in_polygon(polygon, point):
-=======
 def _point_to_plane(x, y, z):
     """Projects a point on the surface of the sphere to a plane using stereographic projection"""
     x_plane = x / (1 - z)
@@ -1394,18 +1361,10 @@
 
 
 def _point_in_polygon(polygon, point, inclusive=False, tolerance=1e-9):
->>>>>>> f7cb51cb
     """Returns `True` if point is inside polygon, `False` otherwise.
 
      Parameters
     ----------
-<<<<<<< HEAD
-    polygon: np.ndarray
-        Array of cartesian coordinates of the nodes making up the polygon
-    point: np.ndarray
-        Point of which to check if it is inside the polygon
-    face_edge_cart: np.ndarray
-=======
     polygon: np.ndarray (3, n_nodes)
         Array of cartesian or spherical coordinates of the nodes making up the polygon. Shape:
         [[x coordinates of nodes], [y coordinates of nodes], [z coordinates of nodes]]
@@ -1416,7 +1375,6 @@
         means they will not be included.
     tolerance : float, optional
         The margin within which a point is considered on the edge or vertex.
->>>>>>> f7cb51cb
 
     Returns
     --------
@@ -1424,28 +1382,6 @@
         True if point is inside polygon, False otherwise.
     """
 
-<<<<<<< HEAD
-    # Get the rotation to apply to the polygon
-    rotation = _rotation_to_north_pole(point)
-
-    # Apply the rotation to position the polygon over the North Pole
-    rotated_polygon = np.dot(rotation, polygon.T).T
-
-    # Create the `face_edge_cart`
-    face_edge_cart = np.zeros([len(polygon), 2, 3])
-
-    # Assign all but the last edge in `face_edge_cart`
-    for ind in range(len(rotated_polygon) - 1):
-        face_edge_cart[ind][0] = rotated_polygon[ind]
-        face_edge_cart[ind][1] = rotated_polygon[ind + 1]
-
-    # Assign the last edge in `face_edge_cart`
-    face_edge_cart[-1][0] = rotated_polygon[0]
-    face_edge_cart[-1][1] = rotated_polygon[-1]
-
-    # Return whether the point is inside the polygon or not
-    return _pole_point_inside_polygon('North', face_edge_cart)
-=======
     # Point is in cartesian coordinates
     if len(point) == 3:
         # Project point to plane
@@ -1560,5 +1496,4 @@
                 intersections += 1
 
     # Return True if the number of intersections is odd
-    return intersections % 2 == 1
->>>>>>> f7cb51cb
+    return intersections % 2 == 1
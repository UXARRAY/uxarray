--- conflicted
+++ resolved
@@ -897,9 +897,6 @@
     for face_idx, face_nodes in enumerate(grid.face_node_connectivity):
         face_edges_cartesian = faces_edges_cartesian[face_idx]
 
-<<<<<<< HEAD
-        face_edges_lonlat_rad = faces_edges_lonlat_rad[face_idx]
-=======
         # Skip processing if the face is a dummy face
         if np.any(face_edges_cartesian == INT_FILL_VALUE):
             continue
@@ -909,7 +906,6 @@
         # Skip processing if the face is a dummy face
         if np.any(face_edges_lonlat_rad == INT_FILL_VALUE):
             continue
->>>>>>> 98044b31
 
         is_GCA_list = (
             is_face_GCA_list[face_idx] if is_face_GCA_list is not None else None

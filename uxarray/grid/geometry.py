--- conflicted
+++ resolved
@@ -19,11 +19,9 @@
     INT_FILL_VALUE,
 )
 from uxarray.grid.arcs import extreme_gca_latitude, point_within_gca
-<<<<<<< HEAD
-from uxarray.grid.coordinates import _normalize_xyz, _lonlat_rad_to_xyz
-=======
-from uxarray.grid.coordinates import _xyz_to_lonlat_rad
->>>>>>> b6b1eb81
+
+from uxarray.grid.coordinates import _normalize_xyz, _lonlat_rad_to_xyz, _xyz_to_lonlat_rad
+
 from uxarray.grid.intersections import gca_gca_intersection
 from uxarray.grid.utils import (
     _get_cartesian_face_edge_nodes,
@@ -1491,27 +1489,6 @@
     return edge_with_holes
 
 
-<<<<<<< HEAD
-def _point_to_plane(x, y, z):
-    """Projects a point on the surface of the sphere to a plane using stereographic projection"""
-    x_plane = x / (1 - z)
-    y_plane = y / (1 - z)
-
-    return x_plane, y_plane
-
-
-def _point_to_sphere(x_plane, y_plane):
-    """Projects a point on a plane to the surface of the sphere using stereographic projection"""
-
-    x = (2 * x_plane) / (1 + x_plane**2 + y_plane**2)
-    y = (2 * y_plane) / (1 + x_plane**2 + y_plane**2)
-    z = (-1 + x_plane**2 + y_plane**2) / (1 + x_plane**2 + y_plane**2)
-
-    x_norm, y_norm, z_norm = _normalize_xyz(x, y, z)
-
-    return x_norm, y_norm, z_norm
-
-
 def _point_in_polygon(polygon, point, inclusive=False, tolerance=1e-9):
     """Returns `True` if point is inside polygon, `False` otherwise.
 
@@ -1649,7 +1626,7 @@
 
     # Return True if the number of intersections is odd
     return intersections % 2 == 1
-=======
+
 def stereographic_projection(lon, lat, central_lon, central_lat):
     """Projects a point on the surface of the sphere to a plane using stereographic projection
 
@@ -1738,5 +1715,4 @@
         np.cos(c) * np.sin(central_lat) + ((y * np.sin(c) * central_lat) / p)
     )
 
-    return lon, lat
->>>>>>> b6b1eb81
+    return lon, lat
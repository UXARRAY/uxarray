import math
import warnings

import antimeridian
import cartopy.crs as ccrs
import geopandas
import numpy as np
import shapely
import spatialpandas
from matplotlib.collections import LineCollection, PolyCollection
from numba import njit
from shapely import Polygon
from shapely import polygons as Polygons
from spatialpandas.geometry import MultiPolygonArray, PolygonArray

from uxarray.constants import (
    ERROR_TOLERANCE,
    INT_DTYPE,
    INT_FILL_VALUE,
)
from uxarray.grid.arcs import (
    point_within_gca,
)
from uxarray.grid.coordinates import _xyz_to_lonlat_rad
from uxarray.grid.intersections import (
    gca_gca_intersection,
)
<<<<<<< HEAD
from uxarray.grid.utils import _get_cartesian_face_edge_nodes
from uxarray.utils.computing import allclose
=======
>>>>>>> 92dac002

POLE_POINTS_XYZ = {
    "North": np.array([0.0, 0.0, 1.0]),
    "South": np.array([0.0, 0.0, -1.0]),
}

REF_POINT_NORTH_XYZ = np.array([0.01745241, 0.0, 0.9998477], dtype=np.float64)
REF_POINT_SOUTH_XYZ = np.array([0.01745241, 0.0, -0.9998477], dtype=np.float64)

POLE_POINTS_LONLAT = {
    "North": np.array([0.0, np.pi / 2]),
    "South": np.array([0.0, -np.pi / 2]),
}

# number of faces/polygons before raising a warning for performance
GDF_POLYGON_THRESHOLD = 100000

REFERENCE_POINT_EQUATOR_XYZ = np.array([1.0, 0.0, 0.0])
REFERENCE_POINT_EQUATOR_LONLAT = np.array([0.0, 0.0])  # TODO ?

POLE_NAME_TO_INT = {"North": 1, "Equator": 0, "South": -1}


@njit(cache=True)
def error_radius(p1, p2):
    """Calculate the error radius between two points in 3D space."""
    numerator = math.sqrt(
        (p1[0] - p2[0]) ** 2 + (p1[1] - p2[1]) ** 2 + (p1[2] - p2[2]) ** 2
    )
    denominator = math.sqrt(p2[0] ** 2 + p2[1] ** 2 + p2[2] ** 2)
    return numerator / denominator


@njit(cache=True)
def _unique_points(points, tolerance=ERROR_TOLERANCE):
    """Identify unique intersection points from a list of points, considering floating point precision errors.

    Parameters
    ----------
    points : np.ndarray
        An array of shape (n_points, 3) containing the intersection points.
    tolerance : float
        The distance threshold within which two points are considered identical.

    Returns
    -------
    np.ndarray
        An array of unique points in Cartesian coordinates.
    """
    n_points = points.shape[0]
    unique_points = np.empty((n_points, 3), dtype=points.dtype)
    unique_count = 0

    for i in range(n_points):
        point = points[i]
        is_unique = True
        for j in range(unique_count):
            unique_point = unique_points[j]
            if error_radius(point, unique_point) < tolerance:
                is_unique = False
                break
        if is_unique:
            unique_points[unique_count] = point
            unique_count += 1

    return unique_points[:unique_count]


@njit(cache=True)
def _pad_closed_face_nodes(
    face_node_connectivity, n_face, n_max_face_nodes, n_nodes_per_face
):
    """Pads a closed array of face nodes by inserting the first element at any
    point a fill value is encountered.

    Ensures each resulting polygon has the same number of vertices.
    """

    closed = np.ones((n_face, n_max_face_nodes + 1), dtype=INT_DTYPE)

    # set final value to the original
    closed[:, :-1] = face_node_connectivity.copy()

    for i, final_node_idx in enumerate(n_nodes_per_face):
        closed[i, final_node_idx:] = closed[i, 0]

    return closed


def _build_polygon_shells(
    node_lon,
    node_lat,
    face_node_connectivity,
    n_face,
    n_max_face_nodes,
    n_nodes_per_face,
    projection=None,
    central_longitude=0.0,
):
    """Builds an array of polygon shells, which can be used with Shapely to
    construct polygons."""

    closed_face_nodes = _pad_closed_face_nodes(
        face_node_connectivity, n_face, n_max_face_nodes, n_nodes_per_face
    )

    if projection:
        lonlat_proj = projection.transform_points(
            ccrs.PlateCarree(central_longitude=central_longitude), node_lon, node_lat
        )

        node_lon = lonlat_proj[:, 0]
        node_lat = lonlat_proj[:, 1]

    polygon_shells = (
        np.array(
            [node_lon[closed_face_nodes], node_lat[closed_face_nodes]], dtype=np.float32
        )
        .swapaxes(0, 1)
        .swapaxes(1, 2)
    )

    return polygon_shells


def _correct_central_longitude(node_lon, node_lat, projection):
    """Shifts the central longitude of an unstructured grid, which moves the
    antimeridian when visualizing, which is used when projections have a
    central longitude other than 0.0."""
    if projection:
        central_longitude = projection.proj4_params["lon_0"]
        if central_longitude != 0.0:
            _source_projection = ccrs.PlateCarree(central_longitude=0.0)
            _destination_projection = ccrs.PlateCarree(
                central_longitude=projection.proj4_params["lon_0"]
            )

            lonlat_proj = _destination_projection.transform_points(
                _source_projection, node_lon, node_lat
            )

            node_lon = lonlat_proj[:, 0]
    else:
        central_longitude = 0.0

    return node_lon, node_lat, central_longitude


def _grid_to_polygon_geodataframe(grid, periodic_elements, projection, project, engine):
    """Converts the faces of a ``Grid`` into a ``spatialpandas.GeoDataFrame``
    or ``geopandas.GeoDataFrame`` with a geometry column of polygons."""

    node_lon, node_lat, central_longitude = _correct_central_longitude(
        grid.node_lon.values, grid.node_lat.values, projection
    )
    polygon_shells = _build_polygon_shells(
        node_lon,
        node_lat,
        grid.face_node_connectivity.values,
        grid.n_face,
        grid.n_max_face_nodes,
        grid.n_nodes_per_face.values,
        projection=None,
        central_longitude=central_longitude,
    )

    if projection is not None and project:
        projected_polygon_shells = _build_polygon_shells(
            node_lon,
            node_lat,
            grid.face_node_connectivity.values,
            grid.n_face,
            grid.n_max_face_nodes,
            grid.n_nodes_per_face.values,
            projection=projection,
            central_longitude=central_longitude,
        )
    else:
        projected_polygon_shells = None

    antimeridian_face_indices = _build_antimeridian_face_indices(
        polygon_shells[:, :, 0]
    )

    non_nan_polygon_indices = None
    if projection is not None and project:
        shells_d = np.delete(
            projected_polygon_shells, antimeridian_face_indices, axis=0
        )

        # Check for NaN in each sub-array and invert the condition
        does_not_contain_nan = ~np.isnan(shells_d).any(axis=1)

        # Get the indices where NaN is NOT present
        non_nan_polygon_indices = np.where(does_not_contain_nan)[0]

    grid._gdf_cached_parameters["antimeridian_face_indices"] = antimeridian_face_indices

    if periodic_elements == "split":
        gdf = _build_geodataframe_with_antimeridian(
            polygon_shells,
            projected_polygon_shells,
            antimeridian_face_indices,
            engine=engine,
        )
    elif periodic_elements == "ignore":
        if engine == "geopandas":
            # create a geopandas.GeoDataFrame
            if projected_polygon_shells is not None:
                geometry = projected_polygon_shells
            else:
                geometry = polygon_shells

            gdf = geopandas.GeoDataFrame({"geometry": shapely.polygons(geometry)})
        else:
            # create a spatialpandas.GeoDataFrame
            if projected_polygon_shells is not None:
                geometry = PolygonArray.from_exterior_coords(projected_polygon_shells)
            else:
                geometry = PolygonArray.from_exterior_coords(polygon_shells)
            gdf = spatialpandas.GeoDataFrame({"geometry": geometry})

    else:
        gdf = _build_geodataframe_without_antimeridian(
            polygon_shells,
            projected_polygon_shells,
            antimeridian_face_indices,
            engine=engine,
        )
    return gdf, non_nan_polygon_indices


def _build_geodataframe_without_antimeridian(
    polygon_shells, projected_polygon_shells, antimeridian_face_indices, engine
):
    """Builds a ``spatialpandas.GeoDataFrame`` or
    ``geopandas.GeoDataFrame``excluding any faces that cross the
    antimeridian."""
    if projected_polygon_shells is not None:
        # use projected shells if a projection is applied
        shells_without_antimeridian = np.delete(
            projected_polygon_shells, antimeridian_face_indices, axis=0
        )
    else:
        shells_without_antimeridian = np.delete(
            polygon_shells, antimeridian_face_indices, axis=0
        )

    if engine == "geopandas":
        # create a geopandas.GeoDataFrame
        gdf = geopandas.GeoDataFrame(
            {"geometry": shapely.polygons(shells_without_antimeridian)}
        )
    else:
        # create a spatialpandas.GeoDataFrame
        geometry = PolygonArray.from_exterior_coords(shells_without_antimeridian)
        gdf = spatialpandas.GeoDataFrame({"geometry": geometry})

    return gdf


def _build_geodataframe_with_antimeridian(
    polygon_shells,
    projected_polygon_shells,
    antimeridian_face_indices,
    engine,
):
    """Builds a ``spatialpandas.GeoDataFrame`` or ``geopandas.GeoDataFrame``
    including any faces that cross the antimeridian."""
    polygons = _build_corrected_shapely_polygons(
        polygon_shells, projected_polygon_shells, antimeridian_face_indices
    )
    if engine == "geopandas":
        # Create a geopandas.GeoDataFrame
        gdf = geopandas.GeoDataFrame({"geometry": polygons})
    else:
        # Create a spatialpandas.GeoDataFrame
        geometry = MultiPolygonArray(polygons)
        gdf = spatialpandas.GeoDataFrame({"geometry": geometry})

    return gdf


def _build_corrected_shapely_polygons(
    polygon_shells,
    projected_polygon_shells,
    antimeridian_face_indices,
):
    if projected_polygon_shells is not None:
        # use projected shells if a projection is applied
        shells = projected_polygon_shells
    else:
        shells = polygon_shells

    # list of shapely Polygons representing each face in our grid
    polygons = Polygons(shells)

    # construct antimeridian polygons
    antimeridian_polygons = Polygons(polygon_shells[antimeridian_face_indices])

    # correct each antimeridian polygon
    corrected_polygons = [antimeridian.fix_polygon(P) for P in antimeridian_polygons]

    # insert correct polygon back into original array
    for i in reversed(antimeridian_face_indices):
        polygons[i] = corrected_polygons.pop()

    return polygons


def _build_antimeridian_face_indices(shells_x, projection=None):
    """Identifies any face that has an edge that crosses the antimeridian."""

    x_mag = np.abs(np.diff(shells_x))
    x_mag_cross = np.any(x_mag >= 180, axis=1)
    x_cross_indices = np.argwhere(x_mag_cross)

    if x_cross_indices.ndim == 2:
        if x_cross_indices.shape[1] == 1:
            return x_cross_indices[:, 0]
        else:
            return x_cross_indices.squeeze()
    elif x_cross_indices.ndim == 0:
        return np.array([], dtype=INT_DTYPE)
    else:
        return x_cross_indices


def _populate_antimeridian_face_indices(grid):
    """Populates ``Grid.antimeridian_face_indices``"""
    polygon_shells = _build_polygon_shells(
        grid.node_lon.values,
        grid.node_lat.values,
        grid.face_node_connectivity.values,
        grid.n_face,
        grid.n_max_face_nodes,
        grid.n_nodes_per_face.values,
    )

    antimeridian_face_indices = _build_antimeridian_face_indices(
        polygon_shells[:, :, 0]
    )

    return antimeridian_face_indices


def _build_corrected_polygon_shells(polygon_shells):
    """Constructs ``corrected_polygon_shells`` and
    ``Grid.original_to_corrected), representing the polygon shells, with
    antimeridian polygons split.

     Parameters
    ----------
    grid : uxarray.Grid
        Grid Object

    Returns
    -------
    corrected_polygon_shells : np.ndarray
        Array containing polygon shells, with antimeridian polygons split
    _corrected_shells_to_original_faces : np.ndarray
        Original indices used to map the corrected polygon shells to their entries in face nodes
    """

    # import optional dependencies
    import antimeridian

    # list of shapely Polygons representing each Face in our grid
    polygons = [Polygon(shell) for shell in polygon_shells]

    # List of Polygons (non-split) and MultiPolygons (split across antimeridian)
    corrected_polygons = [
        antimeridian.fix_polygon(P, fix_winding=False) for P in polygons
    ]

    _corrected_shells_to_original_faces = []
    corrected_polygon_shells = []

    for i, polygon in enumerate(corrected_polygons):
        # Convert MultiPolygons into individual Polygon Vertices
        if polygon.geom_type == "MultiPolygon":
            for individual_polygon in polygon.geoms:
                corrected_polygon_shells.append(
                    np.array(
                        [
                            individual_polygon.exterior.coords.xy[0],
                            individual_polygon.exterior.coords.xy[1],
                        ]
                    ).T
                )
                _corrected_shells_to_original_faces.append(i)

        # Convert Shapely Polygon into Polygon Vertices
        else:
            corrected_polygon_shells.append(
                np.array(
                    [polygon.exterior.coords.xy[0], polygon.exterior.coords.xy[1]]
                ).T
            )
            _corrected_shells_to_original_faces.append(i)

    return corrected_polygon_shells, _corrected_shells_to_original_faces


def _grid_to_matplotlib_polycollection(
    grid, periodic_elements, projection=None, **kwargs
):
    """Constructs and returns a ``matplotlib.collections.PolyCollection``"""

    # Handle unsupported configuration: splitting periodic elements with projection
    if periodic_elements == "split" and projection is not None:
        raise ValueError(
            "Explicitly projecting lines is not supported. Please pass in your projection"
            "using the 'transform' parameter"
        )

    # Correct the central longitude and build polygon shells
    node_lon, node_lat, central_longitude = _correct_central_longitude(
        grid.node_lon.values, grid.node_lat.values, projection
    )

    if "transform" not in kwargs:
        if projection is None:
            kwargs["transform"] = ccrs.PlateCarree(central_longitude=central_longitude)
        else:
            kwargs["transform"] = projection

    polygon_shells = _build_polygon_shells(
        node_lon,
        node_lat,
        grid.face_node_connectivity.values,
        grid.n_face,
        grid.n_max_face_nodes,
        grid.n_nodes_per_face.values,
        projection=None,
        central_longitude=central_longitude,
    )

    # Projected polygon shells if a projection is specified
    if projection is not None:
        projected_polygon_shells = _build_polygon_shells(
            node_lon,
            node_lat,
            grid.face_node_connectivity.values,
            grid.n_face,
            grid.n_max_face_nodes,
            grid.n_nodes_per_face.values,
            projection=projection,
            central_longitude=central_longitude,
        )
    else:
        projected_polygon_shells = None

    # Determine indices of polygons crossing the antimeridian
    antimeridian_face_indices = _build_antimeridian_face_indices(
        polygon_shells[:, :, 0]
    )

    # Filter out NaN-containing polygons if projection is applied
    non_nan_polygon_indices = None
    if projected_polygon_shells is not None:
        # Delete polygons at the antimeridian
        shells_d = np.delete(
            projected_polygon_shells, antimeridian_face_indices, axis=0
        )

        # Get the indices of polygons that do not contain NaNs
        does_not_contain_nan = ~np.isnan(shells_d).any(axis=(1, 2))
        non_nan_polygon_indices = np.where(does_not_contain_nan)[0]

    grid._poly_collection_cached_parameters["non_nan_polygon_indices"] = (
        non_nan_polygon_indices
    )
    grid._poly_collection_cached_parameters["antimeridian_face_indices"] = (
        antimeridian_face_indices
    )

    # Select which shells to use: projected or original
    if projected_polygon_shells is not None:
        shells_to_use = projected_polygon_shells
    else:
        shells_to_use = polygon_shells

    # Handle periodic elements: exclude or split antimeridian polygons
    if periodic_elements == "exclude":
        # Remove antimeridian polygons and keep only non-NaN polygons if available
        shells_without_antimeridian = np.delete(
            shells_to_use, antimeridian_face_indices, axis=0
        )

        # Filter the shells using non-NaN indices
        if non_nan_polygon_indices is not None:
            shells_to_use = shells_without_antimeridian[non_nan_polygon_indices]
        else:
            shells_to_use = shells_without_antimeridian

        # Get the corrected indices of original faces
        corrected_to_original_faces = np.delete(
            np.arange(grid.n_face), antimeridian_face_indices, axis=0
        )

        # Create the PolyCollection using the cleaned shells
        return PolyCollection(shells_to_use, **kwargs), corrected_to_original_faces

    elif periodic_elements == "split":
        # Split polygons at the antimeridian
        (
            corrected_polygon_shells,
            corrected_to_original_faces,
        ) = _build_corrected_polygon_shells(polygon_shells)

        # Create PolyCollection using the corrected shells
        return PolyCollection(
            corrected_polygon_shells, **kwargs
        ), corrected_to_original_faces

    else:
        # Default: use original polygon shells
        return PolyCollection(polygon_shells, **kwargs), []


def _get_polygons(grid, periodic_elements, projection=None, apply_projection=True):
    # Correct the central longitude if projection is provided
    node_lon, node_lat, central_longitude = _correct_central_longitude(
        grid.node_lon.values, grid.node_lat.values, projection
    )

    # Build polygon shells without projection
    polygon_shells = _build_polygon_shells(
        node_lon,
        node_lat,
        grid.face_node_connectivity.values,
        grid.n_face,
        grid.n_max_face_nodes,
        grid.n_nodes_per_face.values,
        projection=None,
        central_longitude=central_longitude,
    )

    # If projection is provided, create the projected polygon shells
    if projection and apply_projection:
        projected_polygon_shells = _build_polygon_shells(
            node_lon,
            node_lat,
            grid.face_node_connectivity.values,
            grid.n_face,
            grid.n_max_face_nodes,
            grid.n_nodes_per_face.values,
            projection=projection,
            central_longitude=central_longitude,
        )
    else:
        projected_polygon_shells = None

    # Determine indices of polygons crossing the antimeridian
    antimeridian_face_indices = _build_antimeridian_face_indices(
        polygon_shells[:, :, 0]
    )

    # Filter out NaN-containing polygons if projection is applied
    non_nan_polygon_indices = None
    if projected_polygon_shells is not None:
        # Delete polygons at the antimeridian
        shells_d = np.delete(
            projected_polygon_shells, antimeridian_face_indices, axis=0
        )

        # Get the indices of polygons that do not contain NaNs
        does_not_contain_nan = ~np.isnan(shells_d).any(axis=(1, 2))
        non_nan_polygon_indices = np.where(does_not_contain_nan)[0]

    # Determine which shells to use
    if projected_polygon_shells is not None:
        shells_to_use = projected_polygon_shells
    else:
        shells_to_use = polygon_shells

    # Exclude or handle periodic elements based on the input parameter
    if periodic_elements == "exclude":
        # Remove antimeridian polygons and keep only non-NaN polygons if available
        shells_without_antimeridian = np.delete(
            shells_to_use, antimeridian_face_indices, axis=0
        )

        # Filter the shells using non-NaN indices
        if non_nan_polygon_indices is not None:
            shells_to_use = shells_without_antimeridian[non_nan_polygon_indices]
        else:
            shells_to_use = shells_without_antimeridian

        polygons = _convert_shells_to_polygons(shells_to_use)
    elif periodic_elements == "split":
        # Correct for antimeridian crossings and split polygons as necessary
        polygons = _build_corrected_shapely_polygons(
            polygon_shells, projected_polygon_shells, antimeridian_face_indices
        )
    else:
        # Default: use original polygon shells
        polygons = _convert_shells_to_polygons(polygon_shells)

    return (
        polygons,
        central_longitude,
        antimeridian_face_indices,
        non_nan_polygon_indices,
    )


def _grid_to_matplotlib_linecollection(
    grid, periodic_elements, projection=None, **kwargs
):
    """Constructs and returns a ``matplotlib.collections.LineCollection``"""

    if periodic_elements == "split" and projection is not None:
        apply_projection = False
    else:
        apply_projection = True

    # do not explicitly project when splitting elements
    polygons, central_longitude, _, _ = _get_polygons(
        grid, periodic_elements, projection, apply_projection
    )

    # Convert polygons to line segments for the LineCollection
    lines = []
    for pol in polygons:
        boundary = pol.boundary
        if boundary.geom_type == "MultiLineString":
            for line in list(boundary.geoms):
                lines.append(np.array(line.coords))
        else:
            lines.append(np.array(boundary.coords))

    if "transform" not in kwargs:
        # Set default transform if one is not provided not provided
        if projection is None or not apply_projection:
            kwargs["transform"] = ccrs.PlateCarree(central_longitude=central_longitude)
        else:
            kwargs["transform"] = projection

    return LineCollection(lines, **kwargs)


def _convert_shells_to_polygons(shells):
    """Convert polygon shells to shapely Polygon or MultiPolygon objects."""
    polygons = []
    for shell in shells:
        # Remove NaN values from each polygon shell
        cleaned_shell = shell[~np.isnan(shell[:, 0])]
        if len(cleaned_shell) > 2:  # A valid polygon needs at least 3 points
            polygons.append(Polygon(cleaned_shell))

    return polygons


def _pole_point_inside_polygon_cartesian(pole, face_edges_xyz):
    if isinstance(pole, str):
        pole = POLE_NAME_TO_INT[pole]

    x = face_edges_xyz[:, :, 0]
    y = face_edges_xyz[:, :, 1]
    z = face_edges_xyz[:, :, 2]

    lon, lat = _xyz_to_lonlat_rad(x, y, z)

    face_edges_lonlat = np.stack((lon, lat), axis=2)

    return pole_point_inside_polygon(pole, face_edges_xyz, face_edges_lonlat)

    pass


@njit(cache=True)
def pole_point_inside_polygon(pole, face_edges_xyz, face_edges_lonlat):
    """Determines if a pole point is inside a polygon."""

    if pole != 1 and pole != -1:
        raise ValueError("Pole must be 1 (North) or -1 (South)")

    # Define constants within the function
    pole_point_xyz = np.empty(3, dtype=np.float64)
    pole_point_xyz[0] = 0.0
    pole_point_xyz[1] = 0.0
    pole_point_xyz[2] = 1.0 * pole

    pole_point_lonlat = np.empty(2, dtype=np.float64)
    pole_point_lonlat[0] = 0.0
    pole_point_lonlat[1] = (math.pi / 2) * pole

    REFERENCE_POINT_EQUATOR_XYZ = np.empty(3, dtype=np.float64)
    REFERENCE_POINT_EQUATOR_XYZ[0] = 1.0
    REFERENCE_POINT_EQUATOR_XYZ[1] = 0.0
    REFERENCE_POINT_EQUATOR_XYZ[2] = 0.0

    REFERENCE_POINT_EQUATOR_LONLAT = np.empty(2, dtype=np.float64)
    REFERENCE_POINT_EQUATOR_LONLAT[0] = 0.0
    REFERENCE_POINT_EQUATOR_LONLAT[1] = 0.0

    # Classify the polygon's location
    location = _classify_polygon_location(face_edges_xyz)

    if (location == 1 and pole == -1) or (location == -1 and pole == 1):
        return False

    elif location == -1 or location == 1:
        # Initialize ref_edge_xyz
        ref_edge_xyz = np.empty((2, 3), dtype=np.float64)
        ref_edge_xyz[0, 0] = pole_point_xyz[0]
        ref_edge_xyz[0, 1] = pole_point_xyz[1]
        ref_edge_xyz[0, 2] = pole_point_xyz[2]
        ref_edge_xyz[1, :] = REFERENCE_POINT_EQUATOR_XYZ

        # Initialize ref_edge_lonlat
        ref_edge_lonlat = np.empty((2, 2), dtype=np.float64)
        ref_edge_lonlat[0, 0] = pole_point_lonlat[0]
        ref_edge_lonlat[0, 1] = pole_point_lonlat[1]
        ref_edge_lonlat[1, :] = REFERENCE_POINT_EQUATOR_LONLAT

        intersection_count = _check_intersection(ref_edge_xyz, face_edges_xyz)
        return (intersection_count % 2) != 0

    elif location == 0:  # Equator
        # Initialize ref_edge_north_xyz and ref_edge_north_lonlat
        ref_edge_north_xyz = np.empty((2, 3), dtype=np.float64)
        ref_edge_north_xyz[0, 0] = 0.0
        ref_edge_north_xyz[0, 1] = 0.0
        ref_edge_north_xyz[0, 2] = 1.0
        ref_edge_north_xyz[1, :] = REFERENCE_POINT_EQUATOR_XYZ

        ref_edge_north_lonlat = np.empty((2, 2), dtype=np.float64)
        ref_edge_north_lonlat[0, 0] = 0.0
        ref_edge_north_lonlat[0, 1] = math.pi / 2
        ref_edge_north_lonlat[1, :] = REFERENCE_POINT_EQUATOR_LONLAT

        # Initialize ref_edge_south_xyz and ref_edge_south_lonlat
        ref_edge_south_xyz = np.empty((2, 3), dtype=np.float64)
        ref_edge_south_xyz[0, 0] = 0.0
        ref_edge_south_xyz[0, 1] = 0.0
        ref_edge_south_xyz[0, 2] = -1.0
        ref_edge_south_xyz[1, :] = REFERENCE_POINT_EQUATOR_XYZ

        ref_edge_south_lonlat = np.empty((2, 2), dtype=np.float64)
        ref_edge_south_lonlat[0, 0] = 0.0
        ref_edge_south_lonlat[0, 1] = -math.pi / 2
        ref_edge_south_lonlat[1, :] = REFERENCE_POINT_EQUATOR_LONLAT

        # Classify edges based on z-coordinate
        n_edges = face_edges_xyz.shape[0]
        north_edges_xyz = np.empty((n_edges, 2, 3), dtype=np.float64)
        north_edges_lonlat = np.empty((n_edges, 2, 2), dtype=np.float64)
        south_edges_xyz = np.empty((n_edges, 2, 3), dtype=np.float64)
        south_edges_lonlat = np.empty((n_edges, 2, 2), dtype=np.float64)
        north_count = 0
        south_count = 0

        for i in range(n_edges):
            edge_xyz = face_edges_xyz[i]
            edge_lonlat = face_edges_lonlat[i]
            if edge_xyz[0, 2] > 0 or edge_xyz[1, 2] > 0:
                north_edges_xyz[north_count] = edge_xyz
                north_edges_lonlat[north_count] = edge_lonlat
                north_count += 1
            elif edge_xyz[0, 2] < 0 or edge_xyz[1, 2] < 0:
                south_edges_xyz[south_count] = edge_xyz
                south_edges_lonlat[south_count] = edge_lonlat
                south_count += 1
            else:
                # skip edges exactly on the equator
                continue

        if north_count > 0:
            north_edges_xyz = north_edges_xyz[:north_count]
            north_edges_lonlat = north_edges_lonlat[:north_count]
        else:
            north_edges_xyz = np.empty((0, 2, 3), dtype=np.float64)
            north_edges_lonlat = np.empty((0, 2, 2), dtype=np.float64)

        if south_count > 0:
            south_edges_xyz = south_edges_xyz[:south_count]
            south_edges_lonlat = south_edges_lonlat[:south_count]
        else:
            south_edges_xyz = np.empty((0, 2, 3), dtype=np.float64)
            south_edges_lonlat = np.empty((0, 2, 2), dtype=np.float64)

        # Count south intersections
        north_intersections = _check_intersection(
            ref_edge_north_xyz,
            north_edges_xyz,
        )

        # Count south intersections
        south_intersections = _check_intersection(
            ref_edge_south_xyz,
            south_edges_xyz,
        )

        return ((north_intersections + south_intersections) % 2) != 0

    else:
        raise ValueError("Invalid pole point query.")


@njit(cache=True)
def _classify_polygon_location(face_edge_cart):
    """Classify the location of the polygon relative to the hemisphere."""
    z_coords = face_edge_cart[:, :, 2]
    if np.all(z_coords > 0):  # Use strict inequality
        return 1  # North
    elif np.all(z_coords < 0):  # Use strict inequality
        return -1  # South
    else:
        return 0  # Equator


@njit(cache=True)
def _check_intersection(ref_edge_xyz, edges_xyz):
    """Check the number of intersections of the reference edge with the given edges.

    Parameters
    ----------
    ref_edge_xyz : np.ndarray
        Reference edge to check intersections against. Shape: (2, 3)
    ref_edge_lonlat : np.ndarray
        Reference edge longitude and latitude. Shape: (2, 2)
    edges_xyz : np.ndarray
        Edges to check for intersections. Shape: (n_edges, 2, 3)
    edges_lonlat : np.ndarray
        Longitude and latitude of the edges. Shape: (n_edges, 2, 2)

    Returns
    -------
    int
        Count of intersections.
    """
    pole_point_xyz = ref_edge_xyz[0]
    n_edges = edges_xyz.shape[0]

    # Assuming at most 2 intersections per edge
    max_intersections = n_edges * 2
    intersection_points = np.empty((max_intersections, 3), dtype=np.float64)
    intersection_count = 0

    for i in range(n_edges):
        edge_xyz = edges_xyz[i]

        # compute intersection
        intersection_point = gca_gca_intersection(ref_edge_xyz, edge_xyz)

        if intersection_point.size != 0:
            if intersection_point.ndim == 1:
                # Only one point
                point = intersection_point
                if np.allclose(point, pole_point_xyz, atol=ERROR_TOLERANCE):
                    return True
                intersection_points[intersection_count] = point
                intersection_count += 1
            else:
                # Multiple points
                num_points = intersection_point.shape[0]
                for j in range(num_points):
                    point = intersection_point[j]
                    if np.allclose(point, pole_point_xyz, atol=ERROR_TOLERANCE):
                        return True
                    intersection_points[intersection_count] = point
                    intersection_count += 1

    if intersection_count == 0:
        return 0

    unique_intersection_points = _unique_points(
        intersection_points[:intersection_count], tolerance=ERROR_TOLERANCE
    )
    unique_count = unique_intersection_points.shape[0]

    # If there's only one unique intersection point, check if it matches any edge nodes
    if unique_count == 1:
        intersection_point = unique_intersection_points[0]
        for i in range(n_edges):
            edge_xyz = edges_xyz[i]
            if np.allclose(
                intersection_point, edge_xyz[0], atol=ERROR_TOLERANCE
            ) or np.allclose(intersection_point, edge_xyz[1], atol=ERROR_TOLERANCE):
                return 0

    return unique_count


def _construct_boundary_edge_indices(edge_face_connectivity):
    """Index the missing edges on a partial grid with holes, that is a region
    of the grid that is not covered by any geometry."""

    # If an edge only has one face saddling it than the mesh has holes in it
    edge_with_holes = np.where(edge_face_connectivity[:, 1] == INT_FILL_VALUE)[0]
    return edge_with_holes


def stereographic_projection(lon, lat, central_lon, central_lat):
    """Projects a point on the surface of the sphere to a plane using stereographic projection

    Parameters
    ----------
    lon: np.ndarray
        Longitude coordinates of point
    lat: np.ndarray
        Latitude coordinate of point
    central_lon: np.ndarray
        Central longitude of projection
    central_lat: np.ndarray
        Central latitude of projection
    Returns
    -------
    x: np.ndarray
        2D x coordinate of projected point
    y: np.ndarray
        2D y coordinate of projected point
    """

    # Convert to radians
    lon = np.deg2rad(lon)
    lat = np.deg2rad(lat)
    central_lon = np.deg2rad(central_lon)
    central_lat = np.deg2rad(central_lat)

    # Calculate constant used for calculation
    k = 2.0 / (
        1.0
        + np.sin(central_lat) * np.sin(lat)
        + np.cos(central_lat) * np.cos(lat) * np.cos(lon - central_lon)
    )

    # Calculate the x and y coordinates
    x = k * np.cos(lat) * np.sin(lon - central_lon)
    y = k * (
        np.cos(central_lat) * np.sin(lat)
        - np.sin(central_lat) * np.cos(lat) * np.cos(lon - central_lon)
    )

    return x, y


def inverse_stereographic_projection(x, y, central_lon, central_lat):
    """Projects a point on a plane to the surface of the sphere using stereographic projection

    Parameters
    ----------
    x: np.ndarray
        2D x coordinates of point
    y: np.ndarray
        2D y coordinate of point
    central_lon: np.ndarray
        Central longitude of projection
    central_lat: np.ndarray
        Central latitude of projection
    Returns
    -------
    lon: np.ndarray
        Longitude of projected point
    lat: np.ndarray
        Latitude of projected point
    """

    # If x and y are zero, the lon and lat will also be zero

    if x == 0 and y == 0:
        return 0, 0

    # Convert to radians
    central_lat = np.deg2rad(central_lat)

    # Calculate constants used for calculation
    p = np.sqrt(x**2 + y**2)

    c = 2 * np.arctan(p / 2)

    # Calculate the lon and lat of the coordinate
    lon = central_lon + np.arctan2(
        x * np.sin(c),
        p * np.cos(central_lat) * np.cos(c) - y * np.sin(central_lat) * np.sin(c),
    )

    lat = np.arcsin(
        np.cos(c) * np.sin(central_lat) + ((y * np.sin(c) * central_lat) / p)
    )

    return lon, lat


@njit(cache=True)
def point_in_face(
    edges_xyz,
    point_xyz,
    inclusive=True,
):
    """Determines if a point lies inside a face.

    Parameters
    ----------
        edges_xyz : numpy.ndarray
            Cartesian coordinates of each point in the face
        point_xyz : numpy.ndarray
            Cartesian coordinate of the point
        inclusive : bool
            Flag to determine whether to include points on the nodes and edges of the face

    Returns
    -------
    bool
        True if point is inside face, False otherwise
    """

    # Validate the inputs
    if len(edges_xyz[0][0]) != 3:
        raise ValueError("`edges_xyz` vertices must be in Cartesian coordinates.")

    if len(point_xyz) != 3:
        raise ValueError("`point_xyz` must be a single [3] Cartesian coordinate.")

    # Initialize the intersection count
    intersection_count = 0

    # Set to hold unique intersections
    unique_intersections = set()

    location = _classify_polygon_location(edges_xyz)

    if location == 1:
        ref_point_xyz = REF_POINT_SOUTH_XYZ
    elif location == -1:
        ref_point_xyz = REF_POINT_NORTH_XYZ
    else:
        ref_point_xyz = REF_POINT_SOUTH_XYZ

    # Initialize the points arc between the point and the reference point
    gca_cart = np.empty((2, 3), dtype=np.float64)
    gca_cart[0] = point_xyz
    gca_cart[1] = ref_point_xyz

    # Loop through the face's edges, checking each one for intersection
    for ind in range(len(edges_xyz)):
        # If the point lies on an edge, return True if inclusive
        if point_within_gca(
            point_xyz,
            edges_xyz[ind][0],
            edges_xyz[ind][1],
        ):
            if inclusive:
                return True
            else:
                return False

        # Get the number of intersections between the edge and the point arc
        intersections = gca_gca_intersection(edges_xyz[ind], gca_cart)

        # Add any unique intersections to the intersection_count
        for intersection in intersections:
            intersection_tuple = (
                intersection[0],
                intersection[1],
                intersection[2],
            )
            if intersection_tuple not in unique_intersections:
                unique_intersections.add(intersection_tuple)
                intersection_count += 1

    # Return True if the number of intersections is odd, False otherwise
    return intersection_count % 2 == 1


@njit(cache=True)
def _find_faces(face_edge_cartesian, point_xyz, inverse_indices):
    """Finds the faces that contain a given point, inside a subset `face_edge_cartesian`
    Parameters
    ----------
        face_edge_cartesian : numpy.ndarray
            Cartesian coordinates of all the faces according to their edges
        point_xyz : numpy.ndarray
            Cartesian coordinate of the point
        inverse_indices : numpy.ndarray
           The original indices of the subsetted grid

    Returns
    -------
    index : array
        The index of the face that contains the point
    """

    index = []

    # Run for each face in the subset
    for i, face in enumerate(inverse_indices):
        # Check to see if the face contains the point
        contains_point = point_in_face(
            face_edge_cartesian[i],
            point_xyz,
            inclusive=True,
        )

        # If the point is found, add it to the index array
        if contains_point:
            index.append(face)

    # Return the index array
    return index


def _populate_max_face_radius(self):
    """Populates `max_face_radius`

    Returns
    -------
    max_distance : np.float64
        The max distance from a node to a face center
    """

    # Parse all variables needed for `njit` functions
    face_node_connectivity = self.face_node_connectivity.values
    node_lats_rad = np.deg2rad(self.node_lat.values)
    node_lons_rad = np.deg2rad(self.node_lon.values)
    face_lats_rad = np.deg2rad(self.face_lat.values)
    face_lons_rad = np.deg2rad(self.face_lon.values)

    # Get the max distance
    max_distance = calculate_max_face_radius(
        face_node_connectivity,
        node_lats_rad,
        node_lons_rad,
        face_lats_rad,
        face_lons_rad,
    )

    # Return the max distance, which is the `max_face_radius`
    return np.rad2deg(max_distance)


@njit(cache=True)
def calculate_max_face_radius(
    face_node_connectivity, node_lats_rad, node_lons_rad, face_lats_rad, face_lons_rad
):
    """Finds the max face radius in the mesh.
    Parameters
    ----------
        face_node_connectivity : numpy.ndarray
            Cartesian coordinates of all the faces according to their edges
        node_lats_rad : numpy.ndarray
            The `Grid.node_lat` array in radians
        node_lons_rad : numpy.ndarray
           The `Grid.node_lon` array in radians
        face_lats_rad : numpy.ndarray
           The `Grid.face_lat` array in radians
        face_lons_rad : numpy.ndarray
           The `Grid.face_lon` array in radians

    Returns
    -------
    The max distance from a node to a face center
    """

    # Array to store all distances of each face to it's furthest node.
    end_distances = np.zeros(len(face_node_connectivity))

    # Loop over each face and its nodes
    for ind, face in enumerate(face_node_connectivity):
        # Filter out INT_FILL_VALUE
        valid_nodes = face[face != INT_FILL_VALUE]

        # Get the face lat/lon of this face
        face_lat = face_lats_rad[ind]
        face_lon = face_lons_rad[ind]

        # Get the node lat/lon of this face
        node_lat_rads = node_lats_rad[valid_nodes]
        node_lon_rads = node_lons_rad[valid_nodes]

        # Calculate Haversine distances for all nodes in this face
        distances = haversine_distance(node_lon_rads, node_lat_rads, face_lon, face_lat)

        # Store the max distance for this face
        end_distances[ind] = np.max(distances)

    # Return the maximum distance found across all faces
    return np.max(end_distances)


@njit(cache=True)
def haversine_distance(lon_a, lat_a, lon_b, lat_b):
    """Calculates the haversine distance between two points.

    Parameters
    ----------
    lon_a : np.float64
        The longitude of the first point
    lat_a : np.float64
        The latitude of the first point
    lon_b : np.float64
        The longitude of the second point
    lat_b : np.float64
        The latitude of the second point

    Returns
    -------
    distance :  np.float64
        The distance between the two points
    """

    # Differences in latitudes and longitudes
    dlat = lat_b - lat_a
    dlon = lon_b - lon_a

    # Haversine formula
    equation_in_sqrt = (np.sin(dlat / 2) ** 2) + np.cos(lat_a) * np.cos(lat_b) * (
        np.sin(dlon / 2) ** 2
    )
    distance = 2 * np.arcsin(np.sqrt(equation_in_sqrt))

    # Return the gotten distance
    return distance


def barycentric_coordinates_cartesian(polygon_xyz, point_xyz):
    """
    Compute the barycentric coordinates of a point inside a convex polygon, using cartesian coordinates.

    Parameters
    ----------
    polygon_xyz: np.array
        Cartesian coordinates of the polygon nodes
    point_xyz: np.array
        Cartesian coordinates of the point.

    Examples
    --------
    Define a cartesian point:
    >>> import numpy as np
    >>> point_xyz = np.array([0.0, 0.0, 1.0], dtype=np.float64)

    Define a cartesian polygon:
    >>> polygon_xyz = np.array(
    ...     [[0.0, 0.0, 1.0], [1.0, 0.0, 0.0], [0.0, 0.0, -1.0]], dtype=np.float64
    ... )

    Find the weights:
    >>> bar_weights = barycentric_coordinates_cartesian(polygon_xyz, point_xyz)

    Returns
    -------
    weights: np.ndarray
        Barycentric coordinates corresponding to each vertex in the triangle.
    nodes: np.ndarray
        Indices of which nodes of the polygon form the triangle containing the point
    """

    n = len(polygon_xyz)

    # If the polygon is a triangle, we can use the `triangle_line_intersection` algorithm to calculate the weights
    if n == 3:
        # Assign an empty array of size 3 to hold final weights
        weights = np.zeros(3, dtype=np.float64)

        # Calculate the weights
        triangle_weights = _triangle_line_intersection(
            triangle=polygon_xyz, point=point_xyz
        )

        # Using the results, store the weights
        weights[0] = 1 - triangle_weights[1] - triangle_weights[2]
        weights[1] = triangle_weights[1]
        weights[2] = triangle_weights[2]

        # Since all the nodes of the triangle were used, return all 3 nodes
        nodes = np.array([0, 1, 2])

        return weights, nodes

    # If the polygon is a quadrilateral, instead use the `newton_quadrilateral` algorithm to calculate the weights
    elif n == 4:
        # Assign an empty array of size 4 to hold final weights
        weights = np.zeros(4, dtype=np.float64)

        # Calculate the weights
        quadrilateral_weights = _newton_quadrilateral(
            quadrilateral=polygon_xyz, point=point_xyz
        )

        # Using the results, store the weights
        weights[0] = (
            1.0
            - quadrilateral_weights[0]
            - quadrilateral_weights[1]
            + quadrilateral_weights[0] * quadrilateral_weights[1]
        )
        weights[1] = quadrilateral_weights[0] * (1.0 - quadrilateral_weights[1])
        weights[2] = quadrilateral_weights[0] * quadrilateral_weights[1]
        weights[3] = quadrilateral_weights[1] * (1.0 - quadrilateral_weights[0])

        # Since all the nodes of the quadrilateral were used, return all 4 nodes
        nodes = np.array([0, 1, 2, 3])

        return weights, nodes

    # For polygons of any other shape, break it into triangles,
    # find the triangle containing the point,
    # and use`triangle_line_intersection` algorithm to calculate the weights
    else:
        for i in range(0, n - 2):
            # Get the three points of the triangle
            node_0, node_1, node_2 = (
                polygon_xyz[0],
                polygon_xyz[i + 1],
                polygon_xyz[i + 2],
            )

            # Get the triangle in terms of its edges for the `point_in_face` check
            face_edge = _get_cartesian_face_edge_nodes(
                face_idx=0,
                face_node_connectivity=np.array([[0, 1, 2]]),
                n_edges_per_face=np.array([3]),
                node_x=np.array([node_0[0], node_1[0], node_2[0]], dtype=np.float64),
                node_y=np.array([node_0[1], node_1[1], node_2[1]], dtype=np.float64),
                node_z=np.array([node_0[2], node_1[2], node_2[2]], dtype=np.float64),
            )

            # Check to see if the point lies within the current triangle
            contains_point = point_in_face(
                face_edge,
                point_xyz,
                inclusive=True,
            )

            # If the point is in the current triangle, get the weights for that triangle
            if contains_point:
                # Create an empty array of size 3 to hold weights
                weights = np.zeros(3, dtype=np.float64)

                # Calculate the weights
                triangle_weights = _triangle_line_intersection(
                    triangle=np.array([node_0, node_1, node_2], dtype=np.float64),
                    point=point_xyz,
                )

                # Assign the weights based off the results
                weights[0] = 1 - triangle_weights[1] - triangle_weights[2]
                weights[1] = triangle_weights[1]
                weights[2] = triangle_weights[2]

                # Assign the current nodes as the nodes to return
                nodes = np.array([0, i + 1, i + 2])

                return weights, nodes

        # If the point doesn't reside in the polygon, raise an error
        raise ValueError("Point does not reside in polygon")


def _triangle_line_intersection(triangle, point, threshold=1e12):
    """
    Compute interpolation coefficients for a point relative to a triangle.

    Parameters
    ----------
    triangle: np.array
        Cartesian coordinates for a triangle
    point: np.array
        Cartesian coordinates for a point within the triangle
    threshold: np.array
        Condition number threshold for warning

    Examples
    --------
    Calculate the weights
    >>> weights_t = _triangle_line_intersection(triangle=tri_xyz, point=point_xyz)

    Using the results gotten, store the weights
    >>> weights_t[0] = 1 - triangle_weights[1] - triangle_weights[2]
    >>> weights_t[1] = triangle_weights[1]
    >>> weights_t[2] = triangle_weights[2]

    Returns
    -------
    triangle_weights: np.array
        The weights of each point in the triangle
    """

    # Convert inputs to numpy arrays
    point = np.asarray(point, dtype=float)
    node_0, node_1, node_2 = (np.asarray(p, dtype=float) for p in triangle)

    # Build interpolation matrix
    matrix = np.column_stack((point, node_1 - node_0, node_2 - node_0))

    # Estimate condition number via max column-sum norm
    conditional_number = np.sum(np.abs(matrix), axis=0)
    try:
        matrix_inv = np.linalg.inv(matrix)
    except np.linalg.LinAlgError:
        warnings.warn(
            "Singular matrix detected in fit (likely colinear elements)", RuntimeWarning
        )
        return None

    matrix_inv_column_sum = np.sum(np.abs(matrix_inv), axis=0)
    cond_est = np.max(conditional_number) * np.max(matrix_inv_column_sum)
    if cond_est > threshold:
        warnings.warn("WARNING: Poor conditioning in matrix", RuntimeWarning)

    # Right-hand side: vector from `node_0` to the point
    right_side = point - node_0

    # Compute the triangle weights
    triangle_weights = matrix_inv.dot(right_side)
    return triangle_weights


def _newton_quadrilateral(quadrilateral, point, threshold=1e12, max_iterations=150):
    """
    Compute interpolation coefficients for a point relative to a quadrilateral.

    Parameters
    ----------
    quadrilateral: np.array
        Cartesian coordinates for a quadrilateral
    point: np.array
        Cartesian coordinates for a point within the triangle
    threshold: np.array
        Condition number threshold for warning
    max_iterations: int
        Maximum number of Newton iterations

    Examples
    --------
    Calculate the weights
    >>> weights_q = _newton_quadrilateral(quadrilateral=quad_xyz, point=point_xyz)

    Using the results gotten, store the weights
    >>> weights_q[0] = (
    ...     1.0
    ...     - quadrilateral_weights[0]
    ...     - quadrilateral_weights[1]
    ...     + quadrilateral_weights[0] * quadrilateral_weights[1]
    ... )
    >>> weights_q[1] = quadrilateral_weights[0] * (1.0 - quadrilateral_weights[1])
    >>> weights_q[2] = quadrilateral_weights[0] * quadrilateral_weights[1]
    >>> weights_q[3] = quadrilateral_weights[1] * (1.0 - quadrilateral_weights[0])

    Returns
    -------
    triangle_weights: np.array
        The weights of the quadrilateral

    """

    # Assign the nodes of the quadrilateral
    node_0 = quadrilateral[0]
    node_1 = quadrilateral[1]
    node_2 = quadrilateral[2]
    node_3 = quadrilateral[3]

    # Calculate the need values
    A = node_0 - node_1 + node_2 - node_3
    B = node_1 - node_0
    C = node_3 - node_0
    D = point
    E = node_0 - point

    # Assign an empty array to hold weights
    quadrilateral_weights = np.zeros(3)

    for _ in range(max_iterations):
        # Assign current weights to value
        dA, dB, dC = quadrilateral_weights

        # Calculate the value of the function at X
        value_at_x = dA * dB * A + dA * B + dB * C + dC * D + E

        if np.linalg.norm(value_at_x) < 1e-15:
            break

        # Create the Jacobian matrix
        jacobian_matrix = np.empty((3, 3), dtype=np.float64)
        jacobian_matrix[:, 0] = A * dB + B
        jacobian_matrix[:, 1] = A * dA + C
        jacobian_matrix[:, 2] = D

        # Invert the Jacobian matrix
        try:
            jacobian_inv = np.linalg.inv(jacobian_matrix)
        except np.linalg.LinAlgError:
            break

        # Estimate condition number
        cond_est = np.linalg.cond(jacobian_matrix)
        if cond_est > threshold:
            warnings.warn("WARNING: Poor conditioning in matrix", RuntimeWarning)

        # Newton update
        delta = jacobian_inv @ value_at_x
        quadrilateral_weights -= delta

    return quadrilateral_weights<|MERGE_RESOLUTION|>--- conflicted
+++ resolved
@@ -25,11 +25,8 @@
 from uxarray.grid.intersections import (
     gca_gca_intersection,
 )
-<<<<<<< HEAD
 from uxarray.grid.utils import _get_cartesian_face_edge_nodes
-from uxarray.utils.computing import allclose
-=======
->>>>>>> 92dac002
+
 
 POLE_POINTS_XYZ = {
     "North": np.array([0.0, 0.0, 1.0]),

from __future__ import annotations

import numpy as np
import xarray as xr
from uxarray.constants import INT_FILL_VALUE, INT_DTYPE

from typing import TYPE_CHECKING, Union, List, Set

if TYPE_CHECKING:
    pass


def _slice_node_indices(
    grid,
    indices,
    inclusive=True,
):
    """Slices (indexes) an unstructured grid given a list/array of node
    indices, returning a new Grid composed of elements that contain the nodes
    specified in the indices.

    Parameters
    ----------
    grid : ux.Grid
        Source unstructured grid
    indices: array-like
        A list or 1-D array of node indices
    inclusive: bool
        Whether to perform inclusive (i.e. elements must contain at least one desired feature from a slice) as opposed
        to exclusive (i.e elements be made up all desired features from a slice)
    """

    if inclusive is False:
        raise ValueError("Exclusive slicing is not yet supported.")

    # faces that saddle nodes given in 'indices'
    face_indices = np.unique(grid.node_face_connectivity.values[indices].ravel())
    face_indices = face_indices[face_indices != INT_FILL_VALUE]

    return _slice_face_indices(grid, face_indices)


def _slice_edge_indices(
    grid,
    indices,
    inclusive=True,
):
    """Slices (indexes) an unstructured grid given a list/array of edge
    indices, returning a new Grid composed of elements that contain the edges
    specified in the indices.

    Parameters
    ----------
    grid : ux.Grid
        Source unstructured grid
    indices: array-like
        A list or 1-D array of edge indices
    inclusive: bool
        Whether to perform inclusive (i.e. elements must contain at least one desired feature from a slice) as opposed
        to exclusive (i.e elements be made up all desired features from a slice)
    """

    if inclusive is False:
        raise ValueError("Exclusive slicing is not yet supported.")

    # faces that saddle nodes given in 'indices'
    face_indices = np.unique(grid.edge_face_connectivity.values[indices].ravel())
    face_indices = face_indices[face_indices != INT_FILL_VALUE]

    return _slice_face_indices(grid, face_indices)


def _slice_face_indices(
    grid,
    indices,
    inclusive=True,
    inverse_indices: Union[List[str], Set[str], bool] = False,
):
    """Slices (indexes) an unstructured grid given a list/array of face
    indices, returning a new Grid composed of elements that contain the faces
    specified in the indices.

    Parameters
    ----------
    grid : ux.Grid
        Source unstructured grid
    indices: array-like
        A list or 1-D array of face indices
    inclusive: bool
        Whether to perform inclusive (i.e. elements must contain at least one desired feature from a slice) as opposed
        to exclusive (i.e elements be made up all desired features from a slice)
    inverse_indices : Union[List[str], Set[str], bool], optional
        Indicates whether to store the original grids indices. Passing `True` stores the original face centers,
        other reverse indices can be stored by passing any or all of the following: (["face", "edge", "node"], True)
    """
    if inclusive is False:
        raise ValueError("Exclusive slicing is not yet supported.")

    from uxarray.grid import Grid

    ds = grid._ds

    indices = np.asarray(indices, dtype=INT_DTYPE)

    if indices.ndim == 0:
        indices = np.expand_dims(indices, axis=0)

    face_indices = indices

    # TODO: stop using .values, use Xarray directly
    # nodes of each face (inclusive)
    node_indices = np.unique(grid.face_node_connectivity.values[face_indices].ravel())
    node_indices = node_indices[node_indices != INT_FILL_VALUE]

    # index original dataset to obtain a 'subgrid'
    ds = ds.isel(n_node=node_indices)
    ds = ds.isel(n_face=face_indices)

    # Only slice edge dimension if we already have the connectivity
    if "face_edge_connectivity" in grid._ds:
<<<<<<< HEAD
        # TODO: add a warning here?
=======
>>>>>>> cd3558aa
        edge_indices = np.unique(
            grid.face_edge_connectivity.values[face_indices].ravel()
        )
        edge_indices = edge_indices[edge_indices != INT_FILL_VALUE]
        ds = ds.isel(n_edge=edge_indices)
        ds["subgrid_edge_indices"] = xr.DataArray(edge_indices, dims=["n_edge"])
    else:
        edge_indices = None

    ds["subgrid_node_indices"] = xr.DataArray(node_indices, dims=["n_node"])
    ds["subgrid_face_indices"] = xr.DataArray(face_indices, dims=["n_face"])

    # mapping to update existing connectivity
    node_indices_dict = {
        key: val for key, val in zip(node_indices, np.arange(0, len(node_indices)))
    }
    node_indices_dict[INT_FILL_VALUE] = INT_FILL_VALUE

    for conn_name in grid._ds.data_vars:
        # update or drop connectivity variables to correctly point to the new index of each element

        if "_node_connectivity" in conn_name:
            # update connectivity vars that index into nodes
            ds[conn_name] = xr.DataArray(
                np.vectorize(node_indices_dict.__getitem__, otypes=[INT_DTYPE])(
                    ds[conn_name].values
                ),
                dims=ds[conn_name].dims,
                attrs=ds[conn_name].attrs,
            )

        elif "_connectivity" in conn_name:
            # drop any conn that would require re-computation
            ds = ds.drop_vars(conn_name)

    if inverse_indices:
        inverse_indices_ds = xr.Dataset()

        index_types = {
            "face": face_indices,
            "node": node_indices,
        }

        if edge_indices is not None:
            index_types["edge"] = edge_indices

        if isinstance(inverse_indices, bool):
            inverse_indices_ds["face"] = face_indices
        else:
            for index_type in inverse_indices[0]:
                if index_type in index_types:
                    inverse_indices_ds[index_type] = index_types[index_type]
                else:
                    raise ValueError(
                        "Incorrect type of index for `inverse_indices`. Try passing one of the following "
                        "instead: 'face', 'edge', 'node'"
                    )

        return Grid.from_dataset(
            ds,
            source_grid_spec=grid.source_grid_spec,
            is_subset=True,
            inverse_indices=inverse_indices_ds,
        )

    return Grid.from_dataset(ds, source_grid_spec=grid.source_grid_spec, is_subset=True)<|MERGE_RESOLUTION|>--- conflicted
+++ resolved
@@ -107,7 +107,6 @@
 
     face_indices = indices
 
-    # TODO: stop using .values, use Xarray directly
     # nodes of each face (inclusive)
     node_indices = np.unique(grid.face_node_connectivity.values[face_indices].ravel())
     node_indices = node_indices[node_indices != INT_FILL_VALUE]
@@ -118,10 +117,6 @@
 
     # Only slice edge dimension if we already have the connectivity
     if "face_edge_connectivity" in grid._ds:
-<<<<<<< HEAD
-        # TODO: add a warning here?
-=======
->>>>>>> cd3558aa
         edge_indices = np.unique(
             grid.face_edge_connectivity.values[face_indices].ravel()
         )

import numpy as np
<<<<<<< HEAD


=======
>>>>>>> 78478fd8
from numba import njit

from uxarray.constants import ERROR_TOLERANCE
from uxarray.grid.coordinates import _lonlat_rad_to_xyz


@njit(cache=True)
def calculate_face_area(
    x,
    y,
    z,
    quadrature_rule="gaussian",
    order=4,
    latitude_adjusted_area=False,
):
    """Calculate area of a face on sphere.

    Parameters
    ----------
    x : list, required
        x-coordinate of all the nodes forming the face

    y : list, required
        y-coordinate of all the nodes forming the face

    z : list, required
        z-coordinate of all the nodes forming the face

    quadrature_rule : str, optional
        triangular and Gaussian quadrature supported, expected values: "triangular" or "gaussian"

    order: int, optional
        Order of the quadrature rule. Default is 4.

        Supported values:
            - Gaussian Quadrature: 1 to 10
            - Triangular: 1, 4, 8, 10 and 12

    latitude_adjusted_area : bool, optional
        If True, performs the check if any face consists of an edge that has constant latitude, modifies the area of that face by applying the correction term due to that edge. Default is False.

    Returns
    -------
    area : double
    jacobian: double
    """
    area = 0.0  # set area to 0
    jacobian = 0.0  # set jacobian to 0
    order = order

    if quadrature_rule == "gaussian":
        dG, dW = get_gauss_quadrature_dg(order)
    elif quadrature_rule == "triangular":
        dG, dW = get_tri_quadrature_dg(order)
    else:
        raise ValueError("Invalid quadrature rule, specify gaussian or triangular")

    num_nodes = len(x)

    # num triangles is two less than the total number of nodes
    num_triangles = num_nodes - 2
    # Using tempestremap GridElements: https://github.com/ClimateGlobalChange/tempestremap/blob/master/src/GridElements.cpp
    # loop through all sub-triangles of face
    total_correction = 0.0
    for j in range(0, num_triangles):
        node1 = np.array([x[0], y[0], z[0]], dtype=x.dtype)
        node2 = np.array([x[j + 1], y[j + 1], z[j + 1]], dtype=x.dtype)
        node3 = np.array([x[j + 2], y[j + 2], z[j + 2]], dtype=x.dtype)

        for p in range(len(dW)):
            if quadrature_rule == "gaussian":
                for q in range(len(dW)):
                    dA = dG[0][p]
                    dB = dG[0][q]
                    jacobian = calculate_spherical_triangle_jacobian(
                        node1, node2, node3, dA, dB
                    )
                    area += dW[p] * dW[q] * jacobian
                    jacobian += jacobian
            elif quadrature_rule == "triangular":
                dA = dG[p][0]
                dB = dG[p][1]
                jacobian = calculate_spherical_triangle_jacobian_barycentric(
                    node1, node2, node3, dA, dB
                )
                area += dW[p] * jacobian
                jacobian += jacobian

    # check if the any edge is on the line of constant latitude
    # which means we need to check edges for same z-coordinates and call area correction routine
    correction = 0.0
    # TODO: Make this work when latitude_adjusted_area is False and each edge has a flag that indicates if it is a constant latitude edge
    if latitude_adjusted_area:
        for i in range(num_nodes):
            node1 = np.array([x[i], y[i], z[i]], dtype=x.dtype)
            node2 = np.array(
                [
                    x[(i + 1) % num_nodes],
                    y[(i + 1) % num_nodes],
                    z[(i + 1) % num_nodes],
                ],
                dtype=x.dtype,
            )
            # Check if z-coordinates are approximately equal
            if np.isclose(node1[2], node2[2], atol=ERROR_TOLERANCE):
                if node1[2] == 0:
                    # check if z-coordinates are 0 - Equator
                    continue

                # Check if the edge passes through a pole
                passes_through_pole = edge_passes_through_pole(node1, node2)
                if passes_through_pole:
                    # Skip the edge if it passes through a pole
                    continue

                z_sign = np.sign(node1[2])
                # Convert Cartesian coordinates to longitude
                lon1 = np.arctan2(node1[1], node1[0])
                lon2 = np.arctan2(node2[1], node2[0])
                # Calculate the longitude difference in radians
                lon_diff = lon2 - lon1
                # Skip the edge if it spans more than 180 degrees of longitude
                if abs(lon_diff) > np.pi:
                    continue
                else:
                    # Calculate the correction term
                    correction = area_correction(node1, node2)

                # Check if the longitude is increasing in the northern hemisphere or decreasing in the southern hemisphere
                if (z_sign > 0 and lon_diff > 0) or (z_sign < 0 and lon_diff < 0):
                    correction = -correction

                total_correction += correction

    if total_correction != 0.0:
        area += total_correction

    return area, jacobian


@njit(cache=True)
def edge_passes_through_pole(node1, node2):
    """
    Check if the edge passes through a pole.

    Parameters:
    - node1: first node of the edge (normalized).
    - node2: second node of the edge (normalized).

    Returns:
    - bool: True if the edge passes through a pole, False otherwise.
    """
    # Calculate the normal vector to the plane defined by the origin, node1, and node2
    n = np.cross(node1, node2)

    # Check for numerical stability issues with the normal vector
    if np.allclose(n, 0):
        # Handle cases where the cross product is near zero, such as when nodes are nearly identical or opposite
        return False

    # North and South Pole vectors
    p_north = np.array([0.0, 0.0, 1.0])
    p_south = np.array([0.0, 0.0, -1.0])

    # Check if the normal vector is orthogonal to either pole
    return np.isclose(np.dot(n, p_north), 0, atol=ERROR_TOLERANCE) or np.isclose(
        np.dot(n, p_south), 0, atol=ERROR_TOLERANCE
    )


@njit(cache=True)
def get_all_face_area_from_coords(
    x,
    y,
    z,
    face_nodes,
    face_geometry,
    quadrature_rule="triangular",
    order=4,
    latitude_adjusted_area=False,
):
    """Given coords, connectivity and other area calculation params, this
    routine loop over all faces and return an numpy array with areas of each
    face.

    Parameters
    ----------
    x : ndarray, required
        x-coordinate of all the nodes

    y : ndarray, required
        y-coordinate of all the nodes

    z : ndarray, required
        z-coordinate of all the nodes

    face_nodes : 2D ndarray, required
         node ids of each face

    quadrature_rule : str, optional
        "triangular" or "gaussian". Defaults to triangular

    order : int, optional
        count or order for Gaussian or spherical resp. Defaults to 4 for spherical.

    latitude_adjusted_area : bool, optional
        If True, performs the check if any face consists of an edge that has constant latitude, modifies the area of that face by applying the correction term due to that edge. Default is False.

    Returns
    -------
    area and jacobian of all faces : ndarray, ndarray
    """
    # this casting helps to prevent the type mismatch
    x = np.asarray(x, dtype=np.float64)
    y = np.asarray(y, dtype=np.float64)
    z = np.asarray(z, dtype=np.float64)

    n_face, n_max_face_nodes = face_nodes.shape

    # set initial area of each face to 0
    area = np.zeros(n_face)
    jacobian = np.zeros(n_face)

    for face_idx, max_nodes in enumerate(face_geometry):
        face_x = x[face_nodes[face_idx, 0:max_nodes]]
        face_y = y[face_nodes[face_idx, 0:max_nodes]]
        face_z = z[face_nodes[face_idx, 0:max_nodes]]

        # After getting all the nodes of a face assembled call the  cal. face area routine
        face_area, face_jacobian = calculate_face_area(
            face_x,
            face_y,
            face_z,
            quadrature_rule,
            order,
            latitude_adjusted_area,
        )
        # store current face area
        area[face_idx] = face_area
        jacobian[face_idx] = face_jacobian

    return area, jacobian


@njit(cache=True)
def area_correction(node1, node2):
    """
    Calculate the area correction A using the given formula.

    Parameters:
    - node1: first node of the edge (normalized).
    - node2: second node of the edge (normalized).
    - z: z-coordinate (shared by both points and part of the formula, normalized).

    Returns:
    - A: correction term of the area, when one of the edges is a line of constant latitude
    """
    x1, y1, z = node1
    x2, y2, _ = node2

    # Calculate terms
    term1 = x1 * y2 - x2 * y1
    den2 = x1 * x2 + y1 * y2
    den1 = x1**2 + y1**2 + den2

    # Compute angles using arctan2
    angle1 = np.arctan2(z * term1, den1)
    angle2 = np.arctan2(term1, den2)

    # Compute A
    A = np.abs(2 * angle1 - z * angle2)

    return A


@njit(cache=True)
def calculate_spherical_triangle_jacobian(node1, node2, node3, d_a, d_b):
    """Calculate Jacobian of a spherical triangle. This is a helper function
    for calculating face area.

    Parameters
    ----------
    node1 : list, required
        First node of the triangle

    node2 : list, required
        Second node of the triangle

    node3 : list, required
        Third node of the triangle

    d_a : float, required
        quadrature point

    d_b : float, required
        quadrature point

    Returns
    -------
    jacobian : float
    """
    d_f = np.array(
        [
            (1.0 - d_b) * ((1.0 - d_a) * node1[0] + d_a * node2[0]) + d_b * node3[0],
            (1.0 - d_b) * ((1.0 - d_a) * node1[1] + d_a * node2[1]) + d_b * node3[1],
            (1.0 - d_b) * ((1.0 - d_a) * node1[2] + d_a * node2[2]) + d_b * node3[2],
        ]
    )

    d_da_f = np.array(
        [
            (1.0 - d_b) * (node2[0] - node1[0]),
            (1.0 - d_b) * (node2[1] - node1[1]),
            (1.0 - d_b) * (node2[2] - node1[2]),
        ]
    )

    d_db_f = np.array(
        [
            -(1.0 - d_a) * node1[0] - d_a * node2[0] + node3[0],
            -(1.0 - d_a) * node1[1] - d_a * node2[1] + node3[1],
            -(1.0 - d_a) * node1[2] - d_a * node2[2] + node3[2],
        ]
    )

    d_inv_r = 1.0 / np.sqrt(d_f[0] * d_f[0] + d_f[1] * d_f[1] + d_f[2] * d_f[2])

    d_da_g = np.array(
        [
            d_da_f[0] * (d_f[1] * d_f[1] + d_f[2] * d_f[2])
            - d_f[0] * (d_da_f[1] * d_f[1] + d_da_f[2] * d_f[2]),
            d_da_f[1] * (d_f[0] * d_f[0] + d_f[2] * d_f[2])
            - d_f[1] * (d_da_f[0] * d_f[0] + d_da_f[2] * d_f[2]),
            d_da_f[2] * (d_f[0] * d_f[0] + d_f[1] * d_f[1])
            - d_f[2] * (d_da_f[0] * d_f[0] + d_da_f[1] * d_f[1]),
        ]
    )

    d_db_g = np.array(
        [
            d_db_f[0] * (d_f[1] * d_f[1] + d_f[2] * d_f[2])
            - d_f[0] * (d_db_f[1] * d_f[1] + d_db_f[2] * d_f[2]),
            d_db_f[1] * (d_f[0] * d_f[0] + d_f[2] * d_f[2])
            - d_f[1] * (d_db_f[0] * d_f[0] + d_db_f[2] * d_f[2]),
            d_db_f[2] * (d_f[0] * d_f[0] + d_f[1] * d_f[1])
            - d_f[2] * (d_db_f[0] * d_f[0] + d_db_f[1] * d_f[1]),
        ]
    )

    d_denom_term = d_inv_r * d_inv_r * d_inv_r

    d_da_g *= d_denom_term
    d_db_g *= d_denom_term

    #  Cross product gives local Jacobian
    node_cross = np.cross(d_da_g, d_db_g)
    d_jacobian = np.sqrt(
        node_cross[0] * node_cross[0]
        + node_cross[1] * node_cross[1]
        + node_cross[2] * node_cross[2]
    )

    return d_jacobian


@njit(cache=True)
def calculate_spherical_triangle_jacobian_barycentric(node1, node2, node3, d_a, d_b):
    """Calculate Jacobian of a spherical triangle. This is a helper function
    for calculating face area.

    Parameters
    ----------
    node1 : list, required
        First node of the triangle

    node2 : list, required
        Second node of the triangle

    node3 : list, required
        Third node of the triangle

    d_a : float, required
        first component of barycentric coordinates of quadrature point

    d_b : float, required
        second component of barycentric coordinates of quadrature point

    Returns
    -------
    jacobian : float
    """
    # Calculate the position vector d_f
    d_f = np.array(
        [
            d_a * node1[0] + d_b * node2[0] + (1.0 - d_a - d_b) * node3[0],
            d_a * node1[1] + d_b * node2[1] + (1.0 - d_a - d_b) * node3[1],
            d_a * node1[2] + d_b * node2[2] + (1.0 - d_a - d_b) * node3[2],
        ]
    )

    # Calculate the gradients d_da_f and d_db_f
    d_da_f = np.array([node1[0] - node3[0], node1[1] - node3[1], node1[2] - node3[2]])
    d_db_f = np.array([node2[0] - node3[0], node2[1] - node3[1], node2[2] - node3[2]])

    # Calculate the inverse radius
    d_inv_r = 1.0 / np.sqrt(d_f[0] * d_f[0] + d_f[1] * d_f[1] + d_f[2] * d_f[2])

    # Calculate the gradients d_da_g and d_db_g
    d_da_g = np.array(
        [
            d_da_f[0] * (d_f[1] * d_f[1] + d_f[2] * d_f[2])
            - d_f[0] * (d_da_f[1] * d_f[1] + d_da_f[2] * d_f[2]),
            d_da_f[1] * (d_f[0] * d_f[0] + d_f[2] * d_f[2])
            - d_f[1] * (d_da_f[0] * d_f[0] + d_da_f[2] * d_f[2]),
            d_da_f[2] * (d_f[0] * d_f[0] + d_f[1] * d_f[1])
            - d_f[2] * (d_da_f[0] * d_f[0] + d_da_f[1] * d_f[1]),
        ]
    )

    d_db_g = np.array(
        [
            d_db_f[0] * (d_f[1] * d_f[1] + d_f[2] * d_f[2])
            - d_f[0] * (d_db_f[1] * d_f[1] + d_db_f[2] * d_f[2]),
            d_db_f[1] * (d_f[0] * d_f[0] + d_f[2] * d_f[2])
            - d_f[1] * (d_db_f[0] * d_f[0] + d_db_f[2] * d_f[2]),
            d_db_f[2] * (d_f[0] * d_f[0] + d_f[1] * d_f[1])
            - d_f[2] * (d_db_f[0] * d_f[0] + d_db_f[1] * d_f[1]),
        ]
    )

    # Calculate the denominator term
    d_denom_term = d_inv_r * d_inv_r * d_inv_r

    # Scale the gradients
    d_da_g *= d_denom_term
    d_db_g *= d_denom_term

    # Calculate the cross product
    node_cross = np.cross(d_da_g, d_db_g)

    # Calculate the Jacobian
    d_jacobian = np.sqrt(
        node_cross[0] * node_cross[0]
        + node_cross[1] * node_cross[1]
        + node_cross[2] * node_cross[2]
    )

    return 0.5 * d_jacobian


@njit(cache=True)
def get_gauss_quadrature_dg(n_count):
    """Gauss Quadrature Points for integration.

    Parameters
    ----------
    n_count : int, required
         Degree of quadrature points required, supports: 1 to 10.

    Returns
    -------
        d_g : double
            numpy array of size n_count, quadrature points. Scaled before returning.
        d_w : double
            numpy array of size n_count x 3, weights. Scaled before returning.

    Raises
    ------
       RuntimeError: Invalid degree
    """
    # Degree 1
    if n_count == 1:
        d_g = np.array([[0.0]])
        d_w = np.array([2.0])

    # Degree 2
    elif n_count == 2:
        d_g = np.array([[-0.5773502691896257, 0.5773502691896257]])
        d_w = np.array([1.0, 1.0])

    # Degree 3
    elif n_count == 3:
        d_g = np.array([[-0.7745966692414834, 0.0, 0.7745966692414834]])
        d_w = np.array([0.5555555555555556, 0.8888888888888888, 0.5555555555555556])

    # Degree 4
    elif n_count == 4:
        d_g = np.array(
            [
                [
                    -0.8611363115940526,
                    -0.3399810435848563,
                    0.3399810435848563,
                    0.8611363115940526,
                ]
            ]
        )
        d_w = np.array(
            [
                0.3478548451374538,
                0.6521451548625461,
                0.6521451548625461,
                0.3478548451374538,
            ]
        )

    # Degree 5
    elif n_count == 5:
        d_g = np.array(
            [
                [
                    -0.9061798459386640,
                    -0.5384693101056831,
                    0.0,
                    0.5384693101056831,
                    0.9061798459386640,
                ]
            ]
        )
        d_w = np.array(
            [
                0.2369268850561891,
                0.4786286704993665,
                0.5688888888888889,
                0.4786286704993665,
                0.2369268850561891,
            ]
        )

    # Degree 6
    elif n_count == 6:
        d_g = np.array(
            [
                [
                    -0.9324695142031521,
                    -0.6612093864662645,
                    -0.2386191860831969,
                    0.2386191860831969,
                    0.6612093864662645,
                    0.9324695142031521,
                ]
            ]
        )
        d_w = np.array(
            [
                0.1713244923791704,
                0.3607615730481386,
                0.4679139345726910,
                0.4679139345726910,
                0.3607615730481386,
                0.1713244923791704,
            ]
        )

    # Degree 7
    elif n_count == 7:
        d_g = np.array(
            [
                [
                    -0.9491079123427585,
                    -0.7415311855993945,
                    -0.4058451513773972,
                    0.0,
                    0.4058451513773972,
                    0.7415311855993945,
                    0.9491079123427585,
                ]
            ]
        )
        d_w = np.array(
            [
                0.1294849661688697,
                0.2797053914892766,
                0.3818300505051189,
                0.4179591836734694,
                0.3818300505051189,
                0.2797053914892766,
                0.1294849661688697,
            ]
        )

    # Degree 8
    elif n_count == 8:
        d_g = np.array(
            [
                [
                    -0.9602898564975363,
                    -0.7966664774136267,
                    -0.5255324099163290,
                    -0.1834346424956498,
                    0.1834346424956498,
                    0.5255324099163290,
                    0.7966664774136267,
                    0.9602898564975363,
                ]
            ]
        )
        d_w = np.array(
            [
                0.1012285362903763,
                0.2223810344533745,
                0.3137066458778873,
                0.3626837833783620,
                0.3626837833783620,
                0.3137066458778873,
                0.2223810344533745,
                0.1012285362903763,
            ]
        )

    # Degree 9
    elif n_count == 9:
        d_g = np.array(
            [
                [
                    -1.0,
                    -0.899757995411460,
                    -0.677186279510738,
                    -0.363117463826178,
                    0.0,
                    0.363117463826178,
                    0.677186279510738,
                    0.899757995411460,
                    1.0,
                ]
            ]
        )
        d_w = np.array(
            [
                0.0277777777777778,
                0.1654953615608055,
                0.2745387125001617,
                0.3464285109730464,
                0.3715192743764172,
                0.3464285109730464,
                0.2745387125001617,
                0.1654953615608055,
                0.0277777777777778,
            ]
        )

    # Degree 10
    elif n_count == 10:
        d_g = np.array(
            [
                [
                    -0.9739065285171717,
                    -0.8650633666889845,
                    -0.6794095682990244,
                    -0.4333953941292472,
                    -0.1488743389816312,
                    0.1488743389816312,
                    0.4333953941292472,
                    0.6794095682990244,
                    0.8650633666889845,
                    0.9739065285171717,
                ]
            ]
        )
        d_w = np.array(
            [
                0.0666713443086881,
                0.1494513491505806,
                0.2190863625159820,
                0.2692667193099963,
                0.2955242247147529,
                0.2955242247147529,
                0.2692667193099963,
                0.2190863625159820,
                0.1494513491505806,
                0.0666713443086881,
            ]
        )

    # Scale quadrature points
    d_xi0 = 0.0
    d_xi1 = 1.0
    for i in range(n_count):
        d_g[0][i] = d_xi0 + 0.5 * (d_xi1 - d_xi0) * (d_g[0][i] + 1.0)
        d_w[i] = 0.5 * (d_xi1 - d_xi0) * d_w[i]

    return d_g, d_w


@njit(cache=True)
def get_tri_quadrature_dg(n_order):
    """Triangular Quadrature Points for integration.

    Parameters
    ----------
    n_order : int
        Integration order, supports: 12, 10, 8, 4 and 1

    Returns
    -------
        d_g, d_w : ndarray
            points and weights, with dimension order x 3
    """
    # 12th order quadrature rule (33 points)
    if n_order == 12:
        d_g = np.array(
            [
                [0.023565220452390, 0.488217389773805, 0.488217389773805],
                [0.488217389773805, 0.023565220452390, 0.488217389773805],
                [0.488217389773805, 0.488217389773805, 0.023565220452390],
                [0.120551215411079, 0.439724392294460, 0.439724392294460],
                [0.439724392294460, 0.120551215411079, 0.439724392294460],
                [0.439724392294460, 0.439724392294460, 0.120551215411079],
                [0.457579229975768, 0.271210385012116, 0.271210385012116],
                [0.271210385012116, 0.457579229975768, 0.271210385012116],
                [0.271210385012116, 0.271210385012116, 0.457579229975768],
                [0.744847708916828, 0.127576145541586, 0.127576145541586],
                [0.127576145541586, 0.744847708916828, 0.127576145541586],
                [0.127576145541586, 0.127576145541586, 0.744847708916828],
                [0.957365299093576, 0.021317350453210, 0.021317350453210],
                [0.021317350453210, 0.957365299093576, 0.021317350453210],
                [0.021317350453210, 0.021317350453210, 0.957365299093576],
                [0.115343494534698, 0.275713269685514, 0.608943235779788],
                [0.115343494534698, 0.608943235779788, 0.275713269685514],
                [0.275713269685514, 0.115343494534698, 0.608943235779788],
                [0.275713269685514, 0.608943235779788, 0.115343494534698],
                [0.608943235779788, 0.115343494534698, 0.275713269685514],
                [0.608943235779788, 0.275713269685514, 0.115343494534698],
                [0.022838332222257, 0.281325580989940, 0.695836086787803],
                [0.022838332222257, 0.695836086787803, 0.281325580989940],
                [0.281325580989940, 0.022838332222257, 0.695836086787803],
                [0.281325580989940, 0.695836086787803, 0.022838332222257],
                [0.695836086787803, 0.022838332222257, 0.281325580989940],
                [0.695836086787803, 0.281325580989940, 0.022838332222257],
                [0.025734050548330, 0.116251915907597, 0.858014033544073],
                [0.025734050548330, 0.858014033544073, 0.116251915907597],
                [0.116251915907597, 0.025734050548330, 0.858014033544073],
                [0.116251915907597, 0.858014033544073, 0.025734050548330],
                [0.858014033544073, 0.025734050548330, 0.116251915907597],
                [0.858014033544073, 0.116251915907597, 0.025734050548330],
            ]
        )

        d_w = np.array(
            [
                0.025731066440455,
                0.025731066440455,
                0.025731066440455,
                0.043692544538038,
                0.043692544538038,
                0.043692544538038,
                0.062858224217885,
                0.062858224217885,
                0.062858224217885,
                0.034796112930709,
                0.034796112930709,
                0.034796112930709,
                0.006166261051559,
                0.006166261051559,
                0.006166261051559,
                0.040371557766381,
                0.040371557766381,
                0.040371557766381,
                0.040371557766381,
                0.040371557766381,
                0.040371557766381,
                0.022356773202303,
                0.022356773202303,
                0.022356773202303,
                0.022356773202303,
                0.022356773202303,
                0.022356773202303,
                0.017316231108659,
                0.017316231108659,
                0.017316231108659,
                0.017316231108659,
                0.017316231108659,
                0.017316231108659,
            ]
        )

    # 10th order quadrature rule (25 points)
    elif n_order == 10:
        d_g = np.array(
            [
                [0.333333333333333, 0.333333333333333, 0.333333333333333],
                [0.028844733232685, 0.485577633383657, 0.485577633383657],
                [0.485577633383657, 0.028844733232685, 0.485577633383657],
                [0.485577633383657, 0.485577633383657, 0.028844733232685],
                [0.781036849029926, 0.109481575485037, 0.109481575485037],
                [0.109481575485037, 0.781036849029926, 0.109481575485037],
                [0.109481575485037, 0.109481575485037, 0.781036849029926],
                [0.141707219414880, 0.307939838764121, 0.550352941820999],
                [0.141707219414880, 0.550352941820999, 0.307939838764121],
                [0.307939838764121, 0.141707219414880, 0.550352941820999],
                [0.307939838764121, 0.550352941820999, 0.141707219414880],
                [0.550352941820999, 0.141707219414880, 0.307939838764121],
                [0.550352941820999, 0.307939838764121, 0.141707219414880],
                [0.025003534762686, 0.246672560639903, 0.728323904597411],
                [0.025003534762686, 0.728323904597411, 0.246672560639903],
                [0.246672560639903, 0.025003534762686, 0.728323904597411],
                [0.246672560639903, 0.728323904597411, 0.025003534762686],
                [0.728323904597411, 0.025003534762686, 0.246672560639903],
                [0.728323904597411, 0.246672560639903, 0.025003534762686],
                [0.009540815400299, 0.066803251012200, 0.923655933587500],
                [0.009540815400299, 0.923655933587500, 0.066803251012200],
                [0.066803251012200, 0.009540815400299, 0.923655933587500],
                [0.066803251012200, 0.923655933587500, 0.009540815400299],
                [0.923655933587500, 0.009540815400299, 0.066803251012200],
                [0.923655933587500, 0.066803251012200, 0.009540815400299],
            ]
        )

        d_w = np.array(
            [
                0.090817990382754,
                0.036725957756467,
                0.036725957756467,
                0.036725957756467,
                0.045321059435528,
                0.045321059435528,
                0.045321059435528,
                0.072757916845420,
                0.072757916845420,
                0.072757916845420,
                0.072757916845420,
                0.072757916845420,
                0.072757916845420,
                0.028327242531057,
                0.028327242531057,
                0.028327242531057,
                0.028327242531057,
                0.028327242531057,
                0.028327242531057,
                0.009421666963733,
                0.009421666963733,
                0.009421666963733,
                0.009421666963733,
                0.009421666963733,
                0.009421666963733,
            ]
        )

    # 8th order quadrature rule (16 points)
    elif n_order == 8:
        d_g = np.array(
            [
                [0.333333333333333, 0.333333333333333, 0.333333333333333],
                [0.081414823414554, 0.459292588292723, 0.459292588292723],
                [0.459292588292723, 0.081414823414554, 0.459292588292723],
                [0.459292588292723, 0.459292588292723, 0.081414823414554],
                [0.658861384496480, 0.170569307751760, 0.170569307751760],
                [0.170569307751760, 0.658861384496480, 0.170569307751760],
                [0.170569307751760, 0.170569307751760, 0.658861384496480],
                [0.898905543365938, 0.050547228317031, 0.050547228317031],
                [0.050547228317031, 0.898905543365938, 0.050547228317031],
                [0.050547228317031, 0.050547228317031, 0.898905543365938],
                [0.008394777409958, 0.263112829634638, 0.728492392955404],
                [0.008394777409958, 0.728492392955404, 0.263112829634638],
                [0.263112829634638, 0.008394777409958, 0.728492392955404],
                [0.263112829634638, 0.728492392955404, 0.008394777409958],
                [0.728492392955404, 0.263112829634638, 0.008394777409958],
                [0.728492392955404, 0.008394777409958, 0.263112829634638],
            ]
        )

        d_w = np.array(
            [
                0.144315607677787,
                0.095091634267285,
                0.095091634267285,
                0.095091634267285,
                0.103217370534718,
                0.103217370534718,
                0.103217370534718,
                0.032458497623198,
                0.032458497623198,
                0.032458497623198,
                0.027230314174435,
                0.027230314174435,
                0.027230314174435,
                0.027230314174435,
                0.027230314174435,
                0.027230314174435,
            ]
        )

    # 4th order quadrature rule (6 points)
    elif n_order == 4:
        d_g = np.array(
            [
                [0.108103018168070, 0.445948490915965, 0.445948490915965],
                [0.445948490915965, 0.108103018168070, 0.445948490915965],
                [0.445948490915965, 0.445948490915965, 0.108103018168070],
                [0.816847572980458, 0.091576213509771, 0.091576213509771],
                [0.091576213509771, 0.816847572980458, 0.091576213509771],
                [0.091576213509771, 0.091576213509771, 0.816847572980458],
            ]
        )

        d_w = np.array(
            [
                0.223381589678011,
                0.223381589678011,
                0.223381589678011,
                0.109951743655322,
                0.109951743655322,
                0.109951743655322,
            ]
        )
    # 1st order quadrature rule (1 point)
    elif n_order == 1:
        d_g = np.array([[0.333333333333333, 0.333333333333333, 0.333333333333333]])
        d_w = np.array([1.000000000000000])

    return d_g, d_w<|MERGE_RESOLUTION|>--- conflicted
+++ resolved
@@ -1,9 +1,4 @@
 import numpy as np
-<<<<<<< HEAD
-
-
-=======
->>>>>>> 78478fd8
 from numba import njit
 
 from uxarray.constants import ERROR_TOLERANCE

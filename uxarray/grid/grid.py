"""uxarray.core.grid module."""
import xarray as xr
import numpy as np

# reader and writer imports
from uxarray.io._exodus import _read_exodus, _encode_exodus
from uxarray.io._mpas import _read_mpas
from uxarray.io._ugrid import _read_ugrid, _encode_ugrid
from uxarray.io._shapefile import _read_shpfile
from uxarray.io._scrip import _read_scrip, _encode_scrip

from uxarray.io.utils import _parse_grid_type
from uxarray.grid.area import get_all_face_area_from_coords
from uxarray.grid.connectivity import (_build_edge_node_connectivity,
                                       _build_face_edges_connectivity,
                                       _build_nNodes_per_face)

from uxarray.grid.coordinates import (_populate_lonlat_coord,
                                      _populate_cartesian_xyz_coord)

from uxarray.constants import INT_DTYPE, INT_FILL_VALUE

from uxarray.grid.geometry import (_build_polygon_shells,
                                   _build_corrected_polygon_shells,
                                   _build_antimeridian_face_indices,
                                   _grid_to_polygon_geodataframe,
                                   _grid_to_matplotlib_polycollection)


class Grid:
    """Unstructured grid topology definition.

    Can be used standalone to explore an unstructured grid topology, or
    can be seen as the property of ``uxarray.UxDataset`` and ``uxarray.DataArray``
    to make them unstructured grid-aware data sets and arrays.

    Parameters
    ----------
    input_obj : xarray.Dataset, ndarray, list, tuple, required
        Input ``xarray.Dataset`` or vertex coordinates that form faces.

    Other Parameters
    ----------------
    gridspec: bool, optional
        Specifies gridspec
    islatlon : bool, optional
        Specify if the grid is lat/lon based
    isconcave: bool, optional
        Specify if this grid has concave elements (internal checks for this are possible)
    use_dual: bool, optional
        Specify whether to use the primal (use_dual=False) or dual (use_dual=True) mesh if the file type is mpas

    Raises
    ------
        RuntimeError
            If specified file not found or recognized

    Examples
    ----------

    >>> import uxarray as ux

    1. Open a grid file with `uxarray.open_grid()`:

    >>> uxgrid = ux.open_grid("filename.g")

    2. Open an unstructured grid dataset file with
    `uxarray.open_dataset()`, then access `Grid` info:

    >>> uxds = ux.open_dataset("filename.g")
    """

    def __init__(self, input_obj, **kwargs):
        # initialize internal variable names
        self.__init_grid_var_names__()

        # initialize face_area variable
        self._face_areas = None

        # initialize attributes
        self._polygon_shells = None
        self._corrected_polygon_shells = None
        self._original_to_corrected_indices = None
        self._antimeridian_face_indices = None

        # initialize cached data structures
        self._gdf = None
        self._poly_collection = None
        # todo: add line collection

        # TODO: fix when adding/exercising gridspec

        # unpack kwargs
        # sets default values for all kwargs to None
        kwargs_list = [
            'gridspec', 'vertices', 'islatlon', 'isconcave', 'source_grid',
            'use_dual'
        ]
        for key in kwargs_list:
            setattr(self, key, kwargs.get(key, None))

        # check if initializing from verts:
        if isinstance(input_obj, (list, tuple, np.ndarray)):
            input_obj = np.asarray(input_obj)
            self.mesh_type = "From vertices"
            # grid with multiple faces
            if input_obj.ndim == 3:
                self.__from_vert__(input_obj)
                self.source_grid = "From vertices"
            # grid with a single face
            elif input_obj.ndim == 2:
                input_obj = np.array([input_obj])
                self.__from_vert__(input_obj)
                self.source_grid = "From vertices"
            else:
                raise RuntimeError(
                    f"Invalid Input Dimension: {input_obj.ndim}. Expected dimension should be "
                    f"3: [nMesh2_face, nMesh2_node, Two/Three] or 2 when only "
                    f"one face is passed in.")

        # check if initializing from string
        # TODO: re-add gridspec initialization when implemented
        elif isinstance(input_obj, xr.Dataset):
            self.mesh_type = _parse_grid_type(input_obj)
            self.__from_ds__(dataset=input_obj)
        else:
            raise RuntimeError("Dataset is not a valid input type.")

        # {"Standardized Name" : "Original Name"}
        self._inverse_grid_var_names = {
            v: k for k, v in self.grid_var_names.items()
        }

    def __init_grid_var_names__(self):
        """Populates a dictionary for storing uxarray's internal representation
        of xarray object.

        Note ugrid conventions are flexible with names of variables, see:
        http://ugrid-conventions.github.io/ugrid-conventions/
        """
        self.grid_var_names = {
            "Mesh2": "Mesh2",
            "Mesh2_node_x": "Mesh2_node_x",
            "Mesh2_node_y": "Mesh2_node_y",
            "Mesh2_node_z": "Mesh2_node_z",
            "Mesh2_face_nodes": "Mesh2_face_nodes",
            # initialize dims
            "nMesh2_node": "nMesh2_node",
            "nMesh2_face": "nMesh2_face",
            "nMaxMesh2_face_nodes": "nMaxMesh2_face_nodes"
        }

    def __from_vert__(self, dataset):
        """Create a grid with faces constructed from vertices specified by the
        given argument.

        Parameters
        ----------
        dataset : ndarray, list, tuple, required
            Input vertex coordinates that form our face(s)
        """
        self._ds = xr.Dataset()
        self._ds["Mesh2"] = xr.DataArray(
            attrs={
                "cf_role": "mesh_topology",
                "long_name": "Topology data of unstructured mesh",
                "topology_dimension": -1,
                "node_coordinates": "Mesh2_node_x Mesh2_node_y Mesh2_node_z",
                "node_dimension": "nMesh2_node",
                "face_node_connectivity": "Mesh2_face_nodes",
                "face_dimension": "nMesh2_face"
            })

        self._ds.Mesh2.attrs['topology_dimension'] = dataset.ndim

        if self.islatlon is not None and self.islatlon is False:
            x_units = 'm'
            y_units = 'm'
            z_units = 'm'
        else:
            x_units = "degrees_east"
            y_units = "degrees_north"
            z_units = "elevation"

        x_coord = dataset[:, :, 0].flatten()
        y_coord = dataset[:, :, 1].flatten()

        if dataset[0][0].size > 2:
            z_coord = dataset[:, :, 2].flatten()
        else:
            z_coord = x_coord * 0.0

        # Identify unique vertices and their indices
        unique_verts, indices = np.unique(dataset.reshape(
            -1, dataset.shape[-1]),
                                          axis=0,
                                          return_inverse=True)

        # Nodes index that contain a fill value
        fill_value_mask = np.logical_or(unique_verts[:, 0] == INT_FILL_VALUE,
                                        unique_verts[:, 1] == INT_FILL_VALUE)
        if dataset[0][0].size > 2:
            fill_value_mask = np.logical_or(
                unique_verts[:, 0] == INT_FILL_VALUE,
                unique_verts[:, 1] == INT_FILL_VALUE,
                unique_verts[:, 2] == INT_FILL_VALUE)

        # Get the indices of all the False values in fill_value_mask
        false_indices = np.where(fill_value_mask == True)[0]

        # Check if any False values were found
        indices = indices.astype(INT_DTYPE)
        if false_indices.size > 0:

            # Remove the rows corresponding to False values in unique_verts
            unique_verts = np.delete(unique_verts, false_indices, axis=0)

            # Update indices accordingly
            for i, idx in enumerate(false_indices):
                indices[indices == idx] = INT_FILL_VALUE
                indices[(indices > idx) & (indices != INT_FILL_VALUE)] -= 1

        # Create coordinate DataArrays
        self._ds["Mesh2_node_x"] = xr.DataArray(data=unique_verts[:, 0],
                                                dims=["nMesh2_node"],
                                                attrs={"units": x_units})
        self._ds["Mesh2_node_y"] = xr.DataArray(data=unique_verts[:, 1],
                                                dims=["nMesh2_node"],
                                                attrs={"units": y_units})
        if dataset.shape[-1] > 2:
            self._ds["Mesh2_node_z"] = xr.DataArray(data=unique_verts[:, 2],
                                                    dims=["nMesh2_node"],
                                                    attrs={"units": z_units})
        else:
            self._ds["Mesh2_node_z"] = xr.DataArray(data=unique_verts[:, 1] *
                                                    0.0,
                                                    dims=["nMesh2_node"],
                                                    attrs={"units": z_units})

        # Create connectivity array using indices of unique vertices
        connectivity = indices.reshape(dataset.shape[:-1])
        self._ds["Mesh2_face_nodes"] = xr.DataArray(
            data=xr.DataArray(connectivity).astype(INT_DTYPE),
            dims=["nMesh2_face", "nMaxMesh2_face_nodes"],
            attrs={
                "cf_role": "face_node_connectivity",
                "_FillValue": INT_FILL_VALUE,
                "start_index": 0
            })

    # load mesh from a file
    def __from_ds__(self, dataset):
        """Loads a mesh dataset."""
        # call reader as per mesh_type
        if self.mesh_type == "exo":
            self._ds = _read_exodus(dataset, self.grid_var_names)
        elif self.mesh_type == "scrip":
            self._ds = _read_scrip(dataset)
        elif self.mesh_type == "ugrid":
            self._ds, self.grid_var_names = _read_ugrid(dataset,
                                                        self.grid_var_names)
        elif self.mesh_type == "shp":
            self._ds = _read_shpfile(dataset)
        elif self.mesh_type == "mpas":
            # select whether to use the dual mesh
            if self.use_dual is not None:
                self._ds = _read_mpas(dataset, self.use_dual)
            else:
                self._ds = _read_mpas(dataset)
        else:
            raise RuntimeError("unknown mesh type")

        dataset.close()

    def __repr__(self):
        """Constructs a string representation of the contents of a ``Grid``."""

        prefix = "<uxarray.Grid>\n"
        original_grid_str = f"Original Grid Type: {self.mesh_type}\n"
        dims_heading = "Grid Dimensions:\n"
        dims_str = ""
        # if self.grid_var_names["Mesh2_node_x"] in self._ds:
        #     dims_str += f"  * nMesh2_node: {self.nMesh2_node}\n"
        # if self.grid_var_names["Mesh2_face_nodes"] in self._ds:
        #     dims_str += f"  * nMesh2_face: {self.nMesh2_face}\n"
        #     dims_str += f"  * nMesh2_face: {self.nMesh2_face}\n"

        for key, value in zip(self._ds.dims.keys(), self._ds.dims.values()):
            if key in self._inverse_grid_var_names:
                dims_str += f"  * {self._inverse_grid_var_names[key]}: {value}\n"

        if "nMesh2_edge" in self._ds.dims:
            dims_str += f"  * nMesh2_edge: {self.nMesh2_edge}\n"

        if "nMaxMesh2_face_edges" in self._ds.dims:
            dims_str += f"  * nMaxMesh2_face_edges: {self.nMaxMesh2_face_edges}\n"

        coord_heading = "Grid Coordinate Variables:\n"
        coords_str = ""
        if self.grid_var_names["Mesh2_node_x"] in self._ds:
            coords_str += f"  * Mesh2_node_x: {self.Mesh2_node_x.shape}\n"
            coords_str += f"  * Mesh2_node_y: {self.Mesh2_node_y.shape}\n"
        if "Mesh2_node_cart_x" in self._ds:
            coords_str += f"  * Mesh2_node_cart_x: {self.Mesh2_node_cart_x.shape}\n"
            coords_str += f"  * Mesh2_node_cart_y: {self.Mesh2_node_cart_y.shape}\n"
            coords_str += f"  * Mesh2_node_cart_z: {self.Mesh2_node_cart_z.shape}\n"
        if "Mesh2_face_x" in self._ds:
            coords_str += f"  * Mesh2_face_x: {self.Mesh2_face_x.shape}\n"
            coords_str += f"  * Mesh2_face_y: {self.Mesh2_face_y.shape}\n"

        connectivity_heading = "Grid Connectivity Variables:\n"
        connectivity_str = ""
        if self.grid_var_names["Mesh2_face_nodes"] in self._ds:
            connectivity_str += f"  * Mesh2_face_nodes: {self.Mesh2_face_nodes.shape}\n"
        if "Mesh2_edge_nodes" in self._ds:
            connectivity_str += f"  * Mesh2_edge_nodes: {self.Mesh2_edge_nodes.shape}\n"
        if "Mesh2_face_edges" in self._ds:
            connectivity_str += f"  * Mesh2_face_edges: {self.Mesh2_face_edges.shape}\n"
        connectivity_str += f"  * nNodes_per_face: {self.nNodes_per_face.shape}\n"

        return prefix + original_grid_str + dims_heading + dims_str + coord_heading + coords_str + \
            connectivity_heading + connectivity_str

    def __eq__(self, other):
        """Two grids are equal if they have matching grid topology variables,
        coordinates, and dims all of which are equal.

        Parameters
        ----------
        other : uxarray.Grid
            The second grid object to be compared with `self`

        Returns
        -------
        If two grids are equal : bool
        """
        if other is not None:
            # Iterate over dict to set access attributes
            for key, value in self.grid_var_names.items():
                # Check if all grid variables are equal
                if self._ds.data_vars is not None:
                    if value in self._ds.data_vars:
                        if not self._ds[value].equals(
                                other._ds[other.grid_var_names[key]]):
                            return False
        else:
            return False

        return True

    def __ne__(self, other):
        """Two grids are not equal if they have differing grid topology
        variables, coordinates, or dims.

        Parameters
        ----------
        other : uxarray.Grid
            The second grid object to be compared with `self`

        Returns
        -------
        If two grids are not equal : bool
        """
        return not self.__eq__(other)

    @property
    def parsed_attrs(self):
        """Dictionary of parsed attributes from the source grid."""
        return self._ds.attrs

    @property
    def Mesh2(self):
        """UGRID Attribute ``Mesh2``, which indicates the topology data of a 2D
        unstructured mesh."""
        return self._ds[self.grid_var_names["Mesh2"]]

    @property
    def nMesh2_node(self):
        """UGRID Dimension ``nMesh2_node``, which represents the total number
        of nodes."""
        return self._ds[self.grid_var_names["Mesh2_node_x"]].shape[0]

    @property
    def nMesh2_face(self):
        """UGRID Dimension ``nMesh2_face``, which represents the total number
        of faces."""
        return self._ds[self.grid_var_names["Mesh2_face_nodes"]].shape[0]

    @property
    def nMesh2_edge(self):
        """UGRID Dimension ``nMesh2_edge``, which represents the total number
        of edges."""

        if "Mesh2_edge_nodes" not in self._ds:
            _build_edge_node_connectivity(self, repopulate=True)

        return self._ds['Mesh2_edge_nodes'].shape[0]

    @property
    def nMaxMesh2_face_nodes(self):
        """UGRID Dimension ``nMaxMesh2_face_nodes``, which represents the
        maximum number of faces nodes that a face may contain."""
        return self.Mesh2_face_nodes.shape[1]

    @property
    def nMaxMesh2_face_edges(self):
        """Dimension ``nMaxMesh2_face_edges``, which represents the maximum
        number of edges per face.

        Equivalent to ``nMaxMesh2_face_nodes``
        """

        if "Mesh2_face_edges" not in self._ds:
            _build_face_edges_connectivity(self)

        return self._ds["Mesh2_face_edges"].shape[1]

    @property
    def nNodes_per_face(self):
        """Dimension Variable ``nNodes_per_face``, which contains the number of
        non-fill-value nodes per face.

        Dimensions (``nMesh2_nodes``) and DataType ``INT_DTYPE``.
        """
        if "nNodes_per_face" not in self._ds:
            _build_nNodes_per_face(self)
        return self._ds["nNodes_per_face"]

    @property
    def Mesh2_node_x(self):
        """UGRID Coordinate Variable ``Mesh2_node_x``, which contains the
        longitude of each node in degrees.

        Dimensions (``nMesh2_node``)
        """
        return self._ds[self.grid_var_names["Mesh2_node_x"]]

    @property
    def Mesh2_node_cart_x(self):
        """Coordinate Variable ``Mesh2_node_cart_x``, which contains the x
        location in meters.

        Dimensions (``nMesh2_node``)
        """
        if "Mesh2_node_cart_x" not in self._ds:
            _populate_cartesian_xyz_coord(self)
        return self._ds['Mesh2_node_cart_x']

    @property
    def Mesh2_face_x(self):
        """UGRID Coordinate Variable ``Mesh2_face_x``, which contains the
        longitude of each face center.

        Dimensions (``nMesh2_face``)
        """
        if "Mesh2_face_x" in self._ds:
            return self._ds["Mesh2_face_x"]
        else:
            return None

    @property
    def Mesh2_node_y(self):
        """UGRID Coordinate Variable ``Mesh2_node_y``, which contains the
        latitude of each node.

        Dimensions (``nMesh2_node``)
        """
        return self._ds[self.grid_var_names["Mesh2_node_y"]]

    @property
    def Mesh2_node_cart_y(self):
        """Coordinate Variable ``Mesh2_node_cart_y``, which contains the y
        location in meters.

        Dimensions (``nMesh2_node``)
        """
        if "Mesh2_node_cart_y" not in self._ds:
            _populate_cartesian_xyz_coord(self)
        return self._ds['Mesh2_node_cart_y']

    @property
    def Mesh2_face_y(self):
        """UGRID Coordinate Variable ``Mesh2_face_y``, which contains the
        latitude of each face center.

        Dimensions (``nMesh2_face``)
        """
        if "Mesh2_face_y" in self._ds:
            return self._ds["Mesh2_face_y"]
        else:
            return None

    @property
    def _Mesh2_node_z(self):
        """Coordinate Variable ``_Mesh2_node_z``, which contains the level of
        each node. It is only a placeholder for now as a protected attribute.
        UXarray does not support this yet and only handles the 2D flexibile
        meshes.

        If we introduce handling of 3D meshes in the future, it might be only
        levels, i.e. the same level(s) for all nodes, instead of separate
        level for each node that ``_Mesh2_node_z`` suggests.

        Dimensions (``nMesh2_node``)
        """
        if self.grid_var_names["Mesh2_node_z"] in self._ds:
            return self._ds[self.grid_var_names["Mesh2_node_z"]]
        else:
            return None

    @property
    def Mesh2_node_cart_z(self):
        """Coordinate Variable ``Mesh2_node_cart_z``, which contains the z
        location in meters.

        Dimensions (``nMesh2_node``)
        """
        if "Mesh2_node_cart_z" not in self._ds:
            self._populate_cartesian_xyz_coord()
        return self._ds['Mesh2_node_cart_z']

    @property
    def Mesh2_face_nodes(self):
        """UGRID Connectivity Variable ``Mesh2_face_nodes``, which maps each
        face to its corner nodes.

        Dimensions (``nMesh2_face``, ``nMaxMesh2_face_nodes``) and
        DataType ``INT_DTYPE``.

        Faces can have arbitrary length, with _FillValue=-1 used when faces
        have fewer nodes than MaxNumNodesPerFace.

        Nodes are in counter-clockwise order.
        """

        return self._ds[self.grid_var_names["Mesh2_face_nodes"]]

    @property
    def Mesh2_edge_nodes(self):
        """UGRID Connectivity Variable ``Mesh2_edge_nodes``, which maps every
        edge to the two nodes that it connects.

        Dimensions (``nMesh2_edge``, ``Two``) and DataType
        ``INT_DTYPE``.

        Nodes are in arbitrary order.
        """
        if "Mesh2_edge_nodes" not in self._ds:
            _build_edge_node_connectivity(self)

        return self._ds['Mesh2_edge_nodes']

    @property
    def Mesh2_face_edges(self):
        """UGRID Connectivity Variable ``Mesh2_face_edges``, which maps every
        face to its edges.

        Dimensions (``nMesh2_face``, ``nMaxMesh2_face_nodes``) and
        DataType ``INT_DTYPE``.
        """
        if "Mesh2_face_edges" not in self._ds:
            _build_face_edges_connectivity(self)

        return self._ds["Mesh2_face_edges"]

    # other properties
    @property
    def polygon_shells(self):
        """A sequence of (x, y) numeric coordinate pairs representing the shell
        of each face represented as a polygon.

        Dimensions (``nMesh2_face``, ``nMaxMesh2_face_nodes``)
        """
        if self._polygon_shells is None:
            self._polygon_shells = _build_polygon_shells(
                self.Mesh2_node_x.values, self.Mesh2_node_y.values,
                self.Mesh2_face_nodes.values, self.nMesh2_face,
                self.nMaxMesh2_face_nodes, self.nNodes_per_face.values)
        return self._polygon_shells

    @property
    def corrected_polygon_shells(self):
        """A sequence of (x, y) numeric coordinate pairs representing the shell
        of each face represented as a polygon, with polygons that cross the
        antimeridian split into two.

        Dimensions (``nMesh2_face`` + len(antimeridian_face_indices),
        ``nMaxMesh2_face_nodes``)
        """
        if self._corrected_polygon_shells is None:
            self._corrected_polygon_shells, self._original_to_corrected_indices = _build_corrected_polygon_shells(
                self.polygon_shells)
        return self._corrected_polygon_shells

    @property
    def original_to_corrected_indices(self):
        """Indices mapping each split polygon to its original index."""
        if self._original_to_corrected_indices is None:
            self._corrected_polygon_shells, self._original_to_corrected_indices = _build_corrected_polygon_shells(
                self.polygon_shells)
        return self._original_to_corrected_indices

    @property
    def antimeridian_face_indices(self):
        """Index of each face that crosses the antimeridian."""
        if self._antimeridian_face_indices is None:
            self._antimeridian_face_indices = _build_antimeridian_face_indices(
                self)
        return self._antimeridian_face_indices

    @property
    def face_areas(self):
        """Declare face_areas as a property."""
        # if self._face_areas is not None: it allows for using the cached result
        if self._face_areas is None:
            self.compute_face_areas()
        return self._face_areas

    def copy(self):
        """Returns a deep copy of this grid."""
        return Grid(xr.Dataset(self._ds),
                    gridspec=self.gridspec,
                    vertices=self.vertices,
                    islatlon=self.islatlon,
                    isconcave=self.isconcave,
                    source_grid=self.source_grid,
                    use_dual=self.use_dual)

    def encode_as(self, grid_type):
        """Encodes the grid as a new `xarray.Dataset` per grid format supplied
        in the `grid_type` argument.

        Parameters
        ----------
        grid_type : str, required
            Grid type of output dataset.
            Currently supported options are "ugrid", "exodus", and "scrip"

        Returns
        -------
        out_ds : xarray.Dataset
            The output `xarray.Dataset` that is encoded from the this grid.

        Raises
        ------
        RuntimeError
            If provided grid type or file type is unsupported.
        """

        if grid_type == "ugrid":
            out_ds = _encode_ugrid(self._ds)

        elif grid_type == "exodus":
            out_ds = _encode_exodus(self._ds, self.grid_var_names)

        elif grid_type == "scrip":
            out_ds = _encode_scrip(self.Mesh2_face_nodes, self.Mesh2_node_x,
                                   self.Mesh2_node_y, self.face_areas)
        else:
            raise RuntimeError("The grid type not supported: ", grid_type)

        return out_ds

    def calculate_total_face_area(self, quadrature_rule="triangular", order=4):
        """Function to calculate the total surface area of all the faces in a
        mesh.

        Parameters
        ----------
        quadrature_rule : str, optional
            Quadrature rule to use. Defaults to "triangular".
        order : int, optional
            Order of quadrature rule. Defaults to 4.

        Returns
        -------
        Sum of area of all the faces in the mesh : float
        """

        # call function to get area of all the faces as a np array
        face_areas = self.compute_face_areas(quadrature_rule, order)

        return np.sum(face_areas)

    def compute_face_areas(self, quadrature_rule="triangular", order=4):
        """Face areas calculation function for grid class, calculates area of
        all faces in the grid.

        Parameters
        ----------
        quadrature_rule : str, optional
            Quadrature rule to use. Defaults to "triangular".
        order : int, optional
            Order of quadrature rule. Defaults to 4.

        Returns
        -------
        Area of all the faces in the mesh : np.ndarray

        Examples
        --------
        Open a uxarray grid file

        >>> grid = ux.open_dataset("/home/jain/uxarray/test/meshfiles/ugrid/outCSne30/outCSne30.ug")

        Get area of all faces in the same order as listed in grid._ds.Mesh2_face_nodes

        >>> grid.face_areas
        array([0.00211174, 0.00211221, 0.00210723, ..., 0.00210723, 0.00211221,
            0.00211174])
        """
        # if self._face_areas is None: # this allows for using the cached result,
        # but is not the expected behavior behavior as we are in need to recompute if this function is called with different quadrature_rule or order

        # area of a face call needs the units for coordinate conversion if spherical grid is used
        coords_type = "spherical"
        if not "degree" in self.Mesh2_node_x.units:
            coords_type = "cartesian"

        face_nodes = self.Mesh2_face_nodes.data
        nNodes_per_face = self.nNodes_per_face.data
        dim = self.Mesh2.attrs['topology_dimension']

        # initialize z
        z = np.zeros((self.nMesh2_node))

        # call func to cal face area of all nodes
        x = self.Mesh2_node_x.data
        y = self.Mesh2_node_y.data
        # check if z dimension
        if self.Mesh2.topology_dimension > 2:
            z = self._Mesh2_node_z.data

        # Note: x, y, z are np arrays of type float
        # Using np.issubdtype to check if the type is float
        # if not (int etc.), convert to float, this is to avoid numba errors
        x, y, z = (arr.astype(float)
                   if not np.issubdtype(arr[0], np.floating) else arr
                   for arr in (x, y, z))

        # call function to get area of all the faces as a np array
        self._face_areas = get_all_face_area_from_coords(
            x, y, z, face_nodes, nNodes_per_face, dim, quadrature_rule, order,
            coords_type)

        return self._face_areas

    # TODO: Make a decision on whether to provide Dataset- or DataArray-specific
    # functions from within Grid
    # def integrate(self, var_ds, quadrature_rule="triangular", order=4):
    #     """Integrates a xarray.Dataset over all the faces of the given mesh.
    #
    #     Parameters
    #     ----------
    #     var_ds : Xarray dataset, required
    #         Xarray dataset containing values to integrate on this grid
    #     quadrature_rule : str, optional
    #         Quadrature rule to use. Defaults to "triangular".
    #     order : int, optional
    #         Order of quadrature rule. Defaults to 4.
    #
    #     Returns
    #     -------
    #     Calculated integral : float
    #
    #     Examples
    #     --------
    #     Open grid file only
    #
    #     >>> xr_grid = xr.open_dataset("grid.ug")
    #     >>> grid = ux.Grid.(xr_grid)
    #     >>> var_ds = xr.open_dataset("centroid_pressure_data_ug")
    #
    #     # Compute the integral
    #     >>> integral_psi = grid.integrate(var_ds)
    #     """
    #     integral = 0.0
    #
    #     # call function to get area of all the faces as a np array
    #     face_areas = self.compute_face_areas(quadrature_rule, order)
    #
    #     var_key = list(var_ds.keys())
    #     if len(var_key) > 1:
    #         # warning: print message
    #         print(
    #             "WARNING: The xarray dataset file has more than one variable, using the first variable for integration"
    #         )
    #     var_key = var_key[0]
    #     face_vals = var_ds[var_key].to_numpy()
    #     integral = np.dot(face_areas, face_vals)
    #
    #     return integral

    def to_geodataframe(self, override=False, cache=True):
        """Constructs a ``spatialpandas.GeoDataFrame`` with a "geometry"
        column, containing a collection of Shapely Polygons or MultiPolygons
        representing the geometry of the unstructured grid. Additionally, any
        polygon that crosses the antimeridian is split into MultiPolygons.

        Parameters
        ----------
        override : bool
            Flag to recompute the ``gdf`` if one is already cached
        cache : bool
            Flag to indicate if the computed ``gdf`` should be cached

        Returns
        -------
        gdf : spatialpandas.GeoDataFrame
            The output `GeoDataFrame` with a filled out "geometry" collumn
        """

        # use cached geodataframe
        if self._gdf is not None and not override:
            return self._gdf

        # construct a geodataframe with the faces stored as polygons as the geometry
        gdf = _grid_to_polygon_geodataframe(self)

        # cache computed geodataframe
        if cache:
            self._gdf = gdf

        return gdf

    def to_polycollection(self, override=False, cache=True):
        """Constructs a ``matplotlib.collections.PolyCollection`` object with
        polygons representing the geometry of the unstructured grid, with
        polygons that cross the antimeridian split.

        Parameters
        ----------
        override : bool
            Flag to recompute the ``PolyCollection`` if one is already cached
        cache : bool
            Flag to indicate if the computed ``PolyCollection`` should be cached

        Returns
        -------
<<<<<<< HEAD
        polycollection : matplotlib.collections.PolyCollection
            The output `PolyCollection` containing faces represented as polygons
=======
        poly_collection : matplotlib.collections.PolyCollection
            The output `PolyCollection` of polygons representing the geometry of the unstructured grid
>>>>>>> 389a5da8
        """

        # use cached polycollection
        if self._poly_collection is not None and not override:
            return self._poly_collection

        poly_collection = _grid_to_matplotlib_polycollection(self)

        # cache computed polycollection
        if cache:
            self._poly_collection = poly_collection

        return poly_collection

    def to_linecollection(self, override=False, cache=True):
        """Constructs a ``matplotlib.collections.LineCollection`` object with.

        .... todo

        Parameters
        ----------
        override : bool
            Flag to recompute the ``PolyCollection`` if one is already cached
        cache : bool
            Flag to indicate if the computed ``PolyCollection`` should be cached

        Returns
        -------
        line_collection : matplotlib.collections.LineCollection
            todo
        """

        line_collection = None

        return line_collection<|MERGE_RESOLUTION|>--- conflicted
+++ resolved
@@ -837,13 +837,8 @@
 
         Returns
         -------
-<<<<<<< HEAD
         polycollection : matplotlib.collections.PolyCollection
             The output `PolyCollection` containing faces represented as polygons
-=======
-        poly_collection : matplotlib.collections.PolyCollection
-            The output `PolyCollection` of polygons representing the geometry of the unstructured grid
->>>>>>> 389a5da8
         """
 
         # use cached polycollection

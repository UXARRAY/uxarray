--- conflicted
+++ resolved
@@ -75,7 +75,6 @@
     constant_lat_intersections_face_bounds,
 )
 
-from uxarray.grid.weights import _face_weights_from_edge_magnitudes
 
 from spatialpandas import GeoDataFrame
 
@@ -2227,60 +2226,8 @@
                 "Indexing must be along a grid dimension: ('n_node', 'n_edge', 'n_face')"
             )
 
-<<<<<<< HEAD
-    def get_weights(
-        self,
-        weights="face_areas",
-        apply_to="faces",
-        face_indices=None,
-        edge_indices=None,
-    ):
-        """TODO:"""
-
-        # 1. Faces Areas
-        if weights == "face_areas":
-            if apply_to != "faces":
-                raise ValueError("TODO: ")
-            if face_indices is None:
-                return self.face_areas
-            else:
-                return self.face_areas[face_indices]
-
-        # 2. Edge Magnitudes
-        elif weights == "edge_magnitudes":
-            if apply_to == "edges":
-                if edge_indices is None:
-                    return self.edge_magnitudes
-                else:
-                    return self.edge_magnitudes[edge_indices]
-            elif apply_to == "faces":
-                if face_indices is None:
-                    # apply to all faces
-                    pass
-                else:
-                    return _face_weights_from_edge_magnitudes(
-                        self.edge_magnitudes.values,
-                        self.edge_face_connectivity.values,
-                        face_indices=face_indices,
-                        edge_indices=edge_indices,
-                    )
-            else:
-                raise ValueError("TODO: ")
-        else:
-            raise ValueError("TODO: ")
-
-    def get_edges_at_constant_latitude(self, lat, method="fast"):
-        """Identifies the edges of the grid that intersect with a specified
-        constant latitude.
-
-        This method computes the intersection of grid edges with a given latitude and
-        returns a collection of edges that cross or are aligned with that latitude.
-        The method used for identifying these edges can be controlled by the `method`
-        parameter.
-=======
     def get_edges_at_constant_latitude(self, lat, use_spherical_bounding_box=False):
         """Identifies the indices of edges that intersect with a line of constant latitude.
->>>>>>> 01efecde
 
         Parameters
         ----------
@@ -2315,20 +2262,9 @@
 
         return edges.squeeze()
 
-<<<<<<< HEAD
-    def get_faces_at_constant_latitude(
-        self,
-        lat,
-        method="fast",
-        return_edge_indices=False,
-    ):
-        """Identifies the faces of the grid that intersect with a specified
-        constant latitude.
-=======
     def get_faces_at_constant_latitude(self, lat, use_spherical_bounding_box=False):
         """
         Identifies the indices of faces that intersect with a line of constant latitude.
->>>>>>> 01efecde
 
         When `use_spherical_bounding_box` is set to `True`,
         the bounding box for each face is computed by representing each edge as a great circle arc.
@@ -2350,12 +2286,6 @@
             An array of face indices that intersect with the specified latitude.
         """
 
-<<<<<<< HEAD
-        if return_edge_indices:
-            return faces[faces != INT_FILL_VALUE], edges
-        else:
-            return faces[faces != INT_FILL_VALUE]
-=======
         if lat > 90.0 or lat < -90.0:
             raise ValueError(
                 f"Latitude must be between -90 and 90 degrees. Received {lat}"
@@ -2371,7 +2301,6 @@
         else:
             edges = self.get_edges_at_constant_latitude(lat, use_spherical_bounding_box)
             faces = np.unique(self.edge_face_connectivity[edges].data.ravel())
->>>>>>> 01efecde
 
             return faces[faces != INT_FILL_VALUE]
 

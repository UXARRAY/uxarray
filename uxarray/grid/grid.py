--- conflicted
+++ resolved
@@ -67,29 +67,7 @@
     _populate_edge_face_distances,
     _populate_edge_node_distances,
 )
-<<<<<<< HEAD
-
-from uxarray.grid.intersections import (
-    constant_lat_intersections_no_extreme,
-    constant_lon_intersections_no_extreme,
-    constant_lat_intersections_face_bounds,
-    constant_lon_intersections_face_bounds,
-    faces_within_lon_bounds,
-    faces_within_lat_bounds,
-)
-
-
-# from spatialpandas import GeoDataFrame
-
-from uxarray.plot.accessor import GridPlotAccessor
-
-from uxarray.subset import GridSubsetAccessor
-
-from uxarray.cross_sections import GridCrossSectionAccessor
-
-=======
 from uxarray.grid.utils import _get_cartesian_face_edge_nodes_array
->>>>>>> 94aa3cf4
 from uxarray.grid.validation import (
     _check_area,
     _check_connectivity,
@@ -127,24 +105,6 @@
 from uxarray.utils.numba import is_numba_function_cached
 
 
-<<<<<<< HEAD
-from uxarray.conventions import ugrid
-
-from xarray.core.utils import UncachedAccessor
-
-from warnings import warn
-
-# import cartopy.crs as ccrs
-
-import copy
-
-
-from uxarray.constants import INT_FILL_VALUE, ERROR_TOLERANCE
-from uxarray.grid.dual import construct_dual
-
-
-=======
->>>>>>> 94aa3cf4
 class Grid:
     """Represents a two-dimensional unstructured grid encoded following the
     UGRID conventions and provides grid-specific functionality.
@@ -2047,7 +2007,7 @@
     def to_geodataframe(
         self,
         periodic_elements: Optional[str] = "exclude",
-        projection: Optional = None,       # TODO: type hint
+        projection: Optional[ccrs.Projection] = None,
         cache: Optional[bool] = True,
         override: Optional[bool] = False,
         engine: Optional[str] = "spatialpandas",
@@ -2174,7 +2134,7 @@
     def to_polycollection(
         self,
         periodic_elements: Optional[str] = "exclude",
-        projection: Optional = None,           # TODO: type hint
+        projection: Optional[ccrs.Projection] = None,
         return_indices: Optional[bool] = False,
         cache: Optional[bool] = True,
         override: Optional[bool] = False,
@@ -2259,7 +2219,7 @@
     def to_linecollection(
         self,
         periodic_elements: Optional[str] = "exclude",
-        projection: Optional = None,       # TODO:
+        projection: Optional[ccrs.Projection] = None,
         cache: Optional[bool] = True,
         override: Optional[bool] = False,
         **kwargs,

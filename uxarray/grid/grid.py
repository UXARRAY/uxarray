--- conflicted
+++ resolved
@@ -950,23 +950,10 @@
         n_nodes_per_face = self.n_nodes_per_face.values
 
         # call function to get area of all the faces as a np array
-<<<<<<< HEAD
-        self._face_areas = get_all_face_area_from_coords(
-            x,
-            y,
-            z,
-            face_nodes,
-            n_nodes_per_face,
-            dim,
-            quadrature_rule,
-            order,
-            coords_type,
-        )
-=======
+
         self._face_areas, self._face_jacobian = get_all_face_area_from_coords(
             x, y, z, face_nodes, n_nodes_per_face, dim, quadrature_rule, order,
             coords_type)
->>>>>>> faaab801
 
         min_jacobian = np.min(self._face_jacobian)
         max_jacobian = np.max(self._face_jacobian)

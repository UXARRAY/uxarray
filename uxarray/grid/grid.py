--- conflicted
+++ resolved
@@ -2449,8 +2449,39 @@
 
         faces = constant_lon_intersections_face_bounds(lon, self.face_bounds_lon.values)
         return faces
-
-<<<<<<< HEAD
+      
+    def get_faces_between_longitudes(self, lons: Tuple[float, float]):
+        """Identifies the indices of faces that are strictly between two lines of constant longitude.
+
+        Parameters
+        ----------
+        lons: Tuple[float, float]
+            A tuple of longitudes that define that minimum and maximum longitude.
+
+        Returns
+        -------
+        faces : numpy.ndarray
+            An array of face indices that are strictly between two lines of constant longitude.
+
+        """
+        return faces_within_lon_bounds(lons, self.face_bounds_lon.values)
+
+    def get_faces_between_latitudes(self, lats: Tuple[float, float]):
+        """Identifies the indices of faces that are strictly between two lines of constant latitude.
+
+        Parameters
+        ----------
+        lats: Tuple[float, float
+            A tuple of latitudes that define that minimum and maximum latitudes.
+
+        Returns
+        -------
+        faces : numpy.ndarray
+            An array of face indices that are strictly between two lines of constant latitude.
+
+        """
+        return faces_within_lat_bounds(lats, self.face_bounds_lat.values)
+
     def get_faces_containing_point(self, point):
         """Gets the indexes of the faces that contain a specific point
         Parameters
@@ -2510,37 +2541,4 @@
         # Check if any of the faces in the subset contain the point
         index = _find_faces(face_edge_nodes_xyz, point_xyz, inverse_indices)
 
-        return index
-=======
-    def get_faces_between_longitudes(self, lons: Tuple[float, float]):
-        """Identifies the indices of faces that are strictly between two lines of constant longitude.
-
-        Parameters
-        ----------
-        lons: Tuple[float, float]
-            A tuple of longitudes that define that minimum and maximum longitude.
-
-        Returns
-        -------
-        faces : numpy.ndarray
-            An array of face indices that are strictly between two lines of constant longitude.
-
-        """
-        return faces_within_lon_bounds(lons, self.face_bounds_lon.values)
-
-    def get_faces_between_latitudes(self, lats: Tuple[float, float]):
-        """Identifies the indices of faces that are strictly between two lines of constant latitude.
-
-        Parameters
-        ----------
-        lats: Tuple[float, float
-            A tuple of latitudes that define that minimum and maximum latitudes.
-
-        Returns
-        -------
-        faces : numpy.ndarray
-            An array of face indices that are strictly between two lines of constant latitude.
-
-        """
-        return faces_within_lat_bounds(lats, self.face_bounds_lat.values)
->>>>>>> 53f8d3ac
+        return index
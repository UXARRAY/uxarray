--- conflicted
+++ resolved
@@ -2445,7 +2445,6 @@
         faces = constant_lon_intersections_face_bounds(lon, self.face_bounds_lon.values)
         return faces
 
-<<<<<<< HEAD
     def get_faces_containing_point(self, point_xyz):
         """Gets the indexes of the faces that contain a specific point"""
 
@@ -2468,7 +2467,6 @@
         index = _find_faces(face_edge_nodes_xyz, point_xyz, inverse_indices)
 
         return index
-=======
     def get_faces_between_longitudes(self, lons: Tuple[float, float]):
         """Identifies the indices of faces that are strictly between two lines of constant longitude.
 
@@ -2499,5 +2497,4 @@
             An array of face indices that are strictly between two lines of constant latitude.
 
         """
-        return faces_within_lat_bounds(lats, self.face_bounds_lat.values)
->>>>>>> cd3558aa
+        return faces_within_lat_bounds(lats, self.face_bounds_lat.values)
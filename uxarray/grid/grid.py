import copy
import os
from html import escape
from typing import (
    List,
    Optional,
    Set,
    Tuple,
    Union,
)
from warnings import warn

<<<<<<< HEAD
from uxarray.grid.utils import _get_cartesian_face_edge_nodes
from uxarray.utils.numba import is_numba_function_cached

# reader and writer imports
from uxarray.io._exodus import _read_exodus, _encode_exodus
from uxarray.io._mpas import _read_mpas
from uxarray.io._geopandas import _read_geodataframe
from uxarray.io._ugrid import (
    _read_ugrid,
    _encode_ugrid,
    _validate_minimum_ugrid,
)
from uxarray.io._scrip import _read_scrip, _encode_scrip
from uxarray.io._esmf import _read_esmf
from uxarray.io._vertices import _read_face_vertices
from uxarray.io._topology import _read_topology
from uxarray.io._geos import _read_geos_cs
from uxarray.io._icon import _read_icon
from uxarray.io._fesom2 import _read_fesom2_asci, _read_fesom2_netcdf
from uxarray.io._healpix import _pixels_to_ugrid, _populate_healpix_boundaries
from uxarray.io._structured import _read_structured_grid
from uxarray.io._voronoi import _spherical_voronoi_from_points
from uxarray.io._delaunay import (
    _spherical_delaunay_from_points,
    _regional_delaunay_from_points,
)
=======
import cartopy.crs as ccrs
import numpy as np
import xarray as xr
from spatialpandas import GeoDataFrame
from xarray.core.options import OPTIONS
from xarray.core.utils import UncachedAccessor
>>>>>>> 68d14f30

from uxarray.constants import ERROR_TOLERANCE, INT_FILL_VALUE
from uxarray.conventions import ugrid
from uxarray.cross_sections import GridCrossSectionAccessor
from uxarray.formatting_html import grid_repr
from uxarray.grid.area import get_all_face_area_from_coords
from uxarray.grid.connectivity import (
    _populate_edge_face_connectivity,
    _populate_edge_node_connectivity,
    _populate_face_edge_connectivity,
    _populate_face_face_connectivity,
    _populate_n_nodes_per_face,
    _populate_node_face_connectivity,
)
from uxarray.grid.coordinates import (
    _lonlat_rad_to_xyz,
    _normalize_xyz,
    _populate_edge_centroids,
    _populate_face_centerpoints,
    _populate_face_centroids,
    _populate_node_latlon,
    _populate_node_xyz,
<<<<<<< HEAD
    prepare_points,
    _lonlat_rad_to_xyz,
=======
    _set_desired_longitude_range,
>>>>>>> 68d14f30
    _xyz_to_lonlat_deg,
    prepare_points,
)
from uxarray.grid.dual import construct_dual
from uxarray.grid.geometry import (
<<<<<<< HEAD
    _populate_antimeridian_face_indices,
    _grid_to_polygon_geodataframe,
    _grid_to_matplotlib_polycollection,
    _grid_to_matplotlib_linecollection,
=======
>>>>>>> 68d14f30
    _construct_boundary_edge_indices,
    _find_faces,
    _grid_to_matplotlib_linecollection,
    _grid_to_matplotlib_polycollection,
    _grid_to_polygon_geodataframe,
    _populate_antimeridian_face_indices,
    _populate_bounds,
    _populate_max_face_radius,
    compute_temp_latlon_array,
)
from uxarray.grid.intersections import (
    constant_lat_intersections_face_bounds,
    constant_lat_intersections_no_extreme,
    constant_lon_intersections_face_bounds,
    constant_lon_intersections_no_extreme,
    faces_within_lat_bounds,
    faces_within_lon_bounds,
)
<<<<<<< HEAD

from uxarray.grid.bounds import _populate_face_bounds

=======
>>>>>>> 68d14f30
from uxarray.grid.neighbors import (
    BallTree,
    KDTree,
    SpatialHash,
    _populate_edge_face_distances,
    _populate_edge_node_distances,
)
from uxarray.grid.utils import _get_cartesian_face_edge_nodes
from uxarray.grid.validation import (
    _check_area,
    _check_connectivity,
    _check_duplicate_nodes,
    _check_duplicate_nodes_indices,
    _check_normalization,
)
from uxarray.io._delaunay import (
    _regional_delaunay_from_points,
    _spherical_delaunay_from_points,
)
from uxarray.io._esmf import _read_esmf

<<<<<<< HEAD
=======
# reader and writer imports
from uxarray.io._exodus import _encode_exodus, _read_exodus
from uxarray.io._fesom2 import _read_fesom2_asci, _read_fesom2_netcdf
from uxarray.io._geopandas import _read_geodataframe
from uxarray.io._geos import _read_geos_cs
from uxarray.io._healpix import _pixels_to_ugrid, _populate_healpix_boundaries
from uxarray.io._icon import _read_icon
from uxarray.io._mpas import _read_mpas
from uxarray.io._scrip import _encode_scrip, _read_scrip
from uxarray.io._structured import _read_structured_grid
from uxarray.io._topology import _read_topology
from uxarray.io._ugrid import (
    _encode_ugrid,
    _read_ugrid,
    _validate_minimum_ugrid,
)
from uxarray.io._vertices import _read_face_vertices
from uxarray.io._voronoi import _spherical_voronoi_from_points
from uxarray.io.utils import _parse_grid_type
from uxarray.plot.accessor import GridPlotAccessor
from uxarray.subset import GridSubsetAccessor
from uxarray.utils.numba import is_numba_function_cached

>>>>>>> 68d14f30

class Grid:
    """Represents a two-dimensional unstructured grid encoded following the
    UGRID conventions and provides grid-specific functionality.

    Can be used standalone to work with unstructured grids, or can be paired with either a ``ux.UxDataArray`` or
    ``ux.UxDataset`` and accessed through the ``.uxgrid`` attribute.

    For constructing a grid from non-UGRID datasets or other types of supported data, see our ``ux.open_grid`` method or
    specific class methods (``Grid.from_dataset``, ``Grid.from_face_verticies``, etc.)


    Parameters
    ----------
    grid_ds : xr.Dataset
        ``xarray.Dataset`` encoded in the UGRID conventions

    source_grid_spec : str, default="UGRID"
        Original unstructured grid format (i.e. UGRID, MPAS, etc.)

    source_dims_dict : dict, default={}
        Mapping of dimensions from the source dataset to their UGRID equivalent (i.e. {nCell : n_face})

    is_subset : bool, default=False
        Flag to mark if the grid is a subset or not

    inverse_indices: xr.Dataset, default=None
        A dataset of indices that correspond to the original grid, if the grid being constructed is a subset

    Examples
    ----------

    >>> import uxarray as ux
    >>> grid_path = "/path/to/grid.nc"
    >>> data_path = "/path/to/data.nc"

    1. Open a grid file with `uxarray.open_grid()`:

    >>> uxgrid = ux.open_grid(grid_path)

    2. Open an unstructured grid dataset file with
    `uxarray.open_dataset()`, then access the ``Grid``.:

    >>> uxds = ux.open_dataset(grid_path, data_path)
    >>> uxds.uxgrid
    """

    def __init__(
        self,
        grid_ds: xr.Dataset,
        source_grid_spec: Optional[str] = None,
        source_dims_dict: Optional[dict] = {},
        is_subset: bool = False,
        inverse_indices: Optional[xr.Dataset] = None,
    ):
        # check if inputted dataset is a minimum representable 2D UGRID unstructured grid
        # TODO:
        if source_grid_spec != "HEALPix":
            if not _validate_minimum_ugrid(grid_ds):
                raise ValueError(
                    "Grid unable to be represented in the UGRID conventions. Representing an unstructured grid requires "
                    "at least the following variables: ['node_lon',"
                    "'node_lat', and 'face_node_connectivity']"
                )

        # grid spec not provided, check if grid_ds is a minimum representable UGRID dataset
        if source_grid_spec is None:
            warn(
                "Attempting to construct a Grid without passing in source_grid_spec. Direct use of Grid constructor"
                "is only advised if grid_ds is following the internal unstructured grid definition, including"
                "variable and dimension names. Using ux.open_grid() or ux.from_dataset() is suggested.",
                Warning,
            )
            # TODO: more checks for validate grid (lat/lon coords, etc)

        # mapping of ugrid dimensions and variables to source dataset's conventions
        self._source_dims_dict = source_dims_dict

        # source grid specification (i.e. UGRID, MPAS, SCRIP, etc.)
        self.source_grid_spec = source_grid_spec

        # internal xarray dataset for storing grid variables
        self._ds = grid_ds

        # source grid specification (i.e. UGRID, MPAS, SCRIP, etc.)
        self.source_grid_spec = source_grid_spec
        self._ds = self._ds.assign_attrs({"source_grid_spec": source_grid_spec})

        # initialize attributes
        self._antimeridian_face_indices = None
        self._ds.assign_attrs({"source_grid_spec": self.source_grid_spec})
        self._is_subset = is_subset

        self._inverse_indices = inverse_indices

        # cached parameters for GeoDataFrame conversions
        self._gdf_cached_parameters = {
            "gdf": None,
            "periodic_elements": None,
            "projection": None,
            "non_nan_polygon_indices": None,
            "engine": None,
            "exclude_am": None,
            "antimeridian_face_indices": None,
        }

        # cached parameters for PolyCollection conversions
        self._poly_collection_cached_parameters = {
            "poly_collection": None,
            "periodic_elements": None,
            "projection": None,
            "corrected_to_original_faces": None,
            "non_nan_polygon_indices": None,
            "antimeridian_face_indices": None,
        }

        # cached parameters for LineCollection conversions
        self._line_collection_cached_parameters = {
            "line_collection": None,
            "periodic_elements": None,
            "projection": None,
        }

        self._raster_data_id = None

        # initialize cached data structures (nearest neighbor operations)
        self._ball_tree = None
        self._kd_tree = None
        self._spatialhash = None

        # flag to track if coordinates are normalized
        self._normalized = None

        # set desired longitude range to [-180, 180]
        _set_desired_longitude_range(self)

    # declare plotting accessor
    plot = UncachedAccessor(GridPlotAccessor)

    # declare subset accessor
    subset = UncachedAccessor(GridSubsetAccessor)

    # declare cross section accessor
    cross_section = UncachedAccessor(GridCrossSectionAccessor)

    @classmethod
    def from_dataset(cls, dataset, use_dual: Optional[bool] = False, **kwargs):
        """Constructs a ``Grid`` object from a dataset.

        Parameters
        ----------
        dataset : xr.Dataset or path-like
            ``xarray.Dataset`` containing unstructured grid coordinates and connectivity variables or a directory
              containing ASCII files represents a FESOM2 grid.
        use_dual : bool, default=False
            When reading in MPAS formatted datasets, indicates whether to use the Dual Mesh
        """

        if isinstance(dataset, xr.Dataset):
            # determine grid/mesh specification
            if "source_grid_spec" not in kwargs:
                # parse to detect source grid spec
                source_grid_spec, lon_name, lat_name = _parse_grid_type(dataset)
                if source_grid_spec == "Exodus":
                    grid_ds, source_dims_dict = _read_exodus(dataset)
                elif source_grid_spec == "Scrip":
                    grid_ds, source_dims_dict = _read_scrip(dataset)
                elif source_grid_spec == "UGRID":
                    grid_ds, source_dims_dict = _read_ugrid(dataset)
                elif source_grid_spec == "MPAS":
                    grid_ds, source_dims_dict = _read_mpas(dataset, use_dual=use_dual)
                elif source_grid_spec == "ESMF":
                    grid_ds, source_dims_dict = _read_esmf(dataset)
                elif source_grid_spec == "GEOS-CS":
                    grid_ds, source_dims_dict = _read_geos_cs(dataset)
                elif source_grid_spec == "ICON":
                    grid_ds, source_dims_dict = _read_icon(dataset, use_dual=use_dual)
                elif source_grid_spec == "Structured":
                    grid_ds = _read_structured_grid(
                        dataset[lon_name], dataset[lat_name]
                    )
                    source_dims_dict = {"n_face": (lon_name, lat_name)}
                elif source_grid_spec == "FESOM2":
                    grid_ds, source_dims_dict = _read_fesom2_netcdf(dataset)
                elif source_grid_spec == "Shapefile":
                    raise ValueError(
                        "Use ux.Grid.from_geodataframe(<shapefile_name) instead"
                    )
                else:
                    raise ValueError("Unsupported Grid Format")
            else:
                # custom source grid spec is provided
                source_grid_spec = kwargs.get("source_grid_spec", None)
                grid_ds = dataset
                source_dims_dict = {}
        else:
            try:
                if os.path.isdir(dataset):
                    # FESOM2 ASCII directory.
                    grid_ds, source_dims_dict = _read_fesom2_asci(dataset)
                    source_grid_spec = "FESOM2"
                    return cls(grid_ds, source_grid_spec, source_dims_dict)
            except TypeError:
                raise ValueError("Unsupported Grid Format")

        return cls(
            grid_ds,
            source_grid_spec,
            source_dims_dict,
            is_subset=kwargs.get("is_subset", False),
            inverse_indices=kwargs.get("inverse_indices"),
        )

    @classmethod
    def from_file(
        cls,
        filename: str,
        backend: Optional[str] = "geopandas",
        **kwargs,
    ):
        """Constructs a ``Grid`` object from a using the read_file method with
        a specified backend.

        Parameters
        ----------
        filename : str
            Path to grid file
        backend : str, default='geopandas'
            Backend to use to read the file, xarray or geopandas.

        Examples
        --------
        >>> import uxarray as ux
        >>> grid = ux.Grid.from_file("path/to/file.shp", backend="geopandas")

        Note
        ----
        All formats supported by `geopandas.read_file` can be used.
        See more at: https://geopandas.org/en/stable/docs/reference/api/geopandas.read_file.html#geopandas-read-file
        """

        # determine grid/mesh specification
        if backend == "geopandas":
            if str(filename).endswith(".shp"):
                source_grid_spec = "Shapefile"
            elif str(filename).endswith(".geojson"):
                source_grid_spec = "GeoJSON"
            else:
                source_grid_spec = "OtherGeoFormat"

            grid_ds, source_dims_dict = _read_geodataframe(filename)

        elif backend == "xarray":
            dataset = xr.open_dataset(filename, **kwargs)
            return cls.from_dataset(dataset)

        else:
            raise ValueError("Backend not supported")

        return cls(grid_ds, source_grid_spec, source_dims_dict)

    @classmethod
    def from_points(
        cls,
        points,
        method="spherical_delaunay",
        boundary_points=None,
        **kwargs,
    ):
        """Create a grid from unstructured points.

        This class method generates connectivity information based on the provided points.
        Depending on the chosen `method`, it constructs either a spherical Voronoi diagram
        or a spherical Delaunay triangulation. When using the Delaunay method, `boundary_points`
        can be specified to exclude triangles that span over defined holes in the data.

        Parameters
        ----------
        points : sequence of array-like
            The input points to generate connectivity from.

            - If `len(points) == 2`, `points` should be `[longitude, latitude]` in degrees,
              where each is an array-like of shape `(N,)`.
            - If `len(points) == 3`, `points` should be `[x, y, z]` coordinates,
              where each is an array-like of shape `(N,)`.

        method : str, optional
            The method to generate connectivity information. Supported methods are:

            - `'spherical_voronoi'`: Constructs a spherical Voronoi diagram.
            - `'spherical_delaunay'`: Constructs a spherical Delaunay triangulation.
            - `'regional_delaunay'`: Constructs a regional Delaunay triangulation.

            Default is `'spherical_delaunay'`.

        boundary_points : array-like of int, optional
            Indices of points that lie on a defined boundary. These are used to exclude
            Delaunay triangles that span over holes in the data. This parameter is only
            applicable when `method` is `'spherical_delaunay'`.

            Default is `None`.

        **kwargs
            Additional keyword arguments to pass to the underlying connectivity generation
            functions (`_spherical_voronoi_from_points` or `_spherical_delaunay_from_points`).

        Returns
        -------
        Grid
            An instance of a Grid created from the points
        """
        _points = prepare_points(points, normalize=True)

        if method == "spherical_voronoi":
            ds = _spherical_voronoi_from_points(_points, **kwargs)
        elif method == "spherical_delaunay":
            ds = _spherical_delaunay_from_points(_points, boundary_points)
        elif method == "regional_delaunay":
            ds = _regional_delaunay_from_points(_points, boundary_points)
        else:
            raise ValueError(
                f"Unsupported method '{method}'. Expected one of ['spherical_voronoi', 'spherical_delaunay']."
            )

        return cls.from_dataset(dataset=ds, source_grid_spec=method)

    @classmethod
    def from_topology(
        cls,
        node_lon: np.ndarray,
        node_lat: np.ndarray,
        face_node_connectivity: np.ndarray,
        fill_value: Optional = None,
        start_index: Optional[int] = 0,
        dims_dict: Optional[dict] = None,
        **kwargs,
    ):
        """Constructs a ``Grid`` object from user-defined topology variables
        provided in the UGRID conventions.

        Note
        ----
        To construct a UGRID-compliant grid, the user must provide at least ``node_lon``, ``node_lat`` and ``face_node_connectivity``

        Parameters
        ----------
        node_lon : np.ndarray
            Longitude of node coordinates
        node_lat : np.ndarray
            Latitude of node coordinates
        face_node_connectivity : np.ndarray
            Face node connectivity, mapping each face to the nodes that surround them
        fill_value: Optional
            Value used for padding connectivity variables when the maximum number of elements in a row is less than the maximum.
        start_index: Optional, default=0
            Start index (typically 0 or 1)
        dims_dict : Optional, dict
            Dictionary of dimension names mapped to the ugrid conventions (i.e. {"nVertices": "n_node})
        **kwargs :

        Examples
        --------
        >>> import uxarray as ux
        >>> node_lon, node_lat, face_node_connectivity, fill_value = ...
        >>> uxgrid = ux.Grid.from_ugrid(
        ...     node_lon, node_lat, face_node_connectivity, fill_value
        ... )
        """

        if dims_dict is None:
            dims_dict = {}

        grid_ds = _read_topology(
            node_lon,
            node_lat,
            face_node_connectivity,
            fill_value,
            start_index,
            **kwargs,
        )
        grid_spec = "User Defined Topology"
        return cls(grid_ds, grid_spec, dims_dict)

    @classmethod
    def from_structured(
        cls, ds: xr.Dataset = None, lon=None, lat=None, tol: Optional[float] = 1e-10
    ):
        """
        Converts a structured ``xarray.Dataset`` or longitude and latitude coordinates into an unstructured ``uxarray.Grid``.

        This class method provides flexibility in converting structured grid data into an unstructured `uxarray.UxDataset`.
        Users can either supply an existing structured `xarray.Dataset` or provide longitude and latitude coordinates
        directly.

        Parameters
        ----------
        ds : xr.Dataset, optional
            The structured `xarray.Dataset` to convert. If provided, the dataset must adhere to the
            Climate and Forecast (CF) Metadata Conventions

        lon : array-like, optional
            Longitude coordinates of the structured grid. Required if `ds` is not provided.
            Should be a one-dimensional or two-dimensional array following CF conventions.

        lat : array-like, optional
            Latitude coordinates of the structured grid. Required if `ds` is not provided.
            Should be a one-dimensional or two-dimensional array following CF conventions.

        tol : float, optional
            Tolerance for considering nodes as identical when constructing the grid from longitude and latitude.
            Default is `1e-10`.

        Returns
        -------
        Grid
            An instance of ``uxarray.Grid``
        """
        if ds is not None:
            return cls.from_dataset(ds)
        if lon is not None and lat is not None:
            grid_ds = _read_structured_grid(lon, lat, tol)
            return cls.from_dataset(
                grid_ds, source_dims_dict=None, source_grid_spec="structured"
            )
        else:
            raise ValueError(
                "No input dataset or latitude and longitude values specified."
            )

    @classmethod
    def from_face_vertices(
        cls,
        face_vertices: Union[list, tuple, np.ndarray],
        latlon: Optional[bool] = True,
    ):
        """Constructs a ``Grid`` object from user-defined face vertices.

        Parameters
        ----------
        face_vertices : list, tuple, np.ndarray
            array-like input containing the face vertices to construct the grid from
        latlon : bool, default=True
            Indicates whether the inputted vertices are in lat/lon, with units in degrees
        """
        if not isinstance(face_vertices, (list, tuple, np.ndarray)):
            raise ValueError("Input must be either a list, tuple, or np.ndarray")

        face_vertices = np.asarray(face_vertices)

        if face_vertices.ndim == 3:
            grid_ds = _read_face_vertices(face_vertices, latlon)

        elif face_vertices.ndim == 2:
            grid_ds = _read_face_vertices(np.array([face_vertices]), latlon)

        else:
            raise RuntimeError(
                f"Invalid Input Dimension: {face_vertices.ndim}. Expected dimension should be "
                f"3: [n_face, n_node, two/three] or 2 when only "
                f"one face is passed in."
            )

        return cls(grid_ds, source_grid_spec="Face Vertices")

    @classmethod
    def from_healpix(cls, zoom: int, pixels_only: bool = True, nest: bool = True):
        """Constructs a ``Grid`` object representing a given HEALPix zoom level.

        Parameters
        ----------
        zoom : int
            Zoom level of HEALPix, with 12*zoom^4 representing the number of pixels (`n_face`)
        pixels_only : bool
            Whether to only compute pixels (`face_lon`, `face_lat`) or to also construct boundaries (`face_node_connectivity`, `node_lon`, `node_lat`)

        Returns
        -------
        Grid
            An instance of ``uxarray.Grid``
        """
        grid_ds = _pixels_to_ugrid(zoom, nest)

        if not pixels_only:
            _populate_healpix_boundaries(grid_ds)

        return cls.from_dataset(grid_ds, source_grid_spec="HEALPix")

    def validate(self, check_duplicates=True):
        """Validates the current ``Grid``, checking for Duplicate Nodes,
        Present Connectivity, and Non-Zero Face Areas.

        Raises
        ------
        RuntimeError
            If unsupported grid type provided
        """
        # If the mesh file is loaded correctly, we have the underlying file format as UGRID
        # Test if the file is a valid ugrid file format or not
        print("Validating the mesh...")

        # call the check_connectivity and check_duplicate_nodes functions from validation.py
        checkDN = _check_duplicate_nodes(self) if check_duplicates else True
        check_C = _check_connectivity(self)
        check_A = _check_area(self)

        if checkDN and check_C and check_A:
            print("Mesh validation successful.")
            return True
        else:
            raise RuntimeError("Mesh validation failed.")

    def construct_face_centers(self, method="cartesian average"):
        """Constructs face centers, this method provides users direct control
        of the method for constructing the face centers, the default method is
        "cartesian average", but a more accurate method is "welzl" that is
        based on the recursive Welzl algorithm. It must be noted that this
        method can override the parsed/recompute the original parsed face
        centers.

        Parameters
        ----------
        method : str, default="cartesian average"
            Supported methods are "cartesian average" and "welzl"

        Returns
        -------
        None
            This method constructs the face_lon and face_lat attributes for the grid object.

        Usage
        -----
        >>> import uxarray as ux
        >>> uxgrid = ux.open_grid("GRID_FILE_NAME")
        >>> face_lat = uxgrid.construct_face_center(method="welzl")
        """
        if method == "cartesian average":
            _populate_face_centroids(self, repopulate=True)
        elif method == "welzl":
            _populate_face_centerpoints(self, repopulate=True)
        else:
            raise ValueError(
                f"Unknown method for face center calculation. Expected one of ['cartesian average', 'welzl'] but received {method}"
            )

    def __repr__(self):
        """Constructs a string representation of the contents of a ``Grid``."""

        from uxarray.conventions import descriptors

        prefix = "<uxarray.Grid>\n"
        original_grid_str = f"Original Grid Type: {self.source_grid_spec}\n"
        dims_heading = "Grid Dimensions:\n"
        dims_str = ""

        for dim_name in ugrid.DIM_NAMES:
            if dim_name in self._ds.sizes:
                dims_str += f"  * {dim_name}: {self._ds.sizes[dim_name]}\n"

        coord_heading = "Grid Coordinates (Spherical):\n"
        coords_str = ""
        for coord_name in list(
            [coord for coord in ugrid.SPHERICAL_COORDS if coord in self._ds]
        ):
            coords_str += f"  * {coord_name}: {getattr(self, coord_name).shape}\n"

        coords_str += "Grid Coordinates (Cartesian):\n"
        for coord_name in list(
            [coord for coord in ugrid.CARTESIAN_COORDS if coord in self._ds]
        ):
            coords_str += f"  * {coord_name}: {getattr(self, coord_name).shape}\n"

        connectivity_heading = "Grid Connectivity Variables:\n"
        connectivity_str = ""

        for conn_name in self.connectivity:
            connectivity_str += f"  * {conn_name}: {getattr(self, conn_name).shape}\n"

        descriptors_heading = "Grid Descriptor Variables:\n"
        descriptors_str = ""
        for descriptor_name in list(
            [desc for desc in descriptors.DESCRIPTOR_NAMES if desc in self._ds]
        ):
            descriptors_str += (
                f"  * {descriptor_name}: {getattr(self, descriptor_name).shape}\n"
            )

        return (
            prefix
            + original_grid_str
            + dims_heading
            + dims_str
            + coord_heading
            + coords_str
            + connectivity_heading
            + connectivity_str
            + descriptors_heading
            + descriptors_str
        )

    def _repr_html_(self) -> str:
        if OPTIONS["display_style"] == "text":
            return f"<pre>{escape(repr(self))}</pre>"
        return grid_repr(self)

    def __getitem__(self, item):
        """Implementation of getitem operator for indexing a grid to obtain
        variables.

        Examples
        --------
        >>> uxgrid["face_node_connectivity"]
        """
        return getattr(self, item)

    def __eq__(self, other) -> bool:
        """Two grids are equal if they have matching grid topology variables,
        coordinates, and dims all of which are equal.

        Parameters
        ----------
        other : uxarray.Grid
            The second grid object to be compared with `self`

        Returns
        -------
        If two grids are equal : bool
        """

        if not isinstance(other, Grid):
            return False

        if self.source_grid_spec != other.source_grid_spec:
            return False

        if not (
            self.node_lon.equals(other.node_lon) or self.node_lat.equals(other.node_lat)
        ):
            return False

        if not self.face_node_connectivity.equals(other.face_node_connectivity):
            return False

        return True

    def __ne__(self, other) -> bool:
        """Two grids are not equal if they have differing grid topology
        variables, coordinates, or dims.

        Parameters
        ----------
        other : uxarray.Grid
            The second grid object to be compared with `self`

        Returns
        -------
        If two grids are not equal : bool
        """
        return not self.__eq__(other)

    @property
    def dims(self) -> set:
        """Names of all unstructured grid dimensions."""
        from uxarray.conventions.ugrid import DIM_NAMES

        return set([dim for dim in DIM_NAMES if dim in self._ds.dims])

    @property
    def sizes(self) -> dict:
        """Names and values of all unstructured grid dimensions."""
        return {dim: self._ds.sizes[dim] for dim in self.dims}

    @property
    def coordinates(self) -> set:
        """Names of all coordinate variables."""
        from uxarray.conventions.ugrid import (
            CARTESIAN_COORD_NAMES,
            SPHERICAL_COORD_NAMES,
        )

        return set(
            [coord for coord in SPHERICAL_COORD_NAMES if coord in self._ds]
        ).union(set([coord for coord in CARTESIAN_COORD_NAMES if coord in self._ds]))

    @property
    def connectivity(self) -> set:
        """Names of all connectivity variables."""
        from uxarray.conventions.ugrid import CONNECTIVITY_NAMES

        return set([conn for conn in CONNECTIVITY_NAMES if conn in self._ds])

    @property
    def descriptors(self) -> set:
        """Names of all descriptor variables."""
        from uxarray.conventions.descriptors import DESCRIPTOR_NAMES

        return set([desc for desc in DESCRIPTOR_NAMES if desc in self._ds])

    @property
    def parsed_attrs(self) -> dict:
        """Dictionary of parsed attributes from the source grid."""
        warn(
            "Grid.parsed_attrs will be deprecated in a future release. Please use Grid.attrs instead.",
            DeprecationWarning,
        )
        return self._ds.attrs

    @property
    def attrs(self) -> dict:
        """Dictionary of parsed attributes from the source grid."""
        return self._ds.attrs

    @property
    def n_node(self) -> int:
        """Total number of nodes."""
        return self._ds.sizes["n_node"]

    @property
    def n_edge(self) -> int:
        """Total number of edges."""
        if "edge_node_connectivity" not in self._ds:
            _populate_edge_node_connectivity(self)

        return self._ds.sizes["n_edge"]

    @property
    def n_face(self) -> int:
        """Total number of faces."""
        return self._ds.sizes["n_face"]

    @property
    def n_max_face_nodes(self) -> int:
        """The maximum number of nodes that can make up a single face."""
        return self.face_node_connectivity.shape[1]

    @property
    def n_max_face_edges(self) -> int:
        """The maximum number of edges that surround a single face.

        Equivalent to ``n_max_face_nodes``
        """
        return self.face_edge_connectivity.shape[1]

    @property
    def n_max_face_faces(self) -> int:
        """The maximum number of faces that surround a single face."""
        return self.face_face_connectivity.shape[1]

    @property
    def n_max_edge_edges(self) -> int:
        """The maximum number of edges that surround a single edge."""
        return self.edge_edge_connectivity.shape[1]

    @property
    def n_max_node_faces(self) -> int:
        """The maximum number of faces that surround a single node."""
        return self.node_face_connectivity.shape[1]

    @property
    def n_max_node_edges(self) -> int:
        """The maximum number of edges that surround a single node."""
        return self.node_edge_connectivity.shape[1]

    @property
    def n_nodes_per_face(self) -> xr.DataArray:
        """The number of nodes that make up each face.

        Dimensions: ``(n_node, )``
        """
        if "n_nodes_per_face" not in self._ds:
            _populate_n_nodes_per_face(self)

        return self._ds["n_nodes_per_face"]

    @n_nodes_per_face.setter
    def n_nodes_per_face(self, value):
        """Setter for ``n_nodes_per_face``"""
        assert isinstance(value, xr.DataArray)
        self._ds["n_nodes_per_face"] = value

    @property
    def node_lon(self) -> xr.DataArray:
        """Longitude of each node in degrees.

        Dimensions: ``(n_node, )``
        """
        if "node_lon" not in self._ds:
            if self.source_grid_spec == "HEALPix":
                _populate_healpix_boundaries(self._ds)
            else:
                _set_desired_longitude_range(self)
                _populate_node_latlon(self)
        return self._ds["node_lon"]

    @node_lon.setter
    def node_lon(self, value):
        """Setter for ``node_lon``"""
        assert isinstance(value, xr.DataArray)
        self._ds["node_lon"] = value

    @property
    def node_lat(self) -> xr.DataArray:
        """Latitude of each node in degrees.

        Dimensions: ``(n_node, )``
        """
        if "node_lat" not in self._ds:
            if self.source_grid_spec == "HEALPix":
                _populate_healpix_boundaries(self)
            else:
                _set_desired_longitude_range(self)
                _populate_node_latlon(self)
        return self._ds["node_lat"]

    @node_lat.setter
    def node_lat(self, value):
        """Setter for ``node_lat``"""
        assert isinstance(value, xr.DataArray)
        self._ds["node_lat"] = value

    @property
    def node_x(self) -> xr.DataArray:
        """Cartesian x location of each node in meters.

        Dimensions: ``(n_node, )``
        """
        if "node_x" not in self._ds:
            _populate_node_xyz(self)

        return self._ds["node_x"]

    @node_x.setter
    def node_x(self, value):
        """Setter for ``node_x``"""
        assert isinstance(value, xr.DataArray)
        self._ds["node_x"] = value

    @property
    def node_y(self) -> xr.DataArray:
        """Cartesian y location of each node in meters.

        Dimensions: ``(n_node, )``
        """
        if "node_y" not in self._ds:
            _populate_node_xyz(self)
        return self._ds["node_y"]

    @node_y.setter
    def node_y(self, value):
        """Setter for ``node_y``"""
        assert isinstance(value, xr.DataArray)
        self._ds["node_y"] = value

    @property
    def node_z(self) -> xr.DataArray:
        """Cartesian z location of each node in meters.

        Dimensions: ``(n_node, )``
        """
        if "node_z" not in self._ds:
            _populate_node_xyz(self)
        return self._ds["node_z"]

    @node_z.setter
    def node_z(self, value):
        """Setter for ``node_z``"""
        assert isinstance(value, xr.DataArray)
        self._ds["node_z"] = value

    @property
    def edge_lon(self) -> xr.DataArray:
        """Longitude of the center of each edge in degrees.

        Dimensions: ``(n_edge, )``
        """
        if "edge_lon" not in self._ds:
            _populate_edge_centroids(self)
            _set_desired_longitude_range(self)
        return self._ds["edge_lon"]

    @edge_lon.setter
    def edge_lon(self, value):
        """Setter for ``edge_lon``"""
        assert isinstance(value, xr.DataArray)
        self._ds["edge_lon"] = value

    @property
    def edge_lat(self) -> xr.DataArray:
        """Latitude of the center of each edge in degrees.

        Dimensions: ``(n_edge, )``
        """
        if "edge_lat" not in self._ds:
            _populate_edge_centroids(self)
        _set_desired_longitude_range(self)
        return self._ds["edge_lat"]

    @edge_lat.setter
    def edge_lat(self, value):
        """Setter for ``edge_lat``"""
        assert isinstance(value, xr.DataArray)
        self._ds["edge_lat"] = value

    @property
    def edge_x(self) -> xr.DataArray:
        """Cartesian x location of the center of each edge in meters.

        Dimensions: ``(n_edge, )``
        """
        if "edge_x" not in self._ds:
            _populate_edge_centroids(self)

        return self._ds["edge_x"]

    @edge_x.setter
    def edge_x(self, value):
        """Setter for ``edge_x``"""
        assert isinstance(value, xr.DataArray)
        self._ds["edge_x"] = value

    @property
    def edge_y(self) -> xr.DataArray:
        """Cartesian y location of the center of each edge in meters.

        Dimensions: ``(n_edge, )``
        """
        if "edge_y" not in self._ds:
            _populate_edge_centroids(self)
        return self._ds["edge_y"]

    @edge_y.setter
    def edge_y(self, value):
        """Setter for ``edge_y``"""
        assert isinstance(value, xr.DataArray)
        self._ds["edge_y"] = value

    @property
    def edge_z(self) -> xr.DataArray:
        """Cartesian z location of the center of each edge in meters.

        Dimensions: ``(n_edge, )``
        """
        if "edge_z" not in self._ds:
            _populate_edge_centroids(self)
        return self._ds["edge_z"]

    @edge_z.setter
    def edge_z(self, value):
        """Setter for ``edge_z``"""
        assert isinstance(value, xr.DataArray)
        self._ds["edge_z"] = value

    @property
    def face_lon(self) -> xr.DataArray:
        """Longitude of the center of each face in degrees.

        Dimensions: ``(n_face, )``
        """
        if "face_lon" not in self._ds:
            _populate_face_centroids(self)
            _set_desired_longitude_range(self)
        return self._ds["face_lon"]

    @face_lon.setter
    def face_lon(self, value):
        """Setter for ``face_lon``"""
        assert isinstance(value, xr.DataArray)
        self._ds["face_lon"] = value

    @property
    def face_lat(self) -> xr.DataArray:
        """Latitude of the center of each face in degrees.

        Dimensions: ``(n_face, )``
        """
        if "face_lat" not in self._ds:
            _populate_face_centroids(self)
            _set_desired_longitude_range(self)

        return self._ds["face_lat"]

    @face_lat.setter
    def face_lat(self, value):
        """Setter for ``face_lat``"""
        assert isinstance(value, xr.DataArray)
        self._ds["face_lat"] = value

    @property
    def face_x(self) -> xr.DataArray:
        """Cartesian x location of the center of each face in meters.

        Dimensions: ``(n_face, )``
        """
        if "face_x" not in self._ds:
            _populate_face_centroids(self)

        return self._ds["face_x"]

    @face_x.setter
    def face_x(self, value):
        """Setter for ``face_x``"""
        assert isinstance(value, xr.DataArray)
        self._ds["face_x"] = value

    @property
    def face_y(self) -> xr.DataArray:
        """Cartesian y location of the center of each face in meters.

        Dimensions: ``(n_face, )``
        """
        if "face_y" not in self._ds:
            _populate_face_centroids(self)
        return self._ds["face_y"]

    @face_y.setter
    def face_y(self, value):
        """Setter for ``face_x``"""
        assert isinstance(value, xr.DataArray)
        self._ds["face_y"] = value

    @property
    def face_z(self) -> xr.DataArray:
        """Cartesian z location of the center of each face in meters.

        Dimensions: ``(n_face, )``
        """
        if "face_z" not in self._ds:
            _populate_face_centroids(self)
        return self._ds["face_z"]

    @face_z.setter
    def face_z(self, value):
        """Setter for ``face_z``"""
        assert isinstance(value, xr.DataArray)
        self._ds["face_z"] = value

    @property
    def face_node_connectivity(self) -> xr.DataArray:
        """Indices of the nodes that make up each face.

        Dimensions: ``(n_face, n_max_face_nodes)``

        Nodes are in counter-clockwise order.
        """

        if (
            "face_node_connectivity" not in self._ds
            and self.source_grid_spec == "HEALPix"
        ):
            _populate_healpix_boundaries(self._ds)

        if self._ds["face_node_connectivity"].ndim == 1:
            face_node_connectivity_1d = self._ds["face_node_connectivity"].values
            face_node_connectivity_2d = np.expand_dims(
                face_node_connectivity_1d, axis=0
            )
            self._ds["face_node_connectivity"] = xr.DataArray(
                data=face_node_connectivity_2d,
                dims=["n_face", "n_max_face_nodes"],
                attrs=self._ds["face_node_connectivity"].attrs,
            )

        return self._ds["face_node_connectivity"]

    @face_node_connectivity.setter
    def face_node_connectivity(self, value):
        """Setter for ``face_node_connectivity``"""
        assert isinstance(value, xr.DataArray)
        self._ds["face_node_connectivity"] = value

    @property
    def edge_node_connectivity(self) -> xr.DataArray:
        """Indices of the two nodes that make up each edge.

        Dimensions: ``(n_edge, two)``

        Nodes are in arbitrary order.
        """
        if "edge_node_connectivity" not in self._ds:
            _populate_edge_node_connectivity(self)

        return self._ds["edge_node_connectivity"]

    @edge_node_connectivity.setter
    def edge_node_connectivity(self, value):
        """Setter for ``edge_node_connectivity``"""
        assert isinstance(value, xr.DataArray)
        self._ds["edge_node_connectivity"] = value

    @property
    def edge_node_x(self) -> xr.DataArray:
        """Cartesian x location for the two nodes that make up every edge.

        Dimensions: ``(n_edge, two)``
        """

        if "edge_node_x" not in self._ds:
            _edge_node_x = self.node_x[self.edge_node_connectivity]

            self._ds["edge_node_x"] = xr.DataArray(
                data=_edge_node_x,
                dims=["n_edge", "two"],
            )

        return self._ds["edge_node_x"]

    @property
    def edge_node_y(self) -> xr.DataArray:
        """Cartesian y location for the two nodes that make up every edge.

        Dimensions: ``(n_edge, two)``
        """

        if "edge_node_y" not in self._ds:
            _edge_node_y = self.node_y[self.edge_node_connectivity]

            self._ds["edge_node_y"] = xr.DataArray(
                data=_edge_node_y,
                dims=["n_edge", "two"],
            )

        return self._ds["edge_node_y"]

    @property
    def edge_node_z(self) -> xr.DataArray:
        """Cartesian z location for the two nodes that make up every edge.

        Dimensions: ``(n_edge, two)``
        """

        if "edge_node_z" not in self._ds:
            _edge_node_z = self.node_z[self.edge_node_connectivity]

            self._ds["edge_node_z"] = xr.DataArray(
                data=_edge_node_z,
                dims=["n_edge", "two"],
            )

        return self._ds["edge_node_z"]

    @property
    def node_node_connectivity(self) -> xr.DataArray:
        """Indices of the nodes that surround each node."""
        if "node_node_connectivity" not in self._ds:
            raise NotImplementedError(
                "Construction of `node_node_connectivity` not yet supported."
            )
        return self._ds["node_node_connectivity"]

    @node_node_connectivity.setter
    def node_node_connectivity(self, value):
        """Setter for ``node_node_connectivity``"""
        assert isinstance(value, xr.DataArray)
        self._ds["node_node_connectivity"] = value

    @property
    def face_edge_connectivity(self) -> xr.DataArray:
        """Indices of the edges that surround each face.

        Dimensions: ``(n_face, n_max_face_edges)``
        """
        if "face_edge_connectivity" not in self._ds:
            _populate_face_edge_connectivity(self)

        return self._ds["face_edge_connectivity"]

    @face_edge_connectivity.setter
    def face_edge_connectivity(self, value):
        """Setter for ``face_edge_connectivity``"""
        assert isinstance(value, xr.DataArray)
        self._ds["face_edge_connectivity"] = value

    @property
    def edge_edge_connectivity(self) -> xr.DataArray:
        """Indices of the edges that surround each edge.

        Dimensions: ``(n_face, n_max_edge_edges)``
        """
        if "edge_edge_connectivity" not in self._ds:
            raise NotImplementedError(
                "Construction of `edge_edge_connectivity` not yet supported."
            )

        return self._ds["edge_edge_connectivity"]

    @edge_edge_connectivity.setter
    def edge_edge_connectivity(self, value):
        """Setter for ``edge_edge_connectivity``"""
        assert isinstance(value, xr.DataArray)
        self._ds["edge_edge_connectivity"] = value

    @property
    def node_edge_connectivity(self) -> xr.DataArray:
        """Indices of the edges that surround each node."""
        if "node_edge_connectivity" not in self._ds:
            raise NotImplementedError(
                "Construction of `node_edge_connectivity` not yet supported."
            )

        return self._ds["node_edge_connectivity"]

    @node_edge_connectivity.setter
    def node_edge_connectivity(self, value):
        """Setter for ``node_edge_connectivity``"""
        assert isinstance(value, xr.DataArray)
        self._ds["node_edge_connectivity"] = value

    @property
    def face_face_connectivity(self) -> xr.DataArray:
        """Indices of the faces that surround each face.

        Dimensions ``(n_face, n_max_face_faces)``
        """
        if "face_face_connectivity" not in self._ds:
            _populate_face_face_connectivity(self)

        return self._ds["face_face_connectivity"]

    @face_face_connectivity.setter
    def face_face_connectivity(self, value):
        """Setter for ``face_face_connectivity``"""
        assert isinstance(value, xr.DataArray)
        self._ds["face_face_connectivity"] = value

    @property
    def edge_face_connectivity(self) -> xr.DataArray:
        """Indices of the faces that saddle each edge.

        Dimensions ``(n_edge, two)``
        """
        if "edge_face_connectivity" not in self._ds:
            _populate_edge_face_connectivity(self)

        return self._ds["edge_face_connectivity"]

    @edge_face_connectivity.setter
    def edge_face_connectivity(self, value):
        """Setter for ``edge_face_connectivity``"""
        assert isinstance(value, xr.DataArray)
        self._ds["edge_face_connectivity"] = value

    @property
    def node_face_connectivity(self) -> xr.DataArray:
        """Indices of the faces that surround each node.

        Dimensions ``(n_node, n_max_node_faces)``
        """
        if "node_face_connectivity" not in self._ds:
            _populate_node_face_connectivity(self)

        return self._ds["node_face_connectivity"]

    @node_face_connectivity.setter
    def node_face_connectivity(self, value):
        """Setter for ``node_face_connectivity``"""
        assert isinstance(value, xr.DataArray)
        self._ds["node_face_connectivity"] = value

    @property
    def edge_node_distances(self):
        """Distances between the two nodes that surround each edge in radians.

        Dimensions ``(n_edge, )``
        """
        if "edge_node_distances" not in self._ds:
            _populate_edge_node_distances(self)
        return self._ds["edge_node_distances"]

    @edge_node_distances.setter
    def edge_node_distances(self, value):
        """Setter for ``edge_node_distances``"""
        assert isinstance(value, xr.DataArray)
        self._ds["edge_node_distances"] = value

    @property
    def edge_face_distances(self):
        """Distances between the centers of the faces that saddle each edge in
        radians.

        Dimensions ``(n_edge, )``
        """
        if "edge_face_distances" not in self._ds:
            _populate_edge_face_distances(self)
        return self._ds["edge_face_distances"]

    @edge_face_distances.setter
    def edge_face_distances(self, value):
        """Setter for ``edge_face_distances``"""
        assert isinstance(value, xr.DataArray)
        self._ds["edge_face_distances"] = value

    @property
    def antimeridian_face_indices(self) -> np.ndarray:
        """Index of each face that crosses the antimeridian."""
        if self._antimeridian_face_indices is None:
            self._antimeridian_face_indices = _populate_antimeridian_face_indices(self)
        return self._antimeridian_face_indices

    @property
    def face_areas(self) -> xr.DataArray:
        """The area of each face."""
        from uxarray.conventions.descriptors import FACE_AREAS_ATTRS, FACE_AREAS_DIMS

        if "face_areas" not in self._ds:
            face_areas, self._face_jacobian = self.compute_face_areas()
            self._ds["face_areas"] = xr.DataArray(
                data=face_areas, dims=FACE_AREAS_DIMS, attrs=FACE_AREAS_ATTRS
            )
        return self._ds["face_areas"]

    @face_areas.setter
    def face_areas(self, value):
        """Setter for ``face_areas``"""
        assert isinstance(value, xr.DataArray)
        self._ds["face_areas"] = value

    @property
    def bounds(self):
        """Latitude Longitude Bounds for each Face in radians.

        Dimensions ``(n_face", two, two)``
        """
        if "bounds" not in self._ds:
            if not is_numba_function_cached(_populate_face_bounds):
                warn(
                    "Necessary functions for computing the bounds of each face are not yet compiled with Numba. "
                    "This initial execution will be significantly longer.",
                    RuntimeWarning,
                )
            _populate_face_bounds(self)
        return self._ds["bounds"]

    @bounds.setter
    def bounds(self, value):
        """Setter for ``bounds``"""
        assert isinstance(value, xr.DataArray)
        self._ds["bounds"] = value

    @property
    def face_bounds_lon(self):
        """Longitude bounds for each face in degrees."""

        if "face_bounds_lon" not in self._ds:
            bounds = self.bounds.values

            bounds_deg = np.rad2deg(bounds[:, 1, :])
            bounds_normalized = (bounds_deg + 180.0) % 360.0 - 180.0
            bounds_lon = bounds_normalized
            mask_zero = (bounds_lon[:, 0] == 0) & (bounds_lon[:, 1] == 0)
            # for faces that span all longitudes (i.e. pole faces)
            bounds_lon[mask_zero] = [-180.0, 180.0]
            self._ds["face_bounds_lon"] = xr.DataArray(
                data=bounds_lon,
                dims=["n_face", "min_max"],
            )

        return self._ds["face_bounds_lon"]

    @property
    def face_bounds_lat(self):
        """Latitude bounds for each face in degrees."""

        if "face_bounds_lat" not in self._ds:
            bounds = self.bounds.values
            bounds_lat = np.sort(np.rad2deg(bounds[:, 0, :]), axis=-1)
            self._ds["face_bounds_lat"] = xr.DataArray(
                data=bounds_lat,
                dims=["n_face", "min_max"],
            )
        return self._ds["face_bounds_lat"]

    @property
    def face_jacobian(self):
        """Declare face_jacobian as a property."""
        if self._face_jacobian is None:
            _ = self.face_areas
        return self._face_jacobian

    @property
    def boundary_edge_indices(self):
        """Indices of edges that border regions not covered by any geometry
        (holes) in a partial grid."""
        if "boundary_edge_indices" not in self._ds:
            self._ds["boundary_edge_indices"] = _construct_boundary_edge_indices(
                self.edge_face_connectivity.values
            )
        return self._ds["boundary_edge_indices"]

    @boundary_edge_indices.setter
    def boundary_edge_indices(self, value):
        """Setter for ``boundary_edge_indices``"""
        assert isinstance(value, xr.DataArray)
        self._ds["boundary_edge_indices"] = value

    @property
    def boundary_node_indices(self):
        """Indices of nodes that border regions not covered by any geometry
        (holes) in a partial grid."""
        if "boundary_node_indices" not in self._ds:
            raise ValueError

        return self._ds["boundary_node_indices"]

    @boundary_node_indices.setter
    def boundary_node_indices(self, value):
        """Setter for ``boundary_node_indices``"""
        assert isinstance(value, xr.DataArray)
        self._ds["boundary_node_indices"] = value

    @property
    def boundary_face_indices(self):
        """Indices of faces that border regions not covered by any geometry
        (holes) in a partial grid."""
        if "boundary_face_indices" not in self._ds:
            boundaries = np.unique(
                self.node_face_connectivity[
                    self.boundary_node_indices.values
                ].data.ravel()
            )
            boundaries = boundaries[boundaries != INT_FILL_VALUE]
            self._ds["boundary_face_indices"] = xr.DataArray(data=boundaries)

        return self._ds["boundary_face_indices"]

    @boundary_face_indices.setter
    def boundary_face_indices(self, value):
        """Setter for ``boundary_face_indices``"""
        assert isinstance(value, xr.DataArray)
        self._ds["boundary_face_indices"] = value

    @property
    def triangular(self):
        """Boolean indicated whether the Grid is strictly composed of
        triangular faces."""
        return self.n_max_face_nodes == 3

    @property
    def partial_sphere_coverage(self):
        """Boolean indicated whether the Grid partial covers the unit sphere
        (i.e. contains holes)"""
        return self.boundary_edge_indices.size != 0

    @property
    def global_sphere_coverage(self):
        """Boolean indicated whether the Grid completely covers the unit sphere
        (i.e. contains no holes)"""
        return not self.partial_sphere_coverage

    @property
    def inverse_indices(self) -> xr.Dataset:
        """Indices for a subset that map each face in the subset back to the original grid"""
        if self.is_subset:
            return self._inverse_indices
        else:
            raise Exception(
                "Grid is not a subset, therefore no inverse face indices exist"
            )

    @property
    def is_subset(self):
        """Returns `True` if the Grid is a subset, 'False' otherwise."""
        return self._is_subset

    @property
    def max_face_radius(self):
        """Maximum face radius of the grid in degrees"""
        if "max_face_radius" not in self._ds:
            self._ds["max_face_radius"] = _populate_max_face_radius(self)
        return self._ds["max_face_radius"]

    def chunk(self, n_node="auto", n_edge="auto", n_face="auto"):
        """Converts all arrays to dask arrays with given chunks across grid
        dimensions in-place.

        Non-dask arrays will be converted to dask arrays. Dask arrays will be chunked to the given chunk size.

        Parameters
        ----------
        n_node : int, tuple
            How to chunk node variables. Must be one of the following forms:

            - A blocksize like 1000.
            - A blockshape like (1000, 1000).
            - Explicit sizes of all blocks along all dimensions like
              ((1000, 1000, 500), (400, 400)).
            - A size in bytes, like "100 MiB" which will choose a uniform
              block-like shape
            - The word "auto" which acts like the above, but uses a configuration
              value ``array.chunk-size`` for the chunk size

            -1 or None as a blocksize indicate the size of the corresponding
            dimension.

        n_edge : int, tuple
            How to chunk edge variables. Must be one of the following forms:

            - A blocksize like 1000.
            - A blockshape like (1000, 1000).
            - Explicit sizes of all blocks along all dimensions like
              ((1000, 1000, 500), (400, 400)).
            - A size in bytes, like "100 MiB" which will choose a uniform
              block-like shape
            - The word "auto" which acts like the above, but uses a configuration
              value ``array.chunk-size`` for the chunk size

            -1 or None as a blocksize indicate the size of the corresponding
            dimension.

        n_face : int, tuple
            How to chunk face variables. Must be one of the following forms:

            - A blocksize like 1000.
            - A blockshape like (1000, 1000).
            - Explicit sizes of all blocks along all dimensions like
              ((1000, 1000, 500), (400, 400)).
            - A size in bytes, like "100 MiB" which will choose a uniform
              block-like shape
            - The word "auto" which acts like the above, but uses a configuration
              value ``array.chunk-size`` for the chunk size

            -1 or None as a blocksize indicate the size of the corresponding
            dimension.
        """

        grid_var_names = self.coordinates | self.connectivity | self.descriptors

        for var_name in grid_var_names:
            grid_var = getattr(self, var_name)

            if "n_node" in grid_var.dims:
                setattr(self, var_name, grid_var.chunk(chunks={"n_node": n_node}))
            elif "n_edge" in grid_var.dims:
                setattr(self, var_name, grid_var.chunk(chunks={"n_edge": n_edge}))
            elif "n_face" in grid_var.dims:
                setattr(self, var_name, grid_var.chunk(chunks={"n_face": n_face}))
            else:
                setattr(self, var_name, grid_var.chunk())

    def get_ball_tree(
        self,
        coordinates: Optional[str] = "face centers",
        coordinate_system: Optional[str] = "spherical",
        distance_metric: Optional[str] = "haversine",
        reconstruct: bool = False,
    ):
        """Get the BallTree data structure of this Grid that allows for nearest
        neighbor queries (k nearest or within some radius) on either the
        (``node_x``, ``node_y``, ``node_z``) and (``node_lon``, ``node_lat``),
        edge (``edge_x``, ``edge_y``, ``edge_z``) and (``edge_lon``,
        ``edge_lat``), or center (``face_x``, ``face_y``, ``face_z``) and
        (``face_lon``, `   `face_lat``) nodes.

        Parameters
        ----------
        coordinates : str, default="face centers"
            Selects which tree to query, with "nodes" selecting the Corner Nodes, "edge centers" selecting the Edge
            Centers of each edge, and "face centers" selecting the Face Centers of each face
        coordinate_system : str, default="cartesian"
            Selects which coordinate type to use to create the tree, "cartesian" selecting cartesian coordinates, and
            "spherical" selecting spherical coordinates.
        distance_metric : str, default="haversine"
            Distance metric used to construct the BallTree, options include:
            'euclidean', 'l2', 'minkowski', 'p','manhattan', 'cityblock', 'l1', 'chebyshev', 'infinity', 'seuclidean',
            'mahalanobis', 'hamming', 'canberra', 'braycurtis', 'jaccard', 'dice', 'rogerstanimoto', 'russellrao',
            'sokalmichener', 'sokalsneath', 'haversine'
        reconstruct : bool, default=False
            If true, reconstructs the tree

        Returns
        -------
        self._ball_tree : grid.Neighbors.BallTree
            BallTree instance
        """

        if self._ball_tree is None or reconstruct:
            self._ball_tree = BallTree(
                self,
                coordinates=coordinates,
                distance_metric=distance_metric,
                coordinate_system=coordinate_system,
                reconstruct=reconstruct,
            )
        else:
            if coordinates != self._ball_tree._coordinates:
                self._ball_tree.coordinates = coordinates

        return self._ball_tree

    def get_kd_tree(
        self,
        coordinates: Optional[str] = "face centers",
        coordinate_system: Optional[str] = "cartesian",
        distance_metric: Optional[str] = "minkowski",
        reconstruct: bool = False,
    ):
        """Get the KDTree data structure of this Grid that allows for nearest
        neighbor queries (k nearest or within some radius) on either the
        (``node_x``, ``node_y``, ``node_z``) and (``node_lon``, ``node_lat``),
        edge (``edge_x``, ``edge_y``, ``edge_z``) and (``edge_lon``,
        ``edge_lat``), or center (``face_x``, ``face_y``, ``face_z``) and
        (``face_lon``, ``face_lat``) nodes.

        Parameters
        ----------
        coordinates : str, default="face centers"
            Selects which tree to query, with "nodes" selecting the Corner Nodes, "edge centers" selecting the Edge
            Centers of each edge, and "face centers" selecting the Face Centers of each face
        coordinate_system : str, default="cartesian"
            Selects which coordinate type to use to create the tree, "cartesian" selecting cartesian coordinates, and
            "spherical" selecting spherical coordinates.
        distance_metric : str, default="minkowski"
            Distance metric used to construct the KDTree, available options include:
            'euclidean', 'l2', 'minkowski', 'p', 'manhattan', 'cityblock', 'l1', 'chebyshev', 'infinity'
        reconstruct : bool, default=False
            If true, reconstructs the tree

        Returns
        -------
        self._kd_tree : grid.Neighbors.KDTree
            KDTree instance
        """

        if self._kd_tree is None or reconstruct:
            self._kd_tree = KDTree(
                self,
                coordinates=coordinates,
                distance_metric=distance_metric,
                coordinate_system=coordinate_system,
                reconstruct=reconstruct,
            )

        else:
            if coordinates != self._kd_tree._coordinates:
                self._kd_tree.coordinates = coordinates

        return self._kd_tree

    def get_spatial_hash(
        self,
        reconstruct: bool = False,
    ):
        """Get the SpatialHash data structure of this Grid that allows for
        fast face search queries. Face searches are used to find the faces that
        a list of points, in spherical coordinates, are contained within.

        Parameters
        ----------
        reconstruct : bool, default=False
            If true, reconstructs the spatial hash

        Returns
        -------
        self._spatialhash : grid.Neighbors.SpatialHash
            SpatialHash instance

        Note
        ----
        Does not currently support queries on periodic elements.

        Examples
        --------
        Open a grid from a file path:

        >>> import uxarray as ux
        >>> uxgrid = ux.open_grid("grid_filename.nc")

        Obtain SpatialHash instance:

        >>> spatial_hash = uxgrid.get_spatial_hash()

        Query to find the face a point lies within in addition to its barycentric coordinates:

        >>> face_ids, bcoords = spatial_hash.query([0.0, 0.0])
        """
        if self._spatialhash is None or reconstruct:
            self._spatialhash = SpatialHash(self, reconstruct)

        return self._spatialhash

    def copy(self):
        """Returns a deep copy of this grid."""

        return Grid(
            self._ds,
            source_grid_spec=self.source_grid_spec,
            source_dims_dict=self._source_dims_dict,
        )

    def encode_as(self, grid_type: str) -> xr.Dataset:
        """Encodes the grid as a new `xarray.Dataset` per grid format supplied
        in the `grid_type` argument.

        Parameters
        ----------
        grid_type : str, required
            Grid type of output dataset.
            Currently supported options are "ugrid", "exodus", and "scrip"

        Returns
        -------
        out_ds : xarray.Dataset
            The output `xarray.Dataset` that is encoded from the this grid.

        Raises
        ------
        RuntimeError
            If provided grid type or file type is unsupported.
        """

        warn(
            "Grid.encode_as will be deprecated in a future release. Please use Grid.to_xarray instead."
        )

        if grid_type == "UGRID":
            out_ds = _encode_ugrid(self._ds)

        elif grid_type == "Exodus":
            out_ds = _encode_exodus(self._ds)

        elif grid_type == "SCRIP":
            out_ds = _encode_scrip(
                self.face_node_connectivity,
                self.node_lon,
                self.node_lat,
                self.face_areas,
            )
        else:
            raise RuntimeError("The grid type not supported: ", grid_type)

        return out_ds

    def calculate_total_face_area(
        self,
        quadrature_rule: Optional[str] = "triangular",
        order: Optional[int] = 4,
        latitude_adjusted_area: Optional[bool] = False,
    ) -> float:
        """Function to calculate the total surface area of all the faces in a
        mesh.

        Parameters
        ----------
        quadrature_rule : str, optional
            Quadrature rule to use. Defaults to "triangular".
        order : int, optional
            Order of quadrature rule. Defaults to 4.
        latitude_adjusted_area : bool, optional
            If True, corrects the area of the faces accounting for lines of constant lattitude. Defaults to False.

        Returns
        -------
        Sum of area of all the faces in the mesh : float
        """

        # call function to get area of all the faces as a np array
        face_areas, face_jacobian = self.compute_face_areas(
            quadrature_rule, order, latitude_adjusted_area=latitude_adjusted_area
        )

        return np.sum(face_areas)

    def compute_face_areas(
        self,
        quadrature_rule: Optional[str] = "triangular",
        order: Optional[int] = 4,
        latlon: Optional[bool] = True,
        latitude_adjusted_area: Optional[bool] = False,
    ):
        """Face areas calculation function for grid class, calculates area of
        all faces in the grid.

        Parameters
        ----------
        quadrature_rule : str, optional
            Quadrature rule to use. Defaults to "triangular".
        order : int, optional
            Order of quadrature rule. Defaults to 4.
        latlon : bool, optional
            If True, the coordinates are in latlon. Defaults to True.
        latitude_adjusted_area : bool, optional
            If True, corrects the area of the faces accounting for lines of constant lattitude. Defaults to False.

        Returns
        -------
        1. Area of all the faces in the mesh : np.ndarray
        2. Jacobian of all the faces in the mesh : np.ndarray

        Examples
        --------
        Open a uxarray grid file

        >>> grid = ux.open_dataset(
        ...     "/home/jain/uxarray/test/meshfiles/ugrid/outCSne30/outCSne30.ug"
        ... )


        >>> grid.face_areas
        array([0.00211174, 0.00211221, 0.00210723, ..., 0.00210723, 0.00211221,
            0.00211174])
        """
        # if self._face_areas is None: # this allows for using the cached result,
        # but is not the expected behavior behavior as we are in need to recompute if this function is called with different quadrature_rule or order

        if latlon:
            x = self.node_lon.values
            y = self.node_lat.values
            z = np.zeros((self.n_node))
            coords_type = "spherical"
        else:
            x = self.node_x.values
            y = self.node_y.values
            z = self.node_z.values
            coords_type = "cartesian"

        dim = 2

        # Note: x, y, z are np arrays of type float
        # Using np.issubdtype to check if the type is float
        # if not (int etc.), convert to float, this is to avoid numba errors
        x, y, z = (
            arr.astype(float) if not np.issubdtype(arr[0], np.floating) else arr
            for arr in (x, y, z)
        )

        face_nodes = self.face_node_connectivity.values
        n_nodes_per_face = self.n_nodes_per_face.values

        # call function to get area of all the faces as a np array
        self._face_areas, self._face_jacobian = get_all_face_area_from_coords(
            x,
            y,
            z,
            face_nodes,
            n_nodes_per_face,
            dim,
            quadrature_rule,
            order,
            coords_type,
            latitude_adjusted_area,
        )

        min_jacobian = np.min(self._face_jacobian)
        max_jacobian = np.max(self._face_jacobian)

        if np.any(self._face_jacobian < 0):
            raise ValueError(
                "Negative jacobian found. Min jacobian: {}, Max jacobian: {}".format(
                    min_jacobian, max_jacobian
                )
            )

        return self._face_areas, self._face_jacobian

    def normalize_cartesian_coordinates(self):
        """Normalizes Cartesian coordinates."""

        if _check_normalization(self):
            # check if coordinates are already normalized
            return

        if "node_x" in self._ds:
            norm = xr.ufuncs.sqrt(self.node_x**2 + self.node_y**2 + self.node_z**2)
            self.node_x /= norm
            self.node_y /= norm
            self.node_z /= norm

        if "edge_x" in self._ds:
            norm = xr.ufuncs.sqrt(self.edge_x**2 + self.edge_y**2 + self.edge_z**2)
            self.edge_x /= norm
            self.edge_y /= norm
            self.edge_z /= norm
        if "face_x" in self._ds:
            norm = xr.ufuncs.sqrt(self.face_x**2 + self.face_y**2 + self.face_z**2)
            self.face_x /= norm
            self.face_y /= norm
            self.face_z /= norm

    def to_xarray(self, grid_format: Optional[str] = "ugrid"):
        """Returns an ``xarray.Dataset`` with the variables stored under the
        ``Grid`` encoded in a specific grid format.

        Parameters
        ----------
        grid_format: str, optional
            The desired grid format for the output dataset.
            One of "ugrid", "exodus", or "scrip"

        Returns
        -------
        out_ds: xarray.Dataset
            Dataset representing the unstructured grid in a given grid format
        """

        if grid_format == "ugrid":
            out_ds = _encode_ugrid(self._ds)

        elif grid_format == "exodus":
            out_ds = _encode_exodus(self._ds)

        elif grid_format == "scrip":
            out_ds = _encode_scrip(
                self.face_node_connectivity,
                self.node_lon,
                self.node_lat,
                self.face_areas,
            )

        else:
            raise ValueError(
                f"Invalid grid_format encountered. Expected one of ['ugrid', 'exodus', 'scrip'] but received: {grid_format}"
            )

        return out_ds

    def to_geodataframe(
        self,
        periodic_elements: Optional[str] = "exclude",
        projection: Optional[ccrs.Projection] = None,
        cache: Optional[bool] = True,
        override: Optional[bool] = False,
        engine: Optional[str] = "spatialpandas",
        exclude_antimeridian: Optional[bool] = None,
        return_non_nan_polygon_indices: Optional[bool] = False,
        exclude_nan_polygons: Optional[bool] = True,
        **kwargs,
    ):
        """Constructs a ``GeoDataFrame`` consisting of polygons representing
        the faces of the current ``Grid``

        Periodic polygons (i.e. those that cross the antimeridian) can be handled using the ``periodic_elements``
        parameter. Setting ``periodic_elements='split'`` will split each periodic polygon along the antimeridian.
        Setting ``periodic_elements='exclude'`` will exclude any periodic polygon from the computed GeoDataFrame.
        Setting ``periodic_elements='ignore'`` will compute the GeoDataFrame assuming no corrections are needed, which
        is best used for grids that do not initially include any periodic polygons.


        Parameters
        ----------
        periodic_elements : str, optional
            Method for handling periodic elements. One of ['exclude', 'split', or 'ignore']:
            - 'exclude': Periodic elements will be identified and excluded from the GeoDataFrame
            - 'split': Periodic elements will be identified and split using the ``antimeridian`` package
            - 'ignore': No processing will be applied to periodic elements.
        projection: ccrs.Projection, optional
            Geographic projection used to transform polygons. Only supported when periodic_elements is set to
            'ignore' or 'exclude'
        cache: bool, optional
            Flag used to select whether to cache the computed GeoDataFrame
        override: bool, optional
            Flag used to select whether to ignore any cached GeoDataFrame
        engine: str, optional
            Selects what library to use for creating a GeoDataFrame. One of ['spatialpandas', 'geopandas']. Defaults
            to spatialpandas
        exclude_antimeridian: bool, optional
            Flag used to select whether to exclude polygons that cross the antimeridian (Will be deprecated)
        return_non_nan_polygon_indices: bool, optional
            Flag used to select whether to return the indices of any non-nan polygons
        exclude_nan_polygons: bool, optional
            Flag to select whether to exclude any nan polygons


        Returns
        -------
        gdf : spatialpandas.GeoDataFrame or geopandas.GeoDataFrame
            The output ``GeoDataFrame`` with a filled out "geometry" column of polygons.
        """

        if engine not in ["spatialpandas", "geopandas"]:
            raise ValueError(
                f"Invalid engine. Expected one of ['spatialpandas', 'geopandas'] but received {engine}"
            )

        # if project is false, projection is only used for determining central coordinates
        project = kwargs.get("project", True)

        if projection and project:
            if periodic_elements == "split":
                raise ValueError(
                    "Setting ``periodic_elements='split'`` is not supported when a "
                    "projection is provided."
                )

        if exclude_antimeridian is not None:
            warn(
                DeprecationWarning(
                    "The parameter ``exclude_antimeridian`` will be deprecated in a future release. Please "
                    "use ``periodic_elements='exclude'`` or ``periodic_elements='split'`` instead."
                ),
                stacklevel=2,
            )
            if exclude_antimeridian:
                periodic_elements = "exclude"
            else:
                periodic_elements = "split"

        if periodic_elements not in ["ignore", "exclude", "split"]:
            raise ValueError(
                f"Invalid value for 'periodic_elements'. Expected one of ['exclude', 'split', 'ignore'] but received: {periodic_elements}"
            )

        if self._gdf_cached_parameters["gdf"] is not None:
            if (
                self._gdf_cached_parameters["periodic_elements"] != periodic_elements
                or self._gdf_cached_parameters["projection"] != projection
                or self._gdf_cached_parameters["engine"] != engine
            ):
                # cached GeoDataFrame has a different projection or periodic element handling method
                override = True

        if self._gdf_cached_parameters["gdf"] is not None and not override:
            # use cached PolyCollection
            if return_non_nan_polygon_indices:
                return self._gdf_cached_parameters["gdf"], self._gdf_cached_parameters[
                    "non_nan_polygon_indices"
                ]
            else:
                return self._gdf_cached_parameters["gdf"]

        # construct a GeoDataFrame with the faces stored as polygons as the geometry
        gdf, non_nan_polygon_indices = _grid_to_polygon_geodataframe(
            self, periodic_elements, projection, project, engine
        )

        if exclude_nan_polygons and non_nan_polygon_indices is not None:
            # exclude any polygons that contain NaN values
            gdf = GeoDataFrame({"geometry": gdf["geometry"][non_nan_polygon_indices]})

        if cache:
            self._gdf_cached_parameters["gdf"] = gdf
            self._gdf_cached_parameters["non_nan_polygon_indices"] = (
                non_nan_polygon_indices
            )
            self._gdf_cached_parameters["periodic_elements"] = periodic_elements
            self._gdf_cached_parameters["projection"] = projection
            self._gdf_cached_parameters["engine"] = engine

        if return_non_nan_polygon_indices:
            return gdf, non_nan_polygon_indices

        return gdf

    def to_polycollection(
        self,
        periodic_elements: Optional[str] = "exclude",
        projection: Optional[ccrs.Projection] = None,
        return_indices: Optional[bool] = False,
        cache: Optional[bool] = True,
        override: Optional[bool] = False,
        return_non_nan_polygon_indices: Optional[bool] = False,
        **kwargs,
    ):
        """Constructs a ``matplotlib.collections.PolyCollection``` consisting
        of polygons representing the faces of the current ``Grid``

        Parameters
        ----------
        periodic_elements : str, optional
            Method for handling periodic elements. One of ['exclude', 'split', or 'ignore']:
            - 'exclude': Periodic elements will be identified and excluded from the GeoDataFrame
            - 'split': Periodic elements will be identified and split using the ``antimeridian`` package
            - 'ignore': No processing will be applied to periodic elements.
        projection: ccrs.Projection
            Cartopy geographic projection to use
        return_indices: bool
            Flag to indicate whether to return the indices of corrected polygons, if any exist
        cache: bool
            Flag to indicate whether to cache the computed PolyCollection
        override: bool
            Flag to indicate whether to override a cached PolyCollection, if it exists
        **kwargs: dict
            Key word arguments to pass into the construction of a PolyCollection
        """

        if periodic_elements not in ["ignore", "exclude", "split"]:
            raise ValueError(
                f"Invalid value for 'periodic_elements'. Expected one of ['include', 'exclude', 'split'] but received: {periodic_elements}"
            )

        if self._poly_collection_cached_parameters["poly_collection"] is not None:
            if (
                self._poly_collection_cached_parameters["periodic_elements"]
                != periodic_elements
                or self._poly_collection_cached_parameters["projection"] != projection
            ):
                # cached PolyCollection has a different projection or periodic element handling method
                override = True

        if (
            self._poly_collection_cached_parameters["poly_collection"] is not None
            and not override
        ):
            # use cached PolyCollection
            if return_indices:
                return copy.deepcopy(
                    self._poly_collection_cached_parameters["poly_collection"]
                ), self._poly_collection_cached_parameters[
                    "corrected_to_original_faces"
                ]
            else:
                return copy.deepcopy(
                    self._poly_collection_cached_parameters["poly_collection"]
                )

        (
            poly_collection,
            corrected_to_original_faces,
        ) = _grid_to_matplotlib_polycollection(
            self, periodic_elements, projection, **kwargs
        )

        if cache:
            # cache PolyCollection, indices, and state
            self._poly_collection_cached_parameters["poly_collection"] = poly_collection
            self._poly_collection_cached_parameters["corrected_to_original_faces"] = (
                corrected_to_original_faces
            )
            self._poly_collection_cached_parameters["periodic_elements"] = (
                periodic_elements
            )
            self._poly_collection_cached_parameters["projection"] = projection

        if return_indices:
            return copy.deepcopy(poly_collection), corrected_to_original_faces
        else:
            return copy.deepcopy(poly_collection)

    def to_linecollection(
        self,
        periodic_elements: Optional[str] = "exclude",
        projection: Optional[ccrs.Projection] = None,
        cache: Optional[bool] = True,
        override: Optional[bool] = False,
        **kwargs,
    ):
        """Constructs a ``matplotlib.collections.LineCollection``` consisting
        of lines representing the edges of the current ``Grid``

        Parameters
        ----------
        periodic_elements : str, optional
            Method for handling periodic elements. One of ['exclude', 'split', or 'ignore']:
            - 'exclude': Periodic elements will be identified and excluded from the GeoDataFrame
            - 'split': Periodic elements will be identified and split using the ``antimeridian`` package
            - 'ignore': No processing will be applied to periodic elements.
        projection: ccrs.Projection
            Cartopy geographic projection to use
        cache: bool
            Flag to indicate whether to cache the computed PolyCollection
        override: bool
            Flag to indicate whether to override a cached PolyCollection, if it exists
        **kwargs: dict
            Key word arguments to pass into the construction of a PolyCollection
        """
        if periodic_elements not in ["ignore", "exclude", "split"]:
            raise ValueError(
                f"Invalid value for 'periodic_elements'. Expected one of ['ignore', 'exclude', 'split'] but received: {periodic_elements}"
            )

        if self._line_collection_cached_parameters["line_collection"] is not None:
            if (
                self._line_collection_cached_parameters["periodic_elements"]
                != periodic_elements
                or self._line_collection_cached_parameters["projection"] != projection
            ):
                override = True

            if not override:
                return self._line_collection_cached_parameters["line_collection"]

        line_collection = _grid_to_matplotlib_linecollection(
            grid=self,
            periodic_elements=periodic_elements,
            projection=projection,
            **kwargs,
        )

        if cache:
            self._line_collection_cached_parameters["line_collection"] = line_collection
            self._line_collection_cached_parameters["periodic_elements"] = (
                periodic_elements
            )
            self._line_collection_cached_parameters["periodic_elements"] = (
                periodic_elements
            )

        return line_collection

    def get_dual(self):
        """Compute the dual for a grid, which constructs a new grid centered
        around the nodes, where the nodes of the primal become the face centers
        of the dual, and the face centers of the primal become the nodes of the
        dual. Returns a new `Grid` object.

        Returns
        --------
        dual : Grid
            Dual Mesh Grid constructed
        """

        if _check_duplicate_nodes_indices(self):
            raise RuntimeError("Duplicate nodes found, cannot construct dual")

        # Get dual mesh node face connectivity
        dual_node_face_conn = construct_dual(grid=self)

        # Construct dual mesh
        dual = self.from_topology(
            self.face_lon.values, self.face_lat.values, dual_node_face_conn
        )

        return dual

    def isel(
        self, inverse_indices: Union[List[str], Set[str], bool] = False, **dim_kwargs
    ):
        """Indexes an unstructured grid along a given dimension (``n_node``,
        ``n_edge``, or ``n_face``) and returns a new grid.

        Currently only supports inclusive selection, meaning that for cases where node or edge indices are provided,
        any face that contains that element is included in the resulting subset. This means that additional elements
        beyond those that were initially provided in the indices will be included. Support for more methods, such as
        exclusive and clipped indexing is in the works.

        Parameters
        inverse_indices : Union[List[str], Set[str], bool], default=False
            Indicates whether to store the original grids indices. Passing `True` stores the original face indices,
            other reverse indices can be stored by passing any or all of the following: (["face", "edge", "node"], True)
        **dims_kwargs: kwargs
            Dimension to index, one of ['n_node', 'n_edge', 'n_face']


        Example
        -------`
        >> grid = ux.open_grid(grid_path)
        >> grid.isel(n_face = [1,2,3,4])
        """
        from .slice import _slice_edge_indices, _slice_face_indices, _slice_node_indices

        if len(dim_kwargs) != 1:
            raise ValueError("Indexing must be along a single dimension.")

        if "n_node" in dim_kwargs:
            if inverse_indices:
                raise Exception(
                    "Inverse indices are not yet supported for node selection, please use face centers"
                )
            return _slice_node_indices(self, dim_kwargs["n_node"])

        elif "n_edge" in dim_kwargs:
            if inverse_indices:
                raise Exception(
                    "Inverse indices are not yet supported for edge selection, please use face centers"
                )
            return _slice_edge_indices(self, dim_kwargs["n_edge"])

        elif "n_face" in dim_kwargs:
            return _slice_face_indices(
                self, dim_kwargs["n_face"], inverse_indices=inverse_indices
            )

        else:
            raise ValueError(
                "Indexing must be along a grid dimension: ('n_node', 'n_edge', 'n_face')"
            )

    def get_edges_at_constant_latitude(self, lat: float, use_face_bounds: bool = False):
        """Identifies the indices of edges that intersect with a line of constant latitude.

        Parameters
        ----------
        lat : float
            The latitude at which to extract the cross-section, in degrees.
            Must be between -90.0 and 90.0
        use_face_bounds : bool, optional
            If True, uses the bounds of each face for computing intersections.

        Returns
        -------
        faces : numpy.ndarray
            An array of edge indices that intersect with the specified latitude.
        """

        if lat > 90.0 or lat < -90.0:
            raise ValueError(
                f"Latitude must be between -90 and 90 degrees. Received {lat}"
            )

        if use_face_bounds:
            raise NotImplementedError(
                "Computing the intersection using the spherical bounding box"
                "is not yet supported."
            )
        else:
            edges = constant_lat_intersections_no_extreme(
                lat, self.edge_node_z.values, self.n_edge
            )

        return edges.squeeze()

    def get_faces_at_constant_latitude(
        self,
        lat: float,
    ):
        """
        Identifies the indices of faces that intersect with a line of constant latitude.

        Parameters
        ----------
        lat : float
            The latitude at which to extract the cross-section, in degrees.
            Must be between -90.0 and 90.0

        Returns
        -------
        faces : numpy.ndarray
            An array of face indices that intersect with the specified latitude.
        """

        if lat > 90.0 or lat < -90.0:
            raise ValueError(
                f"Latitude must be between -90 and 90 degrees. Received {lat}"
            )

        faces = constant_lat_intersections_face_bounds(
            lat=lat,
            face_bounds_lat=self.face_bounds_lat.values,
        )
        return faces

    def get_edges_at_constant_longitude(
        self, lon: float, use_face_bounds: bool = False
    ):
        """
        Identifies the indices of edges that intersect with a line of constant longitude.

        Parameters
        ----------
        lon : float
            The longitude at which to extract the cross-section, in degrees.
            Must be between -90.0 and 90.0
        use_face_bounds : bool, optional
            If True, uses the bounds of each face for computing intersections.

        Returns
        -------
        faces : numpy.ndarray
            An array of edge indices that intersect with the specified longitude.
        """

        if lon > 180.0 or lon < -180.0:
            raise ValueError(
                f"Longitude must be between -180 and 180 degrees. Received {lon}"
            )

        if use_face_bounds:
            raise NotImplementedError(
                "Computing the intersection using the spherical bounding box"
                "is not yet supported."
            )
        else:
            edges = constant_lon_intersections_no_extreme(
                lon, self.edge_node_x.values, self.edge_node_y.values, self.n_edge
            )
            return edges.squeeze()

    def get_faces_at_constant_longitude(self, lon: float):
        """
        Identifies the indices of faces that intersect with a line of constant longitude.

        Parameters
        ----------
        lon : float
            The longitude at which to extract the cross-section, in degrees.
            Must be between -90.0 and 90.0

        Returns
        -------
        faces : numpy.ndarray
            An array of face indices that intersect with the specified longitude.
        """

        if lon > 180.0 or lon < -180.0:
            raise ValueError(
                f"Longitude must be between -180 and 180 degrees. Received {lon}"
            )

        faces = constant_lon_intersections_face_bounds(lon, self.face_bounds_lon.values)
        return faces

    def get_faces_between_longitudes(self, lons: Tuple[float, float]):
        """Identifies the indices of faces that are strictly between two lines of constant longitude.

        Parameters
        ----------
        lons: Tuple[float, float]
            A tuple of longitudes that define that minimum and maximum longitude.

        Returns
        -------
        faces : numpy.ndarray
            An array of face indices that are strictly between two lines of constant longitude.

        """
        return faces_within_lon_bounds(lons, self.face_bounds_lon.values)

    def get_faces_between_latitudes(self, lats: Tuple[float, float]):
        """Identifies the indices of faces that are strictly between two lines of constant latitude.

        Parameters
        ----------
        lats: Tuple[float, float
            A tuple of latitudes that define that minimum and maximum latitudes.

        Returns
        -------
        faces : numpy.ndarray
            An array of face indices that are strictly between two lines of constant latitude.

        """
        return faces_within_lat_bounds(lats, self.face_bounds_lat.values)

    def get_faces_containing_point(
        self, point_xyz=None, point_lonlat=None, tolerance=ERROR_TOLERANCE
    ):
        """Identifies the indices of faces that contain a given point.

        Parameters
        ----------
        point_xyz : numpy.ndarray
            A point in cartesian coordinates. Best performance if
        point_lonlat : numpy.ndarray
            A point in spherical coordinates.
        tolerance : numpy.ndarray
            An optional error tolerance for points that lie on the nodes of a face.

        Returns
        -------
        index : numpy.ndarray
            Array of the face indices containing point. Empty if no face is found. This function will typically return
            a single face, unless the point falls directly on a corner or edge, where there will be multiple values.

        Examples
        --------
        Open a grid from a file path:

        >>> import uxarray as ux
        >>> uxgrid = ux.open_grid("grid_filename.nc")

        Define a spherical point:

        >>> import numpy as np
        >>> point_lonlat = np.array([45.2, 32.6], dtype=np.float64)

        Define a cartesian point:

        >>> point_xyz = np.array([0.0, 0.0, 1.0], dtype=np.float64)

        Find the indices of the faces that contain the given point:

        >>> lonlat_point_face_indices = uxgrid.get_faces_containing_point(
        ...     point_lonlat=point_lonlat
        ... )
        >>> xyz_point_face_indices = uxgrid.get_faces_containing_point(
        ...     point_xyz=point_xyz
        ... )

        """
        if point_xyz is None and point_lonlat is None:
            raise ValueError("Either `point_xyz` or `point_lonlat` must be passed in.")

        # Depending on the provided point coordinates, convert to get all needed coordinate systems
        if point_xyz is None:
            point_lonlat = np.asarray(point_lonlat, dtype=np.float64)
            point_xyz = np.array(
                _lonlat_rad_to_xyz(*np.deg2rad(point_lonlat)), dtype=np.float64
            )
        elif point_lonlat is None:
            point_xyz = np.asarray(point_xyz, dtype=np.float64)
            point_lonlat = np.array(_xyz_to_lonlat_deg(*point_xyz), dtype=np.float64)

        # Get the maximum face radius of the grid, plus a small adjustment for if the point is this exact radius away
        max_face_radius = self.max_face_radius.values + 0.0001

        # Try to find a subset in which the point resides
        try:
            subset = self.subset.bounding_circle(
                r=max_face_radius,
                center_coord=point_lonlat,
                element="face centers",
                inverse_indices=True,
            )
        # If no subset is found, warn the user
        except ValueError:
            # If the grid is partial, let the user know the point likely lies outside the grid region
            if self.partial_sphere_coverage:
                warn(
                    "No faces found. The grid has partial spherical coverage, and the point may be outside the defined region of the grid."
                )
            else:
                warn("No faces found. Try adjusting the tolerance.")
            return np.empty(0, dtype=np.int64)

        # Get the faces in terms of their edges
        face_edge_nodes_xyz = _get_cartesian_face_edge_nodes(
            subset.face_node_connectivity.values,
            subset.n_face,
            subset.n_max_face_nodes,
            subset.node_x.values,
            subset.node_y.values,
            subset.node_z.values,
        )

        # Get the original face indices from the subset
        inverse_indices = subset.inverse_indices.face.values

        # Check to see if the point is on the nodes of any face
        lies_on_node = np.isclose(
            face_edge_nodes_xyz,
            point_xyz[None, None, :],  # Expands dimensions for broadcasting
            rtol=tolerance,
            atol=tolerance,
        )

        edge_matches = np.all(lies_on_node, axis=-1)
        face_matches = np.any(edge_matches, axis=1)
        face_indices = inverse_indices[np.any(face_matches, axis=1)]

        # If a face is in face_indices, return that as the point was found to lie on a node
        if len(face_indices) != 0:
            return face_indices
        else:
            # Check if any of the faces in the subset contain the point
            face_indices = _find_faces(face_edge_nodes_xyz, point_xyz, inverse_indices)

            return face_indices<|MERGE_RESOLUTION|>--- conflicted
+++ resolved
@@ -10,47 +10,19 @@
 )
 from warnings import warn
 
-<<<<<<< HEAD
-from uxarray.grid.utils import _get_cartesian_face_edge_nodes
-from uxarray.utils.numba import is_numba_function_cached
-
-# reader and writer imports
-from uxarray.io._exodus import _read_exodus, _encode_exodus
-from uxarray.io._mpas import _read_mpas
-from uxarray.io._geopandas import _read_geodataframe
-from uxarray.io._ugrid import (
-    _read_ugrid,
-    _encode_ugrid,
-    _validate_minimum_ugrid,
-)
-from uxarray.io._scrip import _read_scrip, _encode_scrip
-from uxarray.io._esmf import _read_esmf
-from uxarray.io._vertices import _read_face_vertices
-from uxarray.io._topology import _read_topology
-from uxarray.io._geos import _read_geos_cs
-from uxarray.io._icon import _read_icon
-from uxarray.io._fesom2 import _read_fesom2_asci, _read_fesom2_netcdf
-from uxarray.io._healpix import _pixels_to_ugrid, _populate_healpix_boundaries
-from uxarray.io._structured import _read_structured_grid
-from uxarray.io._voronoi import _spherical_voronoi_from_points
-from uxarray.io._delaunay import (
-    _spherical_delaunay_from_points,
-    _regional_delaunay_from_points,
-)
-=======
 import cartopy.crs as ccrs
 import numpy as np
 import xarray as xr
 from spatialpandas import GeoDataFrame
 from xarray.core.options import OPTIONS
 from xarray.core.utils import UncachedAccessor
->>>>>>> 68d14f30
 
 from uxarray.constants import ERROR_TOLERANCE, INT_FILL_VALUE
 from uxarray.conventions import ugrid
 from uxarray.cross_sections import GridCrossSectionAccessor
 from uxarray.formatting_html import grid_repr
 from uxarray.grid.area import get_all_face_area_from_coords
+from uxarray.grid.bounds import _populate_face_bounds
 from uxarray.grid.connectivity import (
     _populate_edge_face_connectivity,
     _populate_edge_node_connectivity,
@@ -61,39 +33,24 @@
 )
 from uxarray.grid.coordinates import (
     _lonlat_rad_to_xyz,
-    _normalize_xyz,
     _populate_edge_centroids,
     _populate_face_centerpoints,
     _populate_face_centroids,
     _populate_node_latlon,
     _populate_node_xyz,
-<<<<<<< HEAD
-    prepare_points,
-    _lonlat_rad_to_xyz,
-=======
     _set_desired_longitude_range,
->>>>>>> 68d14f30
     _xyz_to_lonlat_deg,
     prepare_points,
 )
 from uxarray.grid.dual import construct_dual
 from uxarray.grid.geometry import (
-<<<<<<< HEAD
-    _populate_antimeridian_face_indices,
-    _grid_to_polygon_geodataframe,
-    _grid_to_matplotlib_polycollection,
-    _grid_to_matplotlib_linecollection,
-=======
->>>>>>> 68d14f30
     _construct_boundary_edge_indices,
     _find_faces,
     _grid_to_matplotlib_linecollection,
     _grid_to_matplotlib_polycollection,
     _grid_to_polygon_geodataframe,
     _populate_antimeridian_face_indices,
-    _populate_bounds,
     _populate_max_face_radius,
-    compute_temp_latlon_array,
 )
 from uxarray.grid.intersections import (
     constant_lat_intersections_face_bounds,
@@ -103,12 +60,6 @@
     faces_within_lat_bounds,
     faces_within_lon_bounds,
 )
-<<<<<<< HEAD
-
-from uxarray.grid.bounds import _populate_face_bounds
-
-=======
->>>>>>> 68d14f30
 from uxarray.grid.neighbors import (
     BallTree,
     KDTree,
@@ -130,8 +81,6 @@
 )
 from uxarray.io._esmf import _read_esmf
 
-<<<<<<< HEAD
-=======
 # reader and writer imports
 from uxarray.io._exodus import _encode_exodus, _read_exodus
 from uxarray.io._fesom2 import _read_fesom2_asci, _read_fesom2_netcdf
@@ -155,7 +104,6 @@
 from uxarray.subset import GridSubsetAccessor
 from uxarray.utils.numba import is_numba_function_cached
 
->>>>>>> 68d14f30
 
 class Grid:
     """Represents a two-dimensional unstructured grid encoded following the

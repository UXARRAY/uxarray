--- conflicted
+++ resolved
@@ -136,113 +136,10 @@
             grid_ds = _read_face_vertices(np.array([face_vertices]), latlon)
 
         else:
-<<<<<<< HEAD
             raise RuntimeError(
                 f"Invalid Input Dimension: {face_vertices.ndim}. Expected dimension should be "
                 f"3: [nMesh2_face, nMesh2_node, Two/Three] or 2 when only "
                 f"one face is passed in.")
-=======
-            z_coord = x_coord * 0.0
-
-        # Identify unique vertices and their indices
-        unique_verts, indices = np.unique(dataset.reshape(
-            -1, dataset.shape[-1]),
-                                          axis=0,
-                                          return_inverse=True)
-
-        # Nodes index that contain a fill value
-        fill_value_mask = np.logical_or(unique_verts[:, 0] == INT_FILL_VALUE,
-                                        unique_verts[:, 1] == INT_FILL_VALUE)
-        if dataset[0][0].size > 2:
-            fill_value_mask = np.logical_or(
-                unique_verts[:, 0] == INT_FILL_VALUE,
-                unique_verts[:, 1] == INT_FILL_VALUE,
-                unique_verts[:, 2] == INT_FILL_VALUE)
-
-        # Get the indices of all the False values in fill_value_mask
-        false_indices = np.where(fill_value_mask == True)[0]
-
-        # Check if any False values were found
-        indices = indices.astype(INT_DTYPE)
-        if false_indices.size > 0:
-
-            # Remove the rows corresponding to False values in unique_verts
-            unique_verts = np.delete(unique_verts, false_indices, axis=0)
-
-            # Update indices accordingly
-            for i, idx in enumerate(false_indices):
-                indices[indices == idx] = INT_FILL_VALUE
-                indices[(indices > idx) & (indices != INT_FILL_VALUE)] -= 1
-
-        # Create coordinate DataArrays
-        self._ds["Mesh2_node_x"] = xr.DataArray(data=unique_verts[:, 0],
-                                                dims=["nMesh2_node"],
-                                                attrs={"units": x_units})
-        self._ds["Mesh2_node_y"] = xr.DataArray(data=unique_verts[:, 1],
-                                                dims=["nMesh2_node"],
-                                                attrs={"units": y_units})
-        if dataset.shape[-1] > 2:
-            self._ds["Mesh2_node_z"] = xr.DataArray(data=unique_verts[:, 2],
-                                                    dims=["nMesh2_node"],
-                                                    attrs={"units": z_units})
-        else:
-            self._ds["Mesh2_node_z"] = xr.DataArray(data=unique_verts[:, 1] *
-                                                    0.0,
-                                                    dims=["nMesh2_node"],
-                                                    attrs={"units": z_units})
-
-        # Create connectivity array using indices of unique vertices
-        connectivity = indices.reshape(dataset.shape[:-1])
-        self._ds["Mesh2_face_nodes"] = xr.DataArray(
-            data=xr.DataArray(connectivity).astype(INT_DTYPE),
-            dims=["nMesh2_face", "nMaxMesh2_face_nodes"],
-            attrs={
-                "cf_role": "face_node_connectivity",
-                "_FillValue": INT_FILL_VALUE,
-                "start_index": 0
-            })
-
-    # load mesh from a file
-    def __from_ds__(self, dataset):
-        """Loads a mesh dataset."""
-        # call reader as per mesh_type
-        if self.mesh_type == "exo":
-            self._ds = _read_exodus(dataset, self.grid_var_names)
-
-            # Assume Exodus was read as cartesian grid and that coordinates are not set by reader, call the latlon setter
-            _populate_lonlat_coord(self)
-
-            # set coordinates
-            # there is leftover cartesian z-coordinate from Exodus mesh
-            # set them to zero
-            self._ds["Mesh2_node_z"] = xr.DataArray(
-                data=np.zeros(self._ds["Mesh2_node_x"].shape),
-                dims=["nMesh2_node"],
-                attrs={
-                    "standard_name": "elevation",
-                    "long_name": "elevation",
-                    "units": "m",
-                })
-
-            ds = self._ds.set_coords(
-                ["Mesh2_node_x", "Mesh2_node_y", "Mesh2_node_z"])
-
-        elif self.mesh_type == "scrip":
-            self._ds = _read_scrip(dataset)
-        elif self.mesh_type == "ugrid":
-            self._ds, self.grid_var_names = _read_ugrid(dataset,
-                                                        self.grid_var_names)
-        elif self.mesh_type == "shp":
-            self._ds = _read_shpfile(dataset)
-        elif self.mesh_type == "mpas":
-            # select whether to use the dual mesh
-            if self.use_dual is not None:
-                self._ds = _read_mpas(dataset, self.use_dual)
-            else:
-                self._ds = _read_mpas(dataset)
-        else:
-            raise RuntimeError("unknown mesh type")
->>>>>>> 1ccad784
 
         return cls(grid_ds, grid_spec="Face Vertices")
 
@@ -310,11 +207,15 @@
         -------
         If two grids are equal : bool
         """
+
         if other is not None:
-            if isinstance(other, Grid):
-                if xr.testing.assert_equal(self._ds, other._ds):
-                    return True
-
+            # Iterate over dict to set access attributes
+            for key, value in self._ugrid_mapping.items():
+                # Check if all grid variables are equal
+                if self._ds.data_vars is not None:
+                    if value in self._ds.data_vars:
+                        if not self._ds[value].equals(other._ds[key]):
+                            return False
         else:
             return False
 
@@ -340,18 +241,18 @@
         """Dictionary of parsed attributes from the source grid."""
         return self._ds.attrs
 
-    # TODO: Still need?
-    # @property
-    # def Mesh2(self):
-    #     """UGRID Attribute ``Mesh2``, which indicates the topology data of a 2D
-    #     unstructured mesh."""
-    #     return self._ds[self.grid_var_names["Mesh2"]]
+    # TODO: deprecate
+    @property
+    def Mesh2(self):
+        """UGRID Attribute ``Mesh2``, which indicates the topology data of a 2D
+        unstructured mesh."""
+        return self._ds["Mesh2"]
 
     @property
     def nMesh2_node(self):
         """UGRID Dimension ``nMesh2_node``, which represents the total number
         of nodes."""
-        return self._ds["Mesh2_node_x"].shape[0]
+        return self._ds.dims["nMesh2_node"]
 
     @property
     def nMesh2_face(self):
@@ -406,6 +307,8 @@
 
         Dimensions (``nMesh2_node``)
         """
+        if "Mesh2_node_x" not in self._ds:
+            _populate_lonlat_coord(self)
         return self._ds["Mesh2_node_x"]
 
     @property
@@ -417,6 +320,7 @@
         """
         if "Mesh2_node_cart_x" not in self._ds:
             _populate_cartesian_xyz_coord(self)
+
         return self._ds['Mesh2_node_cart_x']
 
     @property
@@ -438,6 +342,9 @@
 
         Dimensions (``nMesh2_node``)
         """
+        if "Mesh2_node_y" not in self._ds:
+            _populate_lonlat_coord(self)
+
         return self._ds["Mesh2_node_y"]
 
     @property
@@ -463,25 +370,6 @@
         else:
             return None
 
-    # TODO: Deprecate?
-    # @property
-    # def _Mesh2_node_z(self):
-    #     """Coordinate Variable ``_Mesh2_node_z``, which contains the level of
-    #     each node. It is only a placeholder for now as a protected attribute.
-    #     UXarray does not support this yet and only handles the 2D flexibile
-    #     meshes.
-    #
-    #     If we introduce handling of 3D meshes in the future, it might be only
-    #     levels, i.e. the same level(s) for all nodes, instead of separate
-    #     level for each node that ``_Mesh2_node_z`` suggests.
-    #
-    #     Dimensions (``nMesh2_node``)
-    #     """
-    #     if self.grid_var_names["Mesh2_node_z"] in self._ds:
-    #         return self._ds[self.grid_var_names["Mesh2_node_z"]]
-    #     else:
-    #         return None
-
     @property
     def Mesh2_node_cart_z(self):
         """Coordinate Variable ``Mesh2_node_cart_z``, which contains the z
@@ -536,6 +424,19 @@
             _build_face_edges_connectivity(self)
 
         return self._ds["Mesh2_face_edges"]
+
+    @property
+    def Mesh2_node_faces(self):
+        """UGRID Connectivity Variable ``Mesh2_node_faces``, which maps every
+        node to its faces.
+
+        Dimensions (``nMesh2_node``, ``nMaxNumFacesPerNode``) and
+        DataType ``INT_DTYPE``.
+        """
+        if "Mesh2_node_faces" not in self._ds:
+            _build_node_faces_connectivity(self)
+
+        return self._ds["Mesh2_node_faces"]
 
     # other properties
     @property
@@ -547,19 +448,6 @@
         return self._antimeridian_face_indices
 
     @property
-    def Mesh2_node_faces(self):
-        """UGRID Connectivity Variable ``Mesh2_node_faces``, which maps every
-        node to its faces.
-
-        Dimensions (``nMesh2_node``, ``nMaxNumFacesPerNode``) and
-        DataType ``INT_DTYPE``.
-        """
-        if "Mesh2_node_faces" not in self._ds:
-            _build_node_faces_connectivity(self)
-
-        return self._ds["Mesh2_node_faces"]
-
-    @property
     def face_areas(self):
         """Declare face_areas as a property."""
         # if self._face_areas is not None: it allows for using the cached result
@@ -598,20 +486,8 @@
         if grid_type == "UGRID":
             out_ds = _encode_ugrid(self._ds)
 
-<<<<<<< HEAD
         elif grid_type == "Exodus":
             out_ds = _encode_exodus(self._ds)
-=======
-        elif grid_type == "exodus":
-
-            # NOTE: We assume that output exodus mesh will be cartesian and coordinate units will be 'm'
-            # If the units are rad or degree, the we must convert to m. Assume unit sphere.
-            if "Mesh2_node_cart_x" not in self._ds.keys():
-                _populate_cartesian_xyz_coord(self)
-
-            # encode to exodus assumes that ds has Mesh2_node_cart_x, Mesh2_node_cart_y, Mesh2_node_cart_z
-            out_ds = _encode_exodus(self._ds, self.grid_var_names)
->>>>>>> 1ccad784
 
         elif grid_type == "SCRIP":
             out_ds = _encode_scrip(self.Mesh2_face_nodes, self.Mesh2_node_x,
@@ -642,7 +518,10 @@
 
         return np.sum(face_areas)
 
-    def compute_face_areas(self, quadrature_rule="triangular", order=4):
+    def compute_face_areas(self,
+                           quadrature_rule="triangular",
+                           order=4,
+                           latlon=True):
         """Face areas calculation function for grid class, calculates area of
         all faces in the grid.
 
@@ -673,24 +552,26 @@
         # but is not the expected behavior behavior as we are in need to recompute if this function is called with different quadrature_rule or order
 
         # area of a face call needs the units for coordinate conversion if spherical grid is used
-        coords_type = "spherical"
-        if not "degree" in self.Mesh2_node_x.units:
+        # coords_type = "spherical"
+        # if not "degree" in self.Mesh2_node_x.units:
+        #     coords_type = "cartesian"
+
+        if latlon:
+            x = self.Mesh2_node_x.data
+            y = self.Mesh2_node_y.data
+            z = np.zeros(self.nMesh2_node)
+            coords_type = "spherical"  # TODO: should really be called latlon?
+        else:
+            x = self.Mesh2_node_cart_x.data
+            y = self.Mesh2_node_cart_y.data
+            y = self.Mesh2_node_cart_z.data
             coords_type = "cartesian"
 
+        # TODO: we dont really need this, but keep for now
+        dim = 3
+
+        nNodes_per_face = self.nNodes_per_face.data
         face_nodes = self.Mesh2_face_nodes.data
-        nNodes_per_face = self.nNodes_per_face.data
-        dim = self.Mesh2.attrs[
-            'topology_dimension']  # TODO: do we need Mesh2????
-
-        # initialize z
-        z = np.zeros((self.nMesh2_node))
-
-        # call func to cal face area of all nodes
-        x = self.Mesh2_node_x.data
-        y = self.Mesh2_node_y.data
-        # check if z dimension
-        if self.Mesh2.topology_dimension > 2:  # TODO: do we need Mesh2????
-            z = self._Mesh2_node_z.data
 
         # Note: x, y, z are np arrays of type float
         # Using np.issubdtype to check if the type is float

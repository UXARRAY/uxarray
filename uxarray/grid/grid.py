"""uxarray.core.grid module."""
import xarray as xr
import numpy as np

from typing import (
    Optional,
    Union,
)


# reader and writer imports
from uxarray.io._exodus import _read_exodus, _encode_exodus
from uxarray.io._mpas import _read_mpas
from uxarray.io._ugrid import (
    _read_ugrid,
    _encode_ugrid,
    _validate_minimum_ugrid,
)
from uxarray.io._scrip import _read_scrip, _encode_scrip
from uxarray.io._esmf import _read_esmf
from uxarray.io._vertices import _read_face_vertices
from uxarray.io._topology import _read_topology

from uxarray.io.utils import _parse_grid_type
from uxarray.grid.area import get_all_face_area_from_coords
from uxarray.grid.coordinates import (
    _populate_face_centroids,
    _populate_edge_centroids,
    _set_desired_longitude_range,
    _populate_lonlat_coord,
    _populate_cartesian_xyz_coord,
)
from uxarray.grid.connectivity import (
    _populate_edge_node_connectivity,
    _populate_face_edge_connectivity,
    _populate_n_nodes_per_face,
    _populate_node_face_connectivity,
    _populate_edge_face_connectivity,
)

from uxarray.grid.geometry import (
    _populate_antimeridian_face_indices,
    _grid_to_polygon_geodataframe,
    _grid_to_matplotlib_polycollection,
    _grid_to_matplotlib_linecollection,
    _populate_bounds,
)

from uxarray.grid.neighbors import (
    BallTree,
    KDTree,
    _populate_edge_face_distances,
    _populate_edge_node_distances,
)

from uxarray.plot.accessor import GridPlotAccessor

from uxarray.subset import GridSubsetAccessor

from uxarray.grid.validation import (
    _check_connectivity,
    _check_duplicate_nodes,
    _check_area,
)


from xarray.core.utils import UncachedAccessor

from warnings import warn


class Grid:
    """Represents a two-dimensional unstructured grid encoded following the
    UGRID conventions and provides grid-specific functionality.

    Can be used standalone to work with unstructured grids, or can be paired with either a ``ux.UxDataArray`` or
    ``ux.UxDataset`` and accessed through the ``.uxgrid`` attribute.

    For constructing a grid from non-UGRID datasets or other types of supported data, see our ``ux.open_grid`` method or
    specific class methods (``Grid.from_dataset``, ``Grid.from_face_verticies``, etc.)


    Parameters
    ----------
    grid_ds : xr.Dataset
        ``xarray.Dataset`` encoded in the UGRID conventions

    source_grid_spec : str, default="UGRID"
        Original unstructured grid format (i.e. UGRID, MPAS, etc.)

    source_dims_dict : dict, default={}
        Mapping of dimensions from the source dataset to their UGRID equivalent (i.e. {nCell : n_face})

    Examples
    ----------

    >>> import uxarray as ux
    >>> grid_path = "/path/to/grid.nc"
    >>> data_path = "/path/to/data.nc"

    1. Open a grid file with `uxarray.open_grid()`:

    >>> uxgrid = ux.open_grid(grid_path)

    2. Open an unstructured grid dataset file with
    `uxarray.open_dataset()`, then access the ``Grid``.:

    >>> uxds = ux.open_dataset(grid_path, data_path)
    >>> uxds.uxgrid
    """

    def __init__(
        self,
        grid_ds: xr.Dataset,
        source_grid_spec: Optional[str] = None,
        source_dims_dict: Optional[dict] = {},
    ):
        # check if inputted dataset is a minimum representable 2D UGRID unstructured grid
        if not _validate_minimum_ugrid(grid_ds):
            raise ValueError(
                "Grid unable to be represented in the UGRID conventions. Representing an unstructured grid requires "
                "at least the following variables: ['node_lon',"
                "'node_lat', and 'face_node_connectivity']"
            )

        # grid spec not provided, check if grid_ds is a minimum representable UGRID dataset
        if source_grid_spec is None:
            warn(
                "Attempting to construct a Grid without passing in source_grid_spec. Direct use of Grid constructor"
                "is only advised if grid_ds is following the internal unstructured grid definition, including"
                "variable and dimension names. Using ux.open_grid() or ux.from_dataset() is suggested.",
                Warning,
            )
            # TODO: more checks for validate grid (lat/lon coords, etc)

        # mapping of ugrid dimensions and variables to source dataset's conventions
        self._source_dims_dict = source_dims_dict

        # source grid specification (i.e. UGRID, MPAS, SCRIP, etc.)
        self.source_grid_spec = source_grid_spec

        # internal xarray dataset for storing grid variables
        self._ds = grid_ds

        # initialize attributes
        self._antimeridian_face_indices = None

        # initialize cached data structures (visualization)
        self._gdf = None
        self._gdf_exclude_am = None
        self._poly_collection = None
        self._line_collection = None
        self._raster_data_id = None

        # initialize cached data structures (nearest neighbor operations)
        self._ball_tree = None
        self._kd_tree = None

        # set desired longitude range to [-180, 180]
        _set_desired_longitude_range(self._ds)

    # declare plotting accessor
    plot = UncachedAccessor(GridPlotAccessor)

    # declare subset accessor
    subset = UncachedAccessor(GridSubsetAccessor)

    @classmethod
    def from_dataset(
        cls, dataset: xr.Dataset, use_dual: Optional[bool] = False, **kwargs
    ):
        """Constructs a ``Grid`` object from an ``xarray.Dataset``.

        Parameters
        ----------
        dataset : xr.Dataset
            ``xarray.Dataset`` containing unstructured grid coordinates and connectivity variables
        use_dual : bool, default=False
            When reading in MPAS formatted datasets, indicates whether to use the Dual Mesh
        """
        if not isinstance(dataset, xr.Dataset):
            raise ValueError("Input must be an xarray.Dataset")

        # determine grid/mesh specification

        if "source_grid_spec" not in kwargs:
            # parse to detect source grid spec

            source_grid_spec = _parse_grid_type(dataset)
            if source_grid_spec == "Exodus":
                grid_ds, source_dims_dict = _read_exodus(dataset)
            elif source_grid_spec == "Scrip":
                grid_ds, source_dims_dict = _read_scrip(dataset)
            elif source_grid_spec == "UGRID":
                grid_ds, source_dims_dict = _read_ugrid(dataset)
            elif source_grid_spec == "MPAS":
                grid_ds, source_dims_dict = _read_mpas(dataset, use_dual=use_dual)
            elif source_grid_spec == "ESMF":
                grid_ds, source_dims_dict = _read_esmf(dataset)
            elif source_grid_spec == "Shapefile":
                raise ValueError("Shapefiles not yet supported")
            else:
                raise ValueError("Unsupported Grid Format")
        else:
            # custom source grid spec is provided
            source_grid_spec = kwargs.get("source_grid_spec", None)
            grid_ds = dataset
            source_dims_dict = {}

        return cls(grid_ds, source_grid_spec, source_dims_dict)

    @classmethod
    def from_topology(
        cls,
        node_lon: np.ndarray,
        node_lat: np.ndarray,
        face_node_connectivity: np.ndarray,
        fill_value: Optional = None,
        start_index: Optional[int] = 0,
        dims_dict: Optional[dict] = None,
        **kwargs,
    ):
        """Constructs a ``Grid`` object from user-defined topology variables
        provided in the UGRID conventions.

        Note
        ----
        To construct a UGRID-complient grid, the user must provide at least ``node_lon``, ``node_lat`` and ``face_node_connectivity``

        Parameters
        ----------
        node_lon : np.ndarray
            Longitude of node coordinates
        node_lat : np.ndarray
            Latitude of node coordinates
        face_node_connectivity : np.ndarray
            Face node connectivity, mapping each face to the nodes that surround them
        fill_value: Optional
            Value used for padding connectivity variables when the maximum number of elements in a row is less than the maximum.
        start_index: Optional, default=0
            Start index (typically 0 or 1)
        dims_dict : Optional, dict
            Dictionary of dimension names mapped to the ugrid conventions (i.e. {"nVertices": "n_node})
        **kwargs :

        Usage
        -----
        >>> import uxarray as ux
        >>> node_lon, node_lat, face_node_connectivity, fill_value = ...
        >>> uxgrid = ux.Grid.from_ugrid(node_lon, node_lat, face_node_connectivity, fill_value)
        """

        if dims_dict is None:
            dims_dict = {}

        grid_ds = _read_topology(
            node_lon,
            node_lat,
            face_node_connectivity,
            fill_value,
            start_index,
            **kwargs,
        )
        grid_spec = "User Defined Topology"
        return cls(grid_ds, grid_spec, dims_dict)

    @classmethod
    def from_face_vertices(
        cls,
        face_vertices: Union[list, tuple, np.ndarray],
        latlon: Optional[bool] = True,
    ):
        """Constructs a ``Grid`` object from user-defined face vertices.

        Parameters
        ----------
        face_vertices : list, tuple, np.ndarray
            array-like input containing the face vertices to construct the grid from
        latlon : bool, default=True
            Indicates whether the inputted vertices are in lat/lon, with units in degrees
        """
        if not isinstance(face_vertices, (list, tuple, np.ndarray)):
            raise ValueError("Input must be either a list, tuple, or np.ndarray")

        face_vertices = np.asarray(face_vertices)

        if face_vertices.ndim == 3:
            grid_ds = _read_face_vertices(face_vertices, latlon)

        elif face_vertices.ndim == 2:
            grid_ds = _read_face_vertices(np.array([face_vertices]), latlon)

        else:
            raise RuntimeError(
                f"Invalid Input Dimension: {face_vertices.ndim}. Expected dimension should be "
                f"3: [n_face, n_node, two/three] or 2 when only "
                f"one face is passed in."
            )

        return cls(grid_ds, source_grid_spec="Face Vertices")

    def validate(self):
        """Validate a grid object check for common errors, such as:

            - Duplicate nodes
            - Connectivity
            - Face areas (non zero)
        Raises
        ------
        RuntimeError
            If unsupported grid type provided
        """
        # If the mesh file is loaded correctly, we have the underlying file format as UGRID
        # Test if the file is a valid ugrid file format or not
        print("Validating the mesh...")

        # call the check_connectivity and check_duplicate_nodes functions from validation.py
        checkDN = _check_duplicate_nodes(self)
        check_C = _check_connectivity(self)
        check_A = _check_area(self)

        if checkDN and check_C and check_A:
            print("Mesh validation successful.")
            return True
        else:
            raise RuntimeError("Mesh validation failed.")

    def __repr__(self):
        """Constructs a string representation of the contents of a ``Grid``."""

        from uxarray.conventions import ugrid, descriptors

        prefix = "<uxarray.Grid>\n"
        original_grid_str = f"Original Grid Type: {self.source_grid_spec}\n"
        dims_heading = "Grid Dimensions:\n"
        dims_str = ""

        for dim_name in ugrid.DIM_NAMES:
            if dim_name in self._ds.sizes:
                dims_str += f"  * {dim_name}: {self._ds.sizes[dim_name]}\n"

        dims_str += f"  * n_nodes_per_face: {self.n_nodes_per_face.shape}\n"

        coord_heading = "Grid Coordinates (Spherical):\n"
        coords_str = ""
        for coord_name in ugrid.SPHERICAL_COORD_NAMES:
            if coord_name in self._ds:
                coords_str += f"  * {coord_name}: {getattr(self, coord_name).shape}\n"

        coords_str += "Grid Coordinates (Cartesian):\n"
        for coord_name in ugrid.CARTESIAN_COORD_NAMES:
            if coord_name in self._ds:
                coords_str += f"  * {coord_name}: {getattr(self, coord_name).shape}\n"

        connectivity_heading = "Grid Connectivity Variables:\n"
        connectivity_str = ""

        for conn_name in ugrid.CONNECTIVITY_NAMES:
            if conn_name in self._ds:
                connectivity_str += (
                    f"  * {conn_name}: {getattr(self, conn_name).shape}\n"
                )

        descriptors_heading = "Grid Descriptor Variables:\n"
        descriptors_str = ""

        for descriptor_name in descriptors.DESCRIPTOR_NAMES:
            if descriptor_name in self._ds:
                descriptors_str += (
                    f"  * {descriptor_name}: {getattr(self, descriptor_name).shape}\n"
                )

        return (
            prefix
            + original_grid_str
            + dims_heading
            + dims_str
            + coord_heading
            + coords_str
            + connectivity_heading
            + connectivity_str
            + descriptors_heading
            + descriptors_str
        )

    def __getitem__(self, item):
        """Implementation of getitem operator for indexing a grid to obtain
        variables.

        Usage
        -----
        >>> uxgrid['face_node_connectivity']
        """
        return getattr(self, item)

    def __eq__(self, other) -> bool:
        """Two grids are equal if they have matching grid topology variables,
        coordinates, and dims all of which are equal.

        Parameters
        ----------
        other : uxarray.Grid
            The second grid object to be compared with `self`

        Returns
        -------
        If two grids are equal : bool
        """

        if not isinstance(other, Grid):
            return False

        if self.source_grid_spec != other.source_grid_spec:
            return False

        if not (
            self.node_lon.equals(other.node_lon) or self.node_lat.equals(other.node_lat)
        ):
            return False

        if not self.face_node_connectivity.equals(other.face_node_connectivity):
            return False

        return True

    def __ne__(self, other) -> bool:
        """Two grids are not equal if they have differing grid topology
        variables, coordinates, or dims.

        Parameters
        ----------
        other : uxarray.Grid
            The second grid object to be compared with `self`

        Returns
        -------
        If two grids are not equal : bool
        """
        return not self.__eq__(other)

    @property
    def dims(self) -> set:
        """Names of all unstructured grid dimensions."""
        from uxarray.conventions.ugrid import DIM_NAMES

        return set([dim for dim in DIM_NAMES if dim in self._ds.dims])

    @property
    def sizes(self) -> dict:
        """Names and values of all unstructured grid dimensions."""
        return {dim: self._ds.dims[dim] for dim in self.dims}

    @property
    def coordinates(self) -> set:
        """Names of all coordinate variables."""
        from uxarray.conventions.ugrid import (
            SPHERICAL_COORD_NAMES,
            CARTESIAN_COORD_NAMES,
        )

        return set(
            [coord for coord in SPHERICAL_COORD_NAMES if coord in self._ds]
        ).union(set([coord for coord in CARTESIAN_COORD_NAMES if coord in self._ds]))

    @property
    def connectivity(self) -> set:
        """Names of all connectivity variables."""
        from uxarray.conventions.ugrid import CONNECTIVITY_NAMES

        return set([conn for conn in CONNECTIVITY_NAMES if conn in self._ds])

    @property
    def parsed_attrs(self) -> dict:
        """Dictionary of parsed attributes from the source grid."""
        warn(
            "Grid.parsed_attrs will be deprecated in a future release. Please use Grid.attrs instead.",
            DeprecationWarning,
        )
        return self._ds.attrs

    @property
    def attrs(self) -> dict:
        """Dictionary of parsed attributes from the source grid."""
        return self._ds.attrs

    @property
    def n_node(self) -> int:
        """Total number of nodes."""
        return self._ds.sizes["n_node"]

    @property
    def n_edge(self) -> int:
        """Total number of edges."""
        if "edge_node_connectivity" not in self._ds:
            _populate_edge_node_connectivity(self)

        return self._ds.sizes["n_edge"]

    @property
    def n_face(self) -> int:
        """Total number of faces."""
        return self._ds.sizes["n_face"]

    @property
    def n_max_face_nodes(self) -> int:
        """The maximum number of nodes that can make up a single face."""
        return self.face_node_connectivity.shape[1]

    @property
    def n_max_face_edges(self) -> int:
        """The maximum number of edges that surround a single face.

        Equivalent to ``n_max_face_nodes``
        """
        return self.face_edge_connectivity.shape[1]

    @property
    def n_max_face_faces(self) -> int:
        """The maximum number of faces that surround a single face."""
        return self.face_face_connectivity.shape[1]

    @property
    def n_max_edge_edges(self) -> int:
        """The maximum number of edges that surround a single edge."""
        return self.edge_edge_connectivity.shape[1]

    @property
    def n_max_node_faces(self) -> int:
        """The maximum number of faces that surround a single node."""
        return self.node_face_connectivity.shape[1]

    @property
    def n_max_node_edges(self) -> int:
        """The maximum number of edges that surround a single node."""
        return self.node_edge_connectivity.shape[1]

    @property
    def n_nodes_per_face(self) -> xr.DataArray:
        """The number of nodes that make up each face.

        Dimensions: ``(n_node, )``
        """
        if "n_nodes_per_face" not in self._ds:
            _populate_n_nodes_per_face(self)

        return self._ds["n_nodes_per_face"]

    @property
    def node_lon(self) -> xr.DataArray:
        """Longitude of each node in degrees.

        Dimensions: ``(n_node, )``
        """
        if "node_lon" not in self._ds:
            _set_desired_longitude_range(self._ds)
            _populate_lonlat_coord(self)
        return self._ds["node_lon"]

    @property
    def node_lat(self) -> xr.DataArray:
        """Latitude of each node in degrees.

        Dimensions: ``(n_node, )``
        """
        if "node_lat" not in self._ds:
            _set_desired_longitude_range(self._ds)
            _populate_lonlat_coord(self)
        return self._ds["node_lat"]

    @property
    def node_x(self) -> xr.DataArray:
        """Cartesian x location of each node in meters.

        Dimensions: ``(n_node, )``
        """
        if "node_x" not in self._ds:
            _populate_cartesian_xyz_coord(self)

        return self._ds["node_x"]

    @property
    def node_y(self) -> xr.DataArray:
        """Cartesian y location of each node in meters.

        Dimensions: ``(n_node, )``
        """
        if "node_y" not in self._ds:
            _populate_cartesian_xyz_coord(self)
        return self._ds["node_y"]

    @property
    def node_z(self) -> xr.DataArray:
        """Cartesian z location of each node in meters.

        Dimensions: ``(n_node, )``
        """
        if "node_z" not in self._ds:
            _populate_cartesian_xyz_coord(self)
        return self._ds["node_z"]

    @property
    def edge_lon(self) -> xr.DataArray:
        """Longitude of the center of each edge in degrees.

        Dimensions: ``(n_edge, )``
        """
        if "edge_lon" not in self._ds:
            _populate_edge_centroids(self)
        # temp until we construct edge lon
        _set_desired_longitude_range(self._ds)
        return self._ds["edge_lon"]

    @property
    def edge_lat(self) -> xr.DataArray:
        """Latitude of the center of each edge in degrees.

        Dimensions: ``(n_edge, )``
        """
        if "edge_lat" not in self._ds:
            _populate_edge_centroids(self)
        _set_desired_longitude_range(self._ds)
        return self._ds["edge_lat"]

    @property
    def edge_x(self) -> xr.DataArray:
        """Cartesian x location of the center of each edge in meters.

        Dimensions: ``(n_edge, )``
        """
        if "edge_x" not in self._ds:
            _populate_edge_centroids(self)

        return self._ds["edge_x"]

    @property
    def edge_y(self) -> xr.DataArray:
        """Cartesian y location of the center of each edge in meters.

        Dimensions: ``(n_edge, )``
        """
        if "edge_y" not in self._ds:
            _populate_edge_centroids(self)
        return self._ds["edge_y"]

    @property
    def edge_z(self) -> xr.DataArray:
        """Cartesian z location of the center of each edge in meters.

        Dimensions: ``(n_edge, )``
        """
        if "edge_z" not in self._ds:
            _populate_edge_centroids(self)
        return self._ds["edge_z"]

    @property
    def face_lon(self) -> xr.DataArray:
        """Longitude of the center of each face in degrees.

        Dimensions: ``(n_face, )``
        """
        if "face_lon" not in self._ds:
            _populate_face_centroids(self)
            _set_desired_longitude_range(self._ds)
        return self._ds["face_lon"]

    @property
    def face_lat(self) -> xr.DataArray:
        """Latitude of the center of each face in degrees.

        Dimensions: ``(n_face, )``
        """
        if "face_lat" not in self._ds:
            _populate_face_centroids(self)
            _set_desired_longitude_range(self._ds)

        return self._ds["face_lat"]

    @property
    def face_x(self) -> xr.DataArray:
        """Cartesian x location of the center of each face in meters.

        Dimensions: ``(n_face, )``
        """
        if "face_x" not in self._ds:
            _populate_face_centroids(self)

        return self._ds["face_x"]

    @property
    def face_y(self) -> xr.DataArray:
        """Cartesian y location of the center of each face in meters.

        Dimensions: ``(n_face, )``
        """
        if "face_y" not in self._ds:
            _populate_face_centroids(self)
        return self._ds["face_y"]

    @property
    def face_z(self) -> xr.DataArray:
        """Cartesian z location of the center of each face in meters.

        Dimensions: ``(n_face, )``
        """
        if "face_z" not in self._ds:
            _populate_face_centroids(self)
        return self._ds["face_z"]

    @property
    def face_node_connectivity(self) -> xr.DataArray:
        """Indices of the nodes that make up each face.

        Dimensions: ``(n_face, n_max_face_nodes)``

        Nodes are in counter-clockwise order.
        """

        if self._ds["face_node_connectivity"].values.ndim == 1:
            face_node_connectivity_1d = self._ds["face_node_connectivity"].values
            face_node_connectivity_2d = np.expand_dims(
                face_node_connectivity_1d, axis=0
            )
            self._ds["face_node_connectivity"] = xr.DataArray(
                data=face_node_connectivity_2d,
                dims=["n_face", "n_max_face_nodes"],
                attrs=self._ds["face_node_connectivity"].attrs,
            )

        return self._ds["face_node_connectivity"]

    @property
    def edge_node_connectivity(self) -> xr.DataArray:
        """Indices of the two nodes that make up each edge.

        Dimensions: ``(n_edge, n_max_edge_nodes)``

        Nodes are in arbitrary order.
        """
        if "edge_node_connectivity" not in self._ds:
            _populate_edge_node_connectivity(self)

        return self._ds["edge_node_connectivity"]

    @property
    def node_node_connectivity(self) -> xr.DataArray:
        """Indices of the nodes that surround each node."""
        if "node_node_connectivity" not in self._ds:
            raise NotImplementedError(
                "Construction of `node_node_connectivity` not yet supported."
            )
        return self._ds["node_node_connectivity"]

    @property
    def face_edge_connectivity(self) -> xr.DataArray:
        """Indices of the edges that surround each face.

        Dimensions: ``(n_face, n_max_face_edges)``
        """
        if "face_edge_connectivity" not in self._ds:
            _populate_face_edge_connectivity(self)

        return self._ds["face_edge_connectivity"]

    @property
    def edge_edge_connectivity(self) -> xr.DataArray:
        """Indices of the edges that surround each edge.

        Dimensions: ``(n_face, n_max_edge_edges)``
        """
        if "edge_edge_connectivity" not in self._ds:
            raise NotImplementedError(
                "Construction of `edge_edge_connectivity` not yet supported."
            )

        return self._ds["edge_edge_connectivity"]

    @property
    def node_edge_connectivity(self) -> xr.DataArray:
        """Indices of the edges that surround each node."""
        if "node_edge_connectivity" not in self._ds:
            raise NotImplementedError(
                "Construction of `node_edge_connectivity` not yet supported."
            )

        return self._ds["node_edge_connectivity"]

    @property
    def face_face_connectivity(self) -> xr.DataArray:
        """Indices of the faces that surround each face.

        Dimensions ``(n_face, n_max_face_faces)``
        """
        if "face_face_connectivity" not in self._ds:
            raise NotImplementedError(
                "Construction of `face_face_connectivity` not yet supported."
            )

        return self._ds["face_face_connectivity"]

    @property
    def edge_face_connectivity(self) -> xr.DataArray:
        """Indices of the faces that saddle each edge.

        Dimensions ``(n_edge, two)``
        """
        if "edge_face_connectivity" not in self._ds:
            _populate_edge_face_connectivity(self)

        return self._ds["edge_face_connectivity"]

    @property
    def node_face_connectivity(self) -> xr.DataArray:
        """Indices of the faces that surround each node.

        Dimensions ``(n_node, n_max_node_faces)``
        """
        if "node_face_connectivity" not in self._ds:
            _populate_node_face_connectivity(self)

        return self._ds["node_face_connectivity"]

    @property
    def edge_node_distances(self):
        """Distances between the two nodes that surround each edge.

        Dimensions ``(n_edge, )``
        """
        if "edge_node_distances" not in self._ds:
            _populate_edge_node_distances(self)
        return self._ds["edge_node_distances"]

    @property
    def edge_face_distances(self):
        """Distances between the centers of the faces that saddle each edge.

        Dimensions ``(n_edge, )``
        """
        if "edge_face_distances" not in self._ds:
            _populate_edge_face_distances(self)
        return self._ds["edge_face_distances"]

    @property
    def antimeridian_face_indices(self) -> np.ndarray:
        """Index of each face that crosses the antimeridian."""
        if self._antimeridian_face_indices is None:
            self._antimeridian_face_indices = _populate_antimeridian_face_indices(self)
        return self._antimeridian_face_indices

    @property
<<<<<<< HEAD
    def face_areas(self) -> np.ndarray:
        """Declare face_areas as a property."""
        # if self._face_areas is not None: it allows for using the cached result
        if self._face_areas is None:
            self._face_areas, self._face_jacobian = self.compute_face_areas()
        return self._face_areas

    @property
    def bounds(self):
        """Latitude Longitude Bounds for each Face.
=======
    def face_areas(self) -> xr.DataArray:
        """The area of each face."""
        from uxarray.conventions.descriptors import FACE_AREAS_DIMS, FACE_AREAS_ATTRS

        if "face_areas" not in self._ds:
            face_areas, self._face_jacobian = self.compute_face_areas()
            self._ds["face_areas"] = xr.DataArray(
                data=face_areas, dims=FACE_AREAS_DIMS, attrs=FACE_AREAS_ATTRS
            )
        return self._ds["face_areas"]
>>>>>>> 545a18da

        Returns
        -------
        xr.DataArray
            A DataArray containing the latitude and longitude bounds for each face in the grid,
            expressed in radians. The array has dimensions ["n_face", "Two", "Two"], where "Two"
            is a literal dimension name indicating two bounds (min and max) for each of latitude
            and longitude. The DataArray includes attributes detailing its purpose and the mapping
            of latitude intervals to face indices.

            Attributes include:
            - `cf_role`: Describes the role of the DataArray, here indicating face latlon bounds.
            - `_FillValue`: The fill value used in the array, indicating uninitialized or missing data.
            - `long_name`: A descriptive name for the DataArray.
            - `start_index`: The starting index for face indices in the grid.
            - `latitude_intervalsIndex`: An IntervalIndex indicating the latitude intervals.
            - `latitude_intervals_name_map`: A DataFrame mapping the latitude intervals to face indices.
        """
        if "bounds" not in self._ds:
            _populate_bounds(self)
        return self._ds["bounds"]

    # ==================================================================================================================
    @property
    def face_jacobian(self):
        """Declare face_jacobian as a property."""
        if self._face_jacobian is None:
            _ = self.face_areas
        return self._face_jacobian

    def get_ball_tree(
        self,
        coordinates: Optional[str] = "nodes",
        coordinate_system: Optional[str] = "spherical",
        distance_metric: Optional[str] = "haversine",
        reconstruct: bool = False,
    ):
        """Get the BallTree data structure of this Grid that allows for nearest
        neighbor queries (k nearest or within some radius) on either the
        (``node_x``, ``node_y``, ``node_z``) and (``node_lon``, ``node_lat``),
        edge (``edge_x``, ``edge_y``, ``edge_z``) and (``edge_lon``,
        ``edge_lat``), or center (``face_x``, ``face_y``, ``face_z``) and
        (``face_lon``, `   `face_lat``) nodes.

        Parameters
        ----------
        coordinates : str, default="nodes"
            Selects which tree to query, with "nodes" selecting the Corner Nodes, "edge centers" selecting the Edge
            Centers of each edge, and "face centers" selecting the Face Centers of each face
        coordinate_system : str, default="cartesian"
            Selects which coordinate type to use to create the tree, "cartesian" selecting cartesian coordinates, and
            "spherical" selecting spherical coordinates.
        distance_metric : str, default="haversine"
            Distance metric used to construct the BallTree
        reconstruct : bool, default=False
            If true, reconstructs the tree

        Returns
        -------
        self._ball_tree : grid.Neighbors.BallTree
            BallTree instance
        """

        if self._ball_tree is None or reconstruct:
            self._ball_tree = BallTree(
                self,
                coordinates=coordinates,
                distance_metric=distance_metric,
                coordinate_system=coordinate_system,
                reconstruct=reconstruct,
            )
        else:
            if coordinates != self._ball_tree._coordinates:
                self._ball_tree.coordinates = coordinates

        return self._ball_tree

    def get_kd_tree(
        self,
        coordinates: Optional[str] = "nodes",
        coordinate_system: Optional[str] = "cartesian",
        distance_metric: Optional[str] = "minkowski",
        reconstruct: bool = False,
    ):
        """Get the KDTree data structure of this Grid that allows for nearest
        neighbor queries (k nearest or within some radius) on either the
        (``node_x``, ``node_y``, ``node_z``) and (``node_lon``, ``node_lat``),
        edge (``edge_x``, ``edge_y``, ``edge_z``) and (``edge_lon``,
        ``edge_lat``), or center (``face_x``, ``face_y``, ``face_z``) and
        (``face_lon``, ``face_lat``) nodes.

        Parameters
        ----------
        coordinates : str, default="nodes"
            Selects which tree to query, with "nodes" selecting the Corner Nodes, "edge centers" selecting the Edge
            Centers of each edge, and "face centers" selecting the Face Centers of each face
        coordinate_system : str, default="cartesian"
            Selects which coordinate type to use to create the tree, "cartesian" selecting cartesian coordinates, and
            "spherical" selecting spherical coordinates.
        distance_metric : str, default="minkowski"
            Distance metric used to construct the KDTree
        reconstruct : bool, default=False
            If true, reconstructs the tree

        Returns
        -------
        self._kd_tree : grid.Neighbors.KDTree
            KDTree instance
        """

        if self._kd_tree is None or reconstruct:
            self._kd_tree = KDTree(
                self,
                coordinates=coordinates,
                distance_metric=distance_metric,
                coordinate_system=coordinate_system,
                reconstruct=reconstruct,
            )

        else:
            if coordinates != self._kd_tree._coordinates:
                self._kd_tree.coordinates = coordinates

        return self._kd_tree

    def copy(self):
        """Returns a deep copy of this grid."""

        return Grid(
            self._ds,
            source_grid_spec=self.source_grid_spec,
            source_dims_dict=self._source_dims_dict,
        )

    def encode_as(self, grid_type: str) -> xr.Dataset:
        """Encodes the grid as a new `xarray.Dataset` per grid format supplied
        in the `grid_type` argument.

        Parameters
        ----------
        grid_type : str, required
            Grid type of output dataset.
            Currently supported options are "ugrid", "exodus", and "scrip"

        Returns
        -------
        out_ds : xarray.Dataset
            The output `xarray.Dataset` that is encoded from the this grid.

        Raises
        ------
        RuntimeError
            If provided grid type or file type is unsupported.
        """

        warn(
            "Grid.encode_as will be deprecated in a future release. Please use Grid.to_xarray instead."
        )

        if grid_type == "UGRID":
            out_ds = _encode_ugrid(self._ds)

        elif grid_type == "Exodus":
            out_ds = _encode_exodus(self._ds)

        elif grid_type == "SCRIP":
            out_ds = _encode_scrip(
                self.face_node_connectivity,
                self.node_lon,
                self.node_lat,
                self.face_areas,
            )
        else:
            raise RuntimeError("The grid type not supported: ", grid_type)

        return out_ds

    def calculate_total_face_area(
        self, quadrature_rule: Optional[str] = "triangular", order: Optional[int] = 4
    ) -> float:
        """Function to calculate the total surface area of all the faces in a
        mesh.

        Parameters
        ----------
        quadrature_rule : str, optional
            Quadrature rule to use. Defaults to "triangular".
        order : int, optional
            Order of quadrature rule. Defaults to 4.

        Returns
        -------
        Sum of area of all the faces in the mesh : float
        """

        # call function to get area of all the faces as a np array
        face_areas, face_jacobian = self.compute_face_areas(quadrature_rule, order)

        return np.sum(face_areas)

    def compute_face_areas(
        self,
        quadrature_rule: Optional[str] = "triangular",
        order: Optional[int] = 4,
        latlon: Optional[bool] = True,
    ):
        """Face areas calculation function for grid class, calculates area of
        all faces in the grid.

        Parameters
        ----------
        quadrature_rule : str, optional
            Quadrature rule to use. Defaults to "triangular".
        order : int, optional
            Order of quadrature rule. Defaults to 4.

        Returns
        -------
        1. Area of all the faces in the mesh : np.ndarray
        2. Jacobian of all the faces in the mesh : np.ndarray

        Examples
        --------
        Open a uxarray grid file

        >>> grid = ux.open_dataset("/home/jain/uxarray/test/meshfiles/ugrid/outCSne30/outCSne30.ug")


        >>> grid.face_areas
        array([0.00211174, 0.00211221, 0.00210723, ..., 0.00210723, 0.00211221,
            0.00211174])
        """
        # if self._face_areas is None: # this allows for using the cached result,
        # but is not the expected behavior behavior as we are in need to recompute if this function is called with different quadrature_rule or order

        if latlon:
            x = self.node_lon.data
            y = self.node_lat.data
            z = np.zeros((self.n_node))
            coords_type = "spherical"
        else:
            x = self.node_x.data
            y = self.node_y.data
            z = self.node_z.data
            coords_type = "cartesian"

        dim = 2

        # Note: x, y, z are np arrays of type float
        # Using np.issubdtype to check if the type is float
        # if not (int etc.), convert to float, this is to avoid numba errors
        x, y, z = (
            arr.astype(float) if not np.issubdtype(arr[0], np.floating) else arr
            for arr in (x, y, z)
        )

        face_nodes = self.face_node_connectivity.values
        n_nodes_per_face = self.n_nodes_per_face.values

        # call function to get area of all the faces as a np array
        self._face_areas, self._face_jacobian = get_all_face_area_from_coords(
            x,
            y,
            z,
            face_nodes,
            n_nodes_per_face,
            dim,
            quadrature_rule,
            order,
            coords_type,
        )

        min_jacobian = np.min(self._face_jacobian)
        max_jacobian = np.max(self._face_jacobian)

        if np.any(self._face_jacobian < 0):
            raise ValueError(
                "Negative jacobian found. Min jacobian: {}, Max jacobian: {}".format(
                    min_jacobian, max_jacobian
                )
            )

        return self._face_areas, self._face_jacobian

    def to_xarray(self, grid_format: Optional[str] = "ugrid"):
        """Returns a xarray Dataset representation in a specific grid format
        from the Grid object.

        Parameters
        ----------
        grid_format: str, optional
            The desired grid format for the output dataset.
            One of "ugrid", "exodus", or "scrip"

        Returns
        -------
        out_ds: xarray.Dataset
            Dataset representing the unstructured grid in a given grid format
        """

        if grid_format == "ugrid":
            out_ds = _encode_ugrid(self._ds)

        elif grid_format == "exodus":
            out_ds = _encode_exodus(self._ds)

        elif grid_format == "scrip":
            out_ds = _encode_scrip(
                self.face_node_connectivity,
                self.node_lon,
                self.node_lat,
                self.face_areas,
            )

        else:
            raise ValueError(
                f"Invalid grid_format encountered. Expected one of ['ugrid', 'exodus', 'scrip'] but received: {grid_format}"
            )

        return out_ds

    def to_geodataframe(
        self,
        override: Optional[bool] = False,
        cache: Optional[bool] = True,
        exclude_antimeridian: Optional[bool] = False,
    ):
        """Constructs a ``spatialpandas.GeoDataFrame`` with a "geometry"
        column, containing a collection of Shapely Polygons or MultiPolygons
        representing the geometry of the unstructured grid. Additionally, any
        polygon that crosses the antimeridian is split into MultiPolygons.

        Parameters
        ----------
        override : bool
            Flag to recompute the ``GeoDataFrame`` if one is already cached
        cache : bool
            Flag to indicate if the computed ``GeoDataFrame`` should be cached
        exclude_antimeridian: bool
            Selects whether to exclude any face that contains an edge that crosses the antimeridian

        Returns
        -------
        gdf : spatialpandas.GeoDataFrame
            The output `GeoDataFrame` with a filled out "geometry" collumn
        """

        if self._gdf is not None:
            # determine if we need to recompute a cached GeoDataFrame based on antimeridian
            if self._gdf_exclude_am != exclude_antimeridian:
                # cached gdf should match the exclude_antimeridian_flag
                override = True

        # use cached geodataframe
        if self._gdf is not None and not override:
            return self._gdf

        # construct a geodataframe with the faces stored as polygons as the geometry
        gdf = _grid_to_polygon_geodataframe(
            self, exclude_antimeridian=exclude_antimeridian
        )

        # cache computed geodataframe
        if cache:
            self._gdf = gdf
            self._gdf_exclude_am = exclude_antimeridian

        return gdf

    def to_polycollection(
        self,
        override: Optional[bool] = False,
        cache: Optional[bool] = True,
        correct_antimeridian_polygons: Optional[bool] = True,
    ):
        """Constructs a ``matplotlib.collections.PolyCollection`` object with
        polygons representing the geometry of the unstructured grid, with
        polygons that cross the antimeridian split.

        Parameters
        ----------
        override : bool
            Flag to recompute the ``PolyCollection`` if one is already cached
        cache : bool
            Flag to indicate if the computed ``PolyCollection`` should be cached

        Returns
        -------
        polycollection : matplotlib.collections.PolyCollection
            The output `PolyCollection` containing faces represented as polygons
        corrected_to_original_faces: list
            Original indices used to map the corrected polygon shells to their entries in face nodes
        """

        # use cached polycollection
        if self._poly_collection is not None and not override:
            return self._poly_collection

        (
            poly_collection,
            corrected_to_original_faces,
        ) = _grid_to_matplotlib_polycollection(self)

        # cache computed polycollection
        if cache:
            self._poly_collection = poly_collection

        return poly_collection, corrected_to_original_faces

    def to_linecollection(
        self, override: Optional[bool] = False, cache: Optional[bool] = True
    ):
        """Constructs a ``matplotlib.collections.LineCollection`` object with
        line segments representing the geometry of the unstructured grid,
        corrected near the antimeridian.

        Parameters
        ----------
        override : bool
            Flag to recompute the ``LineCollection`` if one is already cached
        cache : bool
            Flag to indicate if the computed ``LineCollection`` should be cached

        Returns
        -------
        line_collection : matplotlib.collections.LineCollection
            The output `LineCollection` containing faces represented as polygons
        """

        # use cached line collection
        if self._line_collection is not None and not override:
            return self._line_collection

        line_collection = _grid_to_matplotlib_linecollection(self)

        # cache computed line collection
        if cache:
            self._line_collection = line_collection

        return line_collection

    def isel(self, **dim_kwargs):
        """Indexes an unstructured grid along a given dimension (``n_node``,
        ``n_edge``, or ``n_face``) and returns a new grid.

        Currently only supports inclusive selection, meaning that for cases where node or edge indices are provided,
        any face that contains that element is included in the resulting subset. This means that additional elements
        beyond those that were initially provided in the indices will be included. Support for more methods, such as
        exclusive and clipped indexing is in the works.

        Parameters
        **dims_kwargs: kwargs
            Dimension to index, one of ['n_node', 'n_edge', 'n_face']


        Example
        -------`
        >> grid = ux.open_grid(grid_path)
        >> grid.isel(n_face = [1,2,3,4])
        """
        from .slice import _slice_node_indices, _slice_edge_indices, _slice_face_indices

        if len(dim_kwargs) != 1:
            raise ValueError("Indexing must be along a single dimension.")

        if "n_node" in dim_kwargs:
            return _slice_node_indices(self, dim_kwargs["n_node"])

        elif "n_edge" in dim_kwargs:
            return _slice_edge_indices(self, dim_kwargs["n_edge"])

        elif "n_face" in dim_kwargs:
            return _slice_face_indices(self, dim_kwargs["n_face"])

        else:
            raise ValueError(
                "Indexing must be along a grid dimension: ('n_node', 'n_edge', 'n_face')"
            )<|MERGE_RESOLUTION|>--- conflicted
+++ resolved
@@ -847,18 +847,6 @@
         return self._antimeridian_face_indices
 
     @property
-<<<<<<< HEAD
-    def face_areas(self) -> np.ndarray:
-        """Declare face_areas as a property."""
-        # if self._face_areas is not None: it allows for using the cached result
-        if self._face_areas is None:
-            self._face_areas, self._face_jacobian = self.compute_face_areas()
-        return self._face_areas
-
-    @property
-    def bounds(self):
-        """Latitude Longitude Bounds for each Face.
-=======
     def face_areas(self) -> xr.DataArray:
         """The area of each face."""
         from uxarray.conventions.descriptors import FACE_AREAS_DIMS, FACE_AREAS_ATTRS
@@ -869,30 +857,17 @@
                 data=face_areas, dims=FACE_AREAS_DIMS, attrs=FACE_AREAS_ATTRS
             )
         return self._ds["face_areas"]
->>>>>>> 545a18da
-
-        Returns
-        -------
-        xr.DataArray
-            A DataArray containing the latitude and longitude bounds for each face in the grid,
-            expressed in radians. The array has dimensions ["n_face", "Two", "Two"], where "Two"
-            is a literal dimension name indicating two bounds (min and max) for each of latitude
-            and longitude. The DataArray includes attributes detailing its purpose and the mapping
-            of latitude intervals to face indices.
-
-            Attributes include:
-            - `cf_role`: Describes the role of the DataArray, here indicating face latlon bounds.
-            - `_FillValue`: The fill value used in the array, indicating uninitialized or missing data.
-            - `long_name`: A descriptive name for the DataArray.
-            - `start_index`: The starting index for face indices in the grid.
-            - `latitude_intervalsIndex`: An IntervalIndex indicating the latitude intervals.
-            - `latitude_intervals_name_map`: A DataFrame mapping the latitude intervals to face indices.
+
+    @property
+    def bounds(self):
+        """Latitude Longitude Bounds for each Face in degrees.
+
+        Dimensions ``(n_face", two, two)``
         """
         if "bounds" not in self._ds:
             _populate_bounds(self)
         return self._ds["bounds"]
 
-    # ==================================================================================================================
     @property
     def face_jacobian(self):
         """Declare face_jacobian as a property."""

"""uxarray.core.grid module."""
import xarray as xr
import numpy as np

from typing import Any, Dict, Optional, Union

# reader and writer imports
from uxarray.io._exodus import _read_exodus, _encode_exodus
from uxarray.io._mpas import _read_mpas
from uxarray.io._ugrid import _read_ugrid, _encode_ugrid, _validate_minimum_ugrid
from uxarray.io._shapefile import _read_shpfile
from uxarray.io._scrip import _read_scrip, _encode_scrip
from uxarray.io._vertices import _read_face_vertices

from uxarray.io.utils import _parse_grid_type
from uxarray.grid.area import get_all_face_area_from_coords
from uxarray.grid.coordinates import _populate_centroid_coord
from uxarray.grid.connectivity import (_build_edge_node_connectivity,
                                       _build_face_edges_connectivity,
                                       _build_nNodes_per_face,
                                       _build_node_faces_connectivity,
                                       _build_edge_face_connectivity)

from uxarray.grid.coordinates import (_populate_lonlat_coord,
                                      _populate_cartesian_xyz_coord)

from uxarray.grid.geometry import (_build_antimeridian_face_indices,
                                   _grid_to_polygon_geodataframe,
                                   _grid_to_matplotlib_polycollection,
                                   _grid_to_matplotlib_linecollection,
                                   _grid_to_polygons)

from uxarray.grid.neighbors import BallTree

from uxarray.plot.accessor import GridPlotAccessor

from xarray.core.utils import UncachedAccessor

from warnings import warn


class Grid:
    """Represents a two-dimensional unstructured grid encoded following the
    UGRID conventions and provides grid-specific functionality.

    Can be used standalone to work with unstructured grids, or can be paired with either a ``ux.UxDataArray`` or
    ``ux.UxDataset`` and accessed through the ``.uxgrid`` attribute.

    For constructing a grid from non-UGRID datasets or other types of supported data, see our ``ux.open_grid`` method or
    specific class methods (``Grid.from_dataset``, ``Grid.from_face_verticies``, etc.)


    Parameters
    ----------
    grid_ds : xr.Dataset
        ``xarray.Dataset`` encoded in the UGRID conventions

    source_grid_spec : str, default="UGRID"
        Original unstructured grid format (i.e. UGRID, MPAS, etc.)

    source_dims_dict : dict, default={}
        Mapping of dimensions from the source dataset to their UGRID equivalent (i.e. {nCell : nMesh2_face})

    Examples
    ----------

    >>> import uxarray as ux
    >>> grid_path = "/path/to/grid.nc"
    >>> data_path = "/path/to/data.nc"

    1. Open a grid file with `uxarray.open_grid()`:

    >>> uxgrid = ux.open_grid(grid_path)

    2. Open an unstructured grid dataset file with
    `uxarray.open_dataset()`, then access the ``Grid``.:

    >>> uxds = ux.open_dataset(grid_path, data_path)
    >>> uxds.uxgrid
    """

    def __init__(self,
                 grid_ds: xr.Dataset,
                 source_grid_spec: Optional[str] = None,
                 source_dims_dict: Optional[dict] = {}):

        # check if inputted dataset is a minimum representable 2D UGRID unstructured grid
        if not _validate_minimum_ugrid(grid_ds):
            raise ValueError(
                "Direct use of Grid constructor requires grid_ds to follow the internal unstructured grid definition, "
                "including variable and dimension names. This grid_ds does not satisfy those requirements. If you are "
                "not sure about how to do that, using ux.open_grid() or ux.from_dataset() is suggested."
            )  # TODO: elaborate once we have a formal definition

        # grid spec not provided, check if grid_ds is a minimum representable UGRID dataset
        if source_grid_spec is None:
            warn(
                "Attempting to construct a Grid without passing in source_grid_spec. Direct use of Grid constructor"
                "is only advised if grid_ds is following the internal unstructured grid definition, including"
                "variable and dimension names. Using ux.open_grid() or ux.from_dataset() is suggested.",
                Warning)
            # TODO: more checks for validate grid (lat/lon coords, etc)

        # mapping of ugrid dimensions and variables to source dataset's conventions
        self._source_dims_dict = source_dims_dict

        # source grid specification (i.e. UGRID, MPAS, SCRIP, etc.)
        self.source_grid_spec = source_grid_spec

        # internal xarray dataset for storing grid variables
        self._ds = grid_ds

        # initialize attributes
        self._antimeridian_face_indices = None
        self._face_areas = None

        # initialize cached data structures (visualization)
        self._gdf = None
        self._poly_collection = None
        self._line_collection = None
        self._centroid_points_df_proj = [None, None]
        self._corner_points_df_proj = [None, None]
        self._raster_data_id = None

        # initialize cached data structures (nearest neighbor operations)
        self._ball_tree = None

        self._mesh2_warning_raised = False

    # declare plotting accessor
    plot = UncachedAccessor(GridPlotAccessor)

    def _mesh2_future_warning(self):
        """Raises a FutureWarning about the 'Mesh2' prefix removal.

        Only raises the warning once when a effected property is called.
        """
        if not self._mesh2_warning_raised:
            self._mesh2_warning_raised = True
            warn(
                "'Mesh2' prefix used in dimension, coordinate, and connectivity attributes (i.e. Mesh2_face_nodes) will"
                " be dropped in a future release.", FutureWarning, 1)

    @classmethod
    def from_dataset(cls,
                     dataset: xr.Dataset,
                     use_dual: Optional[bool] = False):
        """Constructs a ``Grid`` object from an ``xarray.Dataset``.

        Parameters
        ----------
        dataset : xr.Dataset
            ``xarray.Dataset`` containing unstructured grid coordinates and connectivity variables
        use_dual : bool, default=False
            When reading in MPAS formatted datasets, indicates whether to use the Dual Mesh
        """
        if not isinstance(dataset, xr.Dataset):
            raise ValueError("Input must be an xarray.Dataset")

        # determine grid/mesh specification
        source_grid_spec = _parse_grid_type(dataset)

        if source_grid_spec == "Exodus":
            grid_ds, source_dims_dict = _read_exodus(dataset)
        elif source_grid_spec == "Scrip":
            grid_ds, source_dims_dict = _read_scrip(dataset)
        elif source_grid_spec == "UGRID":
            grid_ds, source_dims_dict = _read_ugrid(dataset)
        elif source_grid_spec == "MPAS":
            grid_ds, source_dims_dict = _read_mpas(dataset, use_dual=use_dual)
        elif source_grid_spec == "Shapefile":
            raise ValueError("Shapefiles not yet supported")
        else:
            raise ValueError("Unsupported Grid Format")

        return cls(grid_ds, source_grid_spec, source_dims_dict)

    @classmethod
    def from_face_vertices(cls,
                           face_vertices: Union[list, tuple, np.ndarray],
                           latlon: Optional[bool] = True):
        """Constructs a ``Grid`` object from user-defined face vertices.

        Parameters
        ----------
        face_vertices : list, tuple, np.ndarray
            array-like input containing the face vertices to construct the grid from
        latlon : bool, default=True
            Indicates whether the inputted vertices are in lat/lon, with units in degrees
        """
        if not isinstance(face_vertices, (list, tuple, np.ndarray)):
            raise ValueError(
                "Input must be either a list, tuple, or np.ndarray")

        face_vertices = np.asarray(face_vertices)

        if face_vertices.ndim == 3:
            grid_ds = _read_face_vertices(face_vertices, latlon)

        elif face_vertices.ndim == 2:
            grid_ds = _read_face_vertices(np.array([face_vertices]), latlon)

        else:
            raise RuntimeError(
                f"Invalid Input Dimension: {face_vertices.ndim}. Expected dimension should be "
                f"3: [nMesh2_face, nMesh2_node, Two/Three] or 2 when only "
                f"one face is passed in.")

        return cls(grid_ds, source_grid_spec="Face Vertices")

    def __repr__(self):
        """Constructs a string representation of the contents of a ``Grid``."""
        prefix = "<uxarray.Grid>\n"
        original_grid_str = f"Original Grid Type: {self.source_grid_spec}\n"
        dims_heading = "Grid Dimensions:\n"
        dims_str = ""
        # if self.grid_var_names["Mesh2_node_x"] in self._ds:
        #     dims_str += f"  * nMesh2_node: {self.nMesh2_node}\n"
        # if self.grid_var_names["Mesh2_face_nodes"] in self._ds:
        #     dims_str += f"  * nMesh2_face: {self.nMesh2_face}\n"
        #     dims_str += f"  * nMesh2_face: {self.nMesh2_face}\n"

        for key, value in zip(self._ds.dims.keys(), self._ds.dims.values()):
            dims_str += f"  * {key}: {value}\n"
            # if key in self._inverse_grid_var_names:
            #     dims_str += f"  * {self._inverse_grid_var_names[key]}: {value}\n"

        # if "nMesh2_edge" in self._ds.dims:
        #     dims_str += f"  * nMesh2_edge: {self.nMesh2_edge}\n"

        if "nMaxMesh2_face_edges" in self._ds.dims:
            dims_str += f"  * nMaxMesh2_face_edges: {self.nMaxMesh2_face_edges}\n"

        coord_heading = "Grid Coordinates (Latitude & Longitude):\n"
        coords_str = ""
        if "Mesh2_node_x" in self._ds:
            coords_str += f"  * Mesh2_node_x: {self.Mesh2_node_x.shape}\n"
            coords_str += f"  * Mesh2_node_y: {self.Mesh2_node_y.shape}\n"
        if "Mesh2_edge_x" in self._ds:
            coords_str += f"  * Mesh2_edge_x: {self.Mesh2_edge_x.shape}\n"
            coords_str += f"  * Mesh2_edge_y: {self.Mesh2_edge_y.shape}\n"
        if "Mesh2_face_x" in self._ds:
            coords_str += f"  * Mesh2_face_x: {self.Mesh2_face_x.shape}\n"
            coords_str += f"  * Mesh2_face_y: {self.Mesh2_face_y.shape}\n"

        coords_str += "Grid Coordinates (Cartesian):\n"
        if "Mesh2_node_cart_x" in self._ds:
            coords_str += f"  * Mesh2_node_cart_x: {self.Mesh2_node_cart_x.shape}\n"
            coords_str += f"  * Mesh2_node_cart_y: {self.Mesh2_node_cart_y.shape}\n"
            coords_str += f"  * Mesh2_node_cart_z: {self.Mesh2_node_cart_z.shape}\n"
        if "Mesh2_edge_cart_x" in self._ds:
            coords_str += f"  * Mesh2_edge_cart_x: {self.Mesh2_edge_cart_x.shape}\n"
            coords_str += f"  * Mesh2_edge_cart_y: {self.Mesh2_edge_cart_y.shape}\n"
            coords_str += f"  * Mesh2_edge_cart_z: {self.Mesh2_edge_cart_z.shape}\n"
        if "Mesh2_face_cart_x" in self._ds:
            coords_str += f"  * Mesh2_face_cart_x: {self.Mesh2_face_cart_x.shape}\n"
            coords_str += f"  * Mesh2_face_cart_y: {self.Mesh2_face_cart_y.shape}\n"
            coords_str += f"  * Mesh2_face_cart_z: {self.Mesh2_face_cart_z.shape}\n"

        connectivity_heading = "Grid Connectivity Variables:\n"
        connectivity_str = ""
        if "Mesh2_node_faces" in self._ds:
            connectivity_str += f"  * Mesh2_node_faces: {self.Mesh2_node_faces.shape}\n"

        if "Mesh2_edge_nodes" in self._ds:
            connectivity_str += f"  * Mesh2_edge_nodes: {self.Mesh2_edge_nodes.shape}\n"

        if "Mesh2_face_nodes" in self._ds:
            connectivity_str += f"  * Mesh2_face_nodes: {self.Mesh2_face_nodes.shape}\n"
        if "Mesh2_face_edges" in self._ds:
            connectivity_str += f"  * Mesh2_face_edges: {self.Mesh2_face_edges.shape}\n"

        connectivity_str += f"  * nNodes_per_face: {self.nNodes_per_face.shape}\n"

        return prefix + original_grid_str + dims_heading + dims_str + coord_heading + coords_str + \
            connectivity_heading + connectivity_str

    def __eq__(self, other) -> bool:
        """Two grids are equal if they have matching grid topology variables,
        coordinates, and dims all of which are equal.

        Parameters
        ----------
        other : uxarray.Grid
            The second grid object to be compared with `self`

        Returns
        -------
        If two grids are equal : bool
        """

        if not isinstance(other, Grid):
            return False

        if self.source_grid_spec != other.source_grid_spec:
            return False

        if not (self.Mesh2_node_x.equals(other.Mesh2_node_x) or
                self.Mesh2_node_y.equals(other.Mesh2_node_y)):
            return False

        if not self.Mesh2_face_nodes.equals(other.Mesh2_face_nodes):
            return False

        return True

    def __ne__(self, other) -> bool:
        """Two grids are not equal if they have differing grid topology
        variables, coordinates, or dims.

        Parameters
        ----------
        other : uxarray.Grid
            The second grid object to be compared with `self`

        Returns
        -------
        If two grids are not equal : bool
        """
        return not self.__eq__(other)

    @property
    def parsed_attrs(self) -> dict:
        """Dictionary of parsed attributes from the source grid."""
        return self._ds.attrs

    @property
    def Mesh2(self) -> xr.DataArray:
        """UGRID Attribute ``Mesh2``, which indicates the topology data of a 2D
        unstructured mesh."""
        self._mesh2_future_warning()
        return self._ds["Mesh2"]

    @property
    def nMesh2_node(self) -> int:
        """UGRID Dimension ``nMesh2_node``, which represents the total number
        of nodes."""
        self._mesh2_future_warning()
        return self._ds.dims["nMesh2_node"]

    @property
    def nMesh2_face(self) -> int:
        """UGRID Dimension ``nMesh2_face``, which represents the total number
        of faces."""
        self._mesh2_future_warning()
        return self._ds["Mesh2_face_nodes"].shape[0]

    @property
    def nMesh2_edge(self) -> int:
        """UGRID Dimension ``nMesh2_edge``, which represents the total number
        of edges."""
        self._mesh2_future_warning()

        if "Mesh2_edge_nodes" not in self._ds:
            _build_edge_node_connectivity(self, repopulate=True)

        return self._ds['Mesh2_edge_nodes'].shape[0]

    @property
    def nMaxMesh2_face_nodes(self) -> int:
        """UGRID Dimension ``nMaxMesh2_face_nodes``, which represents the
        maximum number of nodes that a face may contain."""
        self._mesh2_future_warning()
        return self.Mesh2_face_nodes.shape[1]

    @property
    def nMaxMesh2_face_edges(self) -> xr.DataArray:
        """Dimension ``nMaxMesh2_face_edges``, which represents the maximum
        number of edges per face.

        Equivalent to ``nMaxMesh2_face_nodes``
        """
        self._mesh2_future_warning()
        if "Mesh2_face_edges" not in self._ds:
            _build_face_edges_connectivity(self)

        return self._ds["Mesh2_face_edges"].shape[1]

    @property
    def nNodes_per_face(self) -> xr.DataArray:
        """Dimension Variable ``nNodes_per_face``, which contains the number of
        non-fill-value nodes per face.

        Dimensions (``nMesh2_nodes``) and DataType ``INT_DTYPE``.
        """
        self._mesh2_future_warning()
        if "nNodes_per_face" not in self._ds:
            _build_nNodes_per_face(self)
        return self._ds["nNodes_per_face"]

    @property
    def Mesh2_node_x(self) -> xr.DataArray:
        """Coordinate ``Mesh2_node_x``, which contains the longitude of each
        node in degrees.

        Dimensions (``nMesh2_node``)
        """
        self._mesh2_future_warning()
        if "Mesh2_node_x" not in self._ds:
            _populate_lonlat_coord(self)
        return self._ds["Mesh2_node_x"]

    @property
    def Mesh2_node_cart_x(self) -> xr.DataArray:
        """Coordinate ``Mesh2_node_cart_x``, which contains the Cartesian x of
        each node in meters.

        Dimensions (``nMesh2_node``)
        """
        self._mesh2_future_warning()
        if "Mesh2_node_cart_x" not in self._ds:
            _populate_cartesian_xyz_coord(self)

        return self._ds['Mesh2_node_cart_x']

    @property
    def Mesh2_face_x(self) -> xr.DataArray:
        """Coordinate ``Mesh2_face_x``, which contains the longitude of each
        face center in degrees.

        Dimensions (``nMesh2_face``)
        """
        self._mesh2_future_warning()
        if "Mesh2_face_x" not in self._ds:
            _populate_centroid_coord(self)
        return self._ds['Mesh2_face_x']

    @property
    def Mesh2_face_cart_x(self) -> xr.DataArray:
        """Coordinate ``Mesh2_face_cart_x``, which contains the Cartesian y of
        each face center in meters.

        Dimensions (``nMesh2_face``)
        """
        self._mesh2_future_warning()
        if "Mesh2_face_cart_x" in self._ds:
            return self._ds["Mesh2_face_cart_x"]
        else:
            return None

    @property
    def Mesh2_edge_x(self) -> xr.DataArray:
        """Coordinate ``Mesh2_edge_x``, which contains the longitude of the
        center of each edge in degrees.

        Dimensions (``nMesh2_edge``)
        """
        self._mesh2_future_warning()
        if "Mesh2_edge_x" in self._ds:
            return self._ds["Mesh2_edge_x"]
        else:
            return None

    @property
    def Mesh2_edge_cart_x(self) -> xr.DataArray:
        """Coordinate ``Mesh2_edge_cart_x``, which contains the Cartesian x of
        each edge center in meters.

        Dimensions (``nMesh2_edge``)
        """
        self._mesh2_future_warning()
        if "Mesh2_edge_cart_x" in self._ds:
            return self._ds["Mesh2_edge_cart_x"]
        else:
            return None

    @property
    def Mesh2_node_y(self) -> xr.DataArray:
        """Coordinate ``Mesh2_node_y``, which contains the latitude of each
        node in degrees.

        Dimensions (``nMesh2_node``)
        """
        self._mesh2_future_warning()
        if "Mesh2_node_y" not in self._ds:
            _populate_lonlat_coord(self)

        return self._ds["Mesh2_node_y"]

    @property
    def Mesh2_node_cart_y(self) -> xr.DataArray:
        """Coordinate ``Mesh2_node_cart_y``, which contains the Cartesian y
        location of each node in meters.

        Dimensions (``nMesh2_node``)
        """
        self._mesh2_future_warning()
        if "Mesh2_node_cart_y" not in self._ds:
            _populate_cartesian_xyz_coord(self)
        return self._ds['Mesh2_node_cart_y']

    @property
    def Mesh2_face_y(self) -> xr.DataArray:
        """Coordinate ``Mesh2_face_y``, which contains the latitude of each
        face center in degrees.

        Dimensions (``nMesh2_face``)
        """
        self._mesh2_future_warning()

        if "Mesh2_face_y" not in self._ds:
            _populate_centroid_coord(self)
        return self._ds['Mesh2_face_y']

    @property
    def Mesh2_face_cart_x(self) -> xr.DataArray:
        """Coordinate ``Mesh2_face_cart_x``, which contains the Cartesian x
        location of each face center in meters.

        Dimensions (``nMesh2_face``)
        """
        self._mesh2_future_warning()
        if "Mesh2_face_cart_x" not in self._ds:
            _populate_centroid_coord(self)
        return self._ds["Mesh2_face_cart_x"]

    @property
    def Mesh2_face_cart_y(self) -> xr.DataArray:
        """Coordinate ``Mesh2_face_cart_y``, which contains the Cartesian y
        location of each face center in meters.

        Dimensions (``nMesh2_face``)
        """
        self._mesh2_future_warning()
        if "Mesh2_face_cart_y" not in self._ds:
            _populate_centroid_coord(self)
        return self._ds["Mesh2_face_cart_y"]

    @property
    def Mesh2_face_cart_z(self) -> xr.DataArray:
        """Coordinate ``Mesh2_face_cart_z``, which contains the Cartesian z
        location of each face center in meters.

        Dimensions (``nMesh2_face``)
        """
        self._mesh2_future_warning()
        if "Mesh2_face_cart_z" not in self._ds:
            _populate_centroid_coord(self)
        return self._ds["Mesh2_face_cart_z"]

    @property
    def Mesh2_face_cart_y(self) -> xr.DataArray:
        """Coordinate ``Mesh2_face_cart_y``, which contains the Cartesian y
        location of each face center in meters.

        Dimensions (``nMesh2_face``)
        """
        self._mesh2_future_warning()
        if "Mesh2_face_cart_y" in self._ds:
            return self._ds["Mesh2_face_cart_y"]
        else:
            return None

    @property
    def Mesh2_edge_y(self) -> xr.DataArray:
        """Coordinate ``Mesh2_node_cart_z``, which contains the latitude on
        each edge center in degrees.

        Dimensions (``nMesh2_edge``)
        """
        self._mesh2_future_warning()
        if "Mesh2_edge_y" in self._ds:
            return self._ds["Mesh2_edge_y"]
        else:
            return None

    @property
    def Mesh2_edge_cart_y(self) -> xr.DataArray:
        """Coordinate ``Mesh2_edge_cart_y``, which contains the Cartesian y
        location of each edge center in meters.

        Dimensions (``nMesh2_edge``)
        """
        self._mesh2_future_warning()
        if "Mesh2_edge_cart_y" in self._ds:
            return self._ds["Mesh2_edge_cart_y"]
        else:
            return None

    @property
    def Mesh2_node_cart_z(self) -> xr.DataArray:
        """Coordinate ``Mesh2_node_cart_z``, which contains the Cartesian z
        location of each node in meters.

        Dimensions (``nMesh2_node``)
        """
        self._mesh2_future_warning()
        if "Mesh2_node_cart_z" not in self._ds:
            self._populate_cartesian_xyz_coord()
        return self._ds['Mesh2_node_cart_z']

    @property
    def Mesh2_face_cart_z(self) -> xr.DataArray:
        """Coordinate ``Mesh2_face_cart_z``, which contains the Cartesian z
        location of each face center in meters.

        Dimensions (``nMesh2_face``)
        """
        self._mesh2_future_warning()
        if "Mesh2_face_cart_z" in self._ds:
            return self._ds["Mesh2_face_cart_z"]
        else:
            return None

    @property
    def Mesh2_edge_cart_z(self) -> xr.DataArray:
        """Coordinate ``Mesh2_edge_cart_z``, which contains the Cartesian z
        location of each edge center in meters.

        Dimensions (``nMesh2_edge``)
        """
        self._mesh2_future_warning()
        if "Mesh2_edge_cart_z" in self._ds:
            return self._ds["Mesh2_edge_cart_z"]
        else:
            return None

    @property
    def Mesh2_face_nodes(self) -> xr.DataArray:
        """UGRID Connectivity Variable ``Mesh2_face_nodes``, which maps each
        face to its corner nodes.

        Dimensions (``nMesh2_face``, ``nMaxMesh2_face_nodes``) and
        DataType ``INT_DTYPE``.

        Faces can have arbitrary length, with _FillValue=-1 used when faces
        have fewer nodes than MaxNumNodesPerFace.

        Nodes are in counter-clockwise order.
        """
        self._mesh2_future_warning()
        return self._ds["Mesh2_face_nodes"]

    @property
    def Mesh2_edge_nodes(self) -> xr.DataArray:
        """UGRID Connectivity Variable ``Mesh2_edge_nodes``, which maps every
        edge to the two nodes that it connects.

        Dimensions (``nMesh2_edge``, ``Two``) and DataType
        ``INT_DTYPE``.

        Nodes are in arbitrary order.
        """
        self._mesh2_future_warning()
        if "Mesh2_edge_nodes" not in self._ds:
            _build_edge_node_connectivity(self)

        return self._ds['Mesh2_edge_nodes']

    @property
    def Mesh2_face_edges(self) -> xr.DataArray:
        """UGRID Connectivity Variable ``Mesh2_face_edges``, which maps every
        face to its edges.

        Dimensions (``nMesh2_face``, ``nMaxMesh2_face_nodes``) and
        DataType ``INT_DTYPE``.
        """
        self._mesh2_future_warning()
        if "Mesh2_face_edges" not in self._ds:
            _build_face_edges_connectivity(self)

        return self._ds["Mesh2_face_edges"]

    @property
    def Mesh2_edge_faces(self) -> xr.DataArray:
        """UGRID Connectivity Variable ``Mesh2_edge_faces``, which contains the
        index of the faces that saddle a given edge.

        Dimensions (``nMesh2_edge``, ``TWO``) and DataType
        ``INT_DTYPE``.
        """
        self._mesh2_future_warning()
        if "Mesh2_edge_faces" not in self._ds:
<<<<<<< HEAD
            _build_edge_face_connectivity(self)
=======
            # TODO _build_edge_face_connectivity(self)
            return None
>>>>>>> e76a1f36

        return self._ds["Mesh2_edge_faces"]

    @property
    def Mesh2_node_faces(self) -> xr.DataArray:
        """UGRID Connectivity Variable ``Mesh2_node_faces``, which maps every
        node to its faces.

        Dimensions (``nMesh2_node``, ``nMaxNumFacesPerNode``) and
        DataType ``INT_DTYPE``.
        """
        self._mesh2_future_warning()
        if "Mesh2_node_faces" not in self._ds:
            _build_node_faces_connectivity(self)

        return self._ds["Mesh2_node_faces"]

    # other properties
    @property
    def antimeridian_face_indices(self) -> np.ndarray:
        """Index of each face that crosses the antimeridian."""
        if self._antimeridian_face_indices is None:
            self._antimeridian_face_indices = _build_antimeridian_face_indices(
                self)
        return self._antimeridian_face_indices

    @property
    def face_areas(self) -> np.ndarray:
        """Declare face_areas as a property."""
        # if self._face_areas is not None: it allows for using the cached result
        if self._face_areas is None:
            self.compute_face_areas()
        return self._face_areas

    @property
    def Mesh2_edge_node_distances(self):
        """Contains the distance between the nodes that saddle a given edge.

        Dimensions (``nMesh2_edge``) and DataType float.
        """
        self._mesh2_future_warning()
        if "Mesh2_edge_node_distances" in self._ds:
            return self._ds["Mesh2_edge_node_distances"]
        else:
            return None

    @property
    def Mesh2_edge_face_distances(self):
        """Contains the distance between the faces that saddle a given edge.

        Dimensions (``nMesh2_edge``) and DataType float.
        """
        self._mesh2_future_warning()
        if "Mesh2_edge_face_distances" in self._ds:
            return self._ds["Mesh2_edge_face_distances"]
        else:
            return None

    def get_ball_tree(self, tree_type: Optional[str] = "nodes"):
        """Get the BallTree data structure of this Grid that allows for nearest
        neighbor queries (k nearest or within some radius) on either the nodes
        (``Mesh2_node_x``, ``Mesh2_node_y``) or face centers (``Mesh2_face_x``,
        ``Mesh2_face_y``).

        Parameters
        ----------
        tree_type : str, default="nodes"
            Selects which tree to query, with "nodes" selecting the Corner Nodes and "face centers" selecting the Face
            Centers of each face

        Returns
        -------
        self._ball_tree : grid.Neighbors.BallTree
            BallTree instance
        """
        if self._ball_tree is None:
            self._ball_tree = BallTree(self,
                                       tree_type=tree_type,
                                       distance_metric='haversine')
        else:
            if tree_type != self._ball_tree._tree_type:
                self._ball_tree.tree_type = tree_type

        return self._ball_tree

    def copy(self):
        """Returns a deep copy of this grid."""

        return Grid(self._ds,
                    source_grid_spec=self.source_grid_spec,
                    source_dims_dict=self._source_dims_dict)

    def encode_as(self, grid_type: str) -> xr.Dataset:
        """Encodes the grid as a new `xarray.Dataset` per grid format supplied
        in the `grid_type` argument.

        Parameters
        ----------
        grid_type : str, required
            Grid type of output dataset.
            Currently supported options are "ugrid", "exodus", and "scrip"

        Returns
        -------
        out_ds : xarray.Dataset
            The output `xarray.Dataset` that is encoded from the this grid.

        Raises
        ------
        RuntimeError
            If provided grid type or file type is unsupported.
        """

        if grid_type == "UGRID":
            out_ds = _encode_ugrid(self._ds)

        elif grid_type == "Exodus":
            out_ds = _encode_exodus(self._ds)

        elif grid_type == "SCRIP":
            out_ds = _encode_scrip(self.Mesh2_face_nodes, self.Mesh2_node_x,
                                   self.Mesh2_node_y, self.face_areas)
        else:
            raise RuntimeError("The grid type not supported: ", grid_type)

        return out_ds

    def calculate_total_face_area(self,
                                  quadrature_rule: Optional[str] = "triangular",
                                  order: Optional[int] = 4) -> float:
        """Function to calculate the total surface area of all the faces in a
        mesh.

        Parameters
        ----------
        quadrature_rule : str, optional
            Quadrature rule to use. Defaults to "triangular".
        order : int, optional
            Order of quadrature rule. Defaults to 4.

        Returns
        -------
        Sum of area of all the faces in the mesh : float
        """

        # call function to get area of all the faces as a np array
        face_areas = self.compute_face_areas(quadrature_rule, order)

        return np.sum(face_areas)

    def compute_face_areas(self,
                           quadrature_rule: Optional[str] = "triangular",
                           order: Optional[int] = 4,
                           latlon: Optional[bool] = True):
        """Face areas calculation function for grid class, calculates area of
        all faces in the grid.

        Parameters
        ----------
        quadrature_rule : str, optional
            Quadrature rule to use. Defaults to "triangular".
        order : int, optional
            Order of quadrature rule. Defaults to 4.

        Returns
        -------
        Area of all the faces in the mesh : np.ndarray

        Examples
        --------
        Open a uxarray grid file

        >>> grid = ux.open_dataset("/home/jain/uxarray/test/meshfiles/ugrid/outCSne30/outCSne30.ug")

        Get area of all faces in the same order as listed in grid._ds.Mesh2_face_nodes

        >>> grid.face_areas
        array([0.00211174, 0.00211221, 0.00210723, ..., 0.00210723, 0.00211221,
            0.00211174])
        """
        # if self._face_areas is None: # this allows for using the cached result,
        # but is not the expected behavior behavior as we are in need to recompute if this function is called with different quadrature_rule or order

        if latlon:
            x = self.Mesh2_node_x.data
            y = self.Mesh2_node_y.data
            z = np.zeros((self.nMesh2_node))
            coords_type = "spherical"  # TODO: should really be called latlon?
        else:
            x = self.Mesh2_node_cart_x.data
            y = self.Mesh2_node_cart_y.data
            z = self.Mesh2_node_cart_z.data
            coords_type = "cartesian"

        # TODO: we dont really need this, but keep for now
        dim = self.Mesh2.attrs['topology_dimension']

        # Note: x, y, z are np arrays of type float
        # Using np.issubdtype to check if the type is float
        # if not (int etc.), convert to float, this is to avoid numba errors
        x, y, z = (arr.astype(float)
                   if not np.issubdtype(arr[0], np.floating) else arr
                   for arr in (x, y, z))

        face_nodes = self.Mesh2_face_nodes.values
        n_nodes_per_face = self.nNodes_per_face.values

        # call function to get area of all the faces as a np array
        self._face_areas = get_all_face_area_from_coords(
            x, y, z, face_nodes, n_nodes_per_face, dim, quadrature_rule, order,
            coords_type)

        return self._face_areas

    def to_geodataframe(self,
                        override: Optional[bool] = False,
                        cache: Optional[bool] = True,
                        correct_antimeridian_polygons: Optional[bool] = True):
        """Constructs a ``spatialpandas.GeoDataFrame`` with a "geometry"
        column, containing a collection of Shapely Polygons or MultiPolygons
        representing the geometry of the unstructured grid. Additionally, any
        polygon that crosses the antimeridian is split into MultiPolygons.

        Parameters
        ----------
        override : bool
            Flag to recompute the ``GeoDataFrame`` if one is already cached
        cache : bool
            Flag to indicate if the computed ``GeoDataFrame`` should be cached
        correct_antimeridian_polygons: bool, Optional
            Parameter to select whether to correct and split antimeridian polygons

        Returns
        -------
        gdf : spatialpandas.GeoDataFrame
            The output `GeoDataFrame` with a filled out "geometry" collumn
        """

        # use cached geodataframe
        if self._gdf is not None and not override:
            return self._gdf

        # construct a geodataframe with the faces stored as polygons as the geometry
        gdf = _grid_to_polygon_geodataframe(self, correct_antimeridian_polygons)

        # cache computed geodataframe
        if cache:
            self._gdf = gdf

        return gdf

    def to_polycollection(self,
                          override: Optional[bool] = False,
                          cache: Optional[bool] = True,
                          correct_antimeridian_polygons: Optional[bool] = True):
        """Constructs a ``matplotlib.collections.PolyCollection`` object with
        polygons representing the geometry of the unstructured grid, with
        polygons that cross the antimeridian split.

        Parameters
        ----------
        override : bool
            Flag to recompute the ``PolyCollection`` if one is already cached
        cache : bool
            Flag to indicate if the computed ``PolyCollection`` should be cached

        Returns
        -------
        polycollection : matplotlib.collections.PolyCollection
            The output `PolyCollection` containing faces represented as polygons
        corrected_to_original_faces: list
            Original indices used to map the corrected polygon shells to their entries in face nodes
        """

        # use cached polycollection
        if self._poly_collection is not None and not override:
            return self._poly_collection

        poly_collection, corrected_to_original_faces = _grid_to_matplotlib_polycollection(
            self)

        # cache computed polycollection
        if cache:
            self._poly_collection = poly_collection

        return poly_collection, corrected_to_original_faces

    def to_linecollection(self,
                          override: Optional[bool] = False,
                          cache: Optional[bool] = True):
        """Constructs a ``matplotlib.collections.LineCollection`` object with
        line segments representing the geometry of the unstructured grid,
        corrected near the antimeridian.

        Parameters
        ----------
        override : bool
            Flag to recompute the ``LineCollection`` if one is already cached
        cache : bool
            Flag to indicate if the computed ``LineCollection`` should be cached

        Returns
        -------
        line_collection : matplotlib.collections.LineCollection
            The output `LineCollection` containing faces represented as polygons
        """

        # use cached line collection
        if self._line_collection is not None and not override:
            return self._line_collection

        line_collection = _grid_to_matplotlib_linecollection(self)

        # cache computed line collection
        if cache:
            self._line_collection = line_collection

        return line_collection

    def to_shapely_polygons(self,
                            correct_antimeridian_polygons: Optional[bool] = True
                           ):
        """Constructs an array of Shapely Polygons representing each face, with
        antimeridian polygons split according to the GeoJSON standards.

         Parameters
        ----------
        correct_antimeridian_polygons: bool, Optional
            Parameter to select whether to correct and split antimeridian polygons

        Returns
        -------
        polygons : np.ndarray
            Array containing Shapely Polygons
        """
        polygons = _grid_to_polygons(self, correct_antimeridian_polygons)
        return polygons<|MERGE_RESOLUTION|>--- conflicted
+++ resolved
@@ -671,12 +671,7 @@
         """
         self._mesh2_future_warning()
         if "Mesh2_edge_faces" not in self._ds:
-<<<<<<< HEAD
             _build_edge_face_connectivity(self)
-=======
-            # TODO _build_edge_face_connectivity(self)
-            return None
->>>>>>> e76a1f36
 
         return self._ds["Mesh2_edge_faces"]
 

import copy
import os
from html import escape
from typing import (
    List,
    Optional,
    Sequence,
    Set,
    Tuple,
    Union,
)
from warnings import warn

import cartopy.crs as ccrs
import numpy as np
import xarray as xr
from scipy.spatial import KDTree as SPKDTree
from spatialpandas import GeoDataFrame
from xarray.core.options import OPTIONS
from xarray.core.utils import UncachedAccessor

from uxarray.constants import INT_FILL_VALUE
from uxarray.conventions import ugrid
from uxarray.cross_sections import GridCrossSectionAccessor
from uxarray.formatting_html import grid_repr
from uxarray.grid.area import get_all_face_area_from_coords
from uxarray.grid.bounds import _construct_face_bounds_array, _populate_face_bounds
from uxarray.grid.connectivity import (
    _populate_edge_face_connectivity,
    _populate_edge_node_connectivity,
    _populate_face_edge_connectivity,
    _populate_face_face_connectivity,
    _populate_n_nodes_per_face,
    _populate_node_face_connectivity,
)
from uxarray.grid.coordinates import (
    _populate_edge_centroids,
    _populate_face_centerpoints,
    _populate_face_centroids,
    _populate_node_latlon,
    _populate_node_xyz,
    _prepare_points_for_kdtree,
    _set_desired_longitude_range,
    prepare_points,
)
from uxarray.grid.dual import construct_dual
from uxarray.grid.geometry import (
    _construct_boundary_edge_indices,
    _grid_to_matplotlib_linecollection,
    _grid_to_matplotlib_polycollection,
    _grid_to_polygon_geodataframe,
    _populate_antimeridian_face_indices,
    _populate_max_face_radius,
)
from uxarray.grid.intersections import (
    constant_lat_intersections_face_bounds,
    constant_lat_intersections_no_extreme,
    constant_lon_intersections_face_bounds,
    constant_lon_intersections_no_extreme,
    faces_within_lat_bounds,
    faces_within_lon_bounds,
)
from uxarray.grid.neighbors import (
    BallTree,
    KDTree,
    SpatialHash,
    _populate_edge_face_distances,
    _populate_edge_node_distances,
)
from uxarray.grid.point_in_face import _point_in_face_query
from uxarray.grid.validation import (
    _check_area,
    _check_connectivity,
    _check_duplicate_nodes,
    _check_duplicate_nodes_indices,
    _check_normalization,
)
from uxarray.io._delaunay import (
    _regional_delaunay_from_points,
    _spherical_delaunay_from_points,
)
from uxarray.io._esmf import _read_esmf

# reader and writer imports
from uxarray.io._exodus import _encode_exodus, _read_exodus
from uxarray.io._fesom2 import _read_fesom2_asci, _read_fesom2_netcdf
from uxarray.io._geopandas import _read_geodataframe
from uxarray.io._geos import _read_geos_cs
from uxarray.io._healpix import _pixels_to_ugrid, _populate_healpix_boundaries
from uxarray.io._icon import _read_icon
from uxarray.io._mpas import _read_mpas
from uxarray.io._scrip import _encode_scrip, _read_scrip
from uxarray.io._structured import _read_structured_grid
from uxarray.io._topology import _read_topology
from uxarray.io._ugrid import (
    _encode_ugrid,
    _read_ugrid,
    _validate_minimum_ugrid,
)
from uxarray.io._vertices import _read_face_vertices
from uxarray.io._voronoi import _spherical_voronoi_from_points
from uxarray.io.utils import _parse_grid_type
from uxarray.plot.accessor import GridPlotAccessor
from uxarray.subset import GridSubsetAccessor
from uxarray.utils.numba import is_numba_function_cached


class Grid:
    """Represents a two-dimensional unstructured grid encoded following the
    UGRID conventions and provides grid-specific functionality.

    Can be used standalone to work with unstructured grids, or can be paired with either a ``ux.UxDataArray`` or
    ``ux.UxDataset`` and accessed through the ``.uxgrid`` attribute.

    For constructing a grid from non-UGRID datasets or other types of supported data, see our ``ux.open_grid`` method or
    specific class methods (``Grid.from_dataset``, ``Grid.from_face_verticies``, etc.)


    Parameters
    ----------
    grid_ds : xr.Dataset
        ``xarray.Dataset`` encoded in the UGRID conventions

    source_grid_spec : str, default="UGRID"
        Original unstructured grid format (i.e. UGRID, MPAS, etc.)

    source_dims_dict : dict, default={}
        Mapping of dimensions from the source dataset to their UGRID equivalent (i.e. {nCell : n_face})

    is_subset : bool, default=False
        Flag to mark if the grid is a subset or not

    inverse_indices: xr.Dataset, default=None
        A dataset of indices that correspond to the original grid, if the grid being constructed is a subset

    Examples
    --------

    >>> import uxarray as ux
    >>> grid_path = "/path/to/grid.nc"
    >>> data_path = "/path/to/data.nc"

    1. Open a grid file with `uxarray.open_grid()`:

    >>> uxgrid = ux.open_grid(grid_path)

    2. Open an unstructured grid dataset file with
    `uxarray.open_dataset()`, then access the ``Grid``.:

    >>> uxds = ux.open_dataset(grid_path, data_path)
    >>> uxds.uxgrid
    """

    def __init__(
        self,
        grid_ds: xr.Dataset,
        source_grid_spec: Optional[str] = None,
        source_dims_dict: Optional[dict] = {},
        is_subset: bool = False,
        inverse_indices: Optional[xr.Dataset] = None,
    ):
        # check if inputted dataset is a minimum representable 2D UGRID unstructured grid
        # TODO:
        if source_grid_spec != "HEALPix":
            if not _validate_minimum_ugrid(grid_ds):
                raise ValueError(
                    "Grid unable to be represented in the UGRID conventions. Representing an unstructured grid requires "
                    "at least the following variables: ['node_lon',"
                    "'node_lat', and 'face_node_connectivity']"
                )

        # grid spec not provided, check if grid_ds is a minimum representable UGRID dataset
        if source_grid_spec is None:
            warn(
                "Attempting to construct a Grid without passing in source_grid_spec. Direct use of Grid constructor"
                "is only advised if grid_ds is following the internal unstructured grid definition, including"
                "variable and dimension names. Using ux.open_grid() or ux.from_dataset() is suggested.",
                Warning,
            )
            # TODO: more checks for validate grid (lat/lon coords, etc)

        # mapping of ugrid dimensions and variables to source dataset's conventions
        self._source_dims_dict = source_dims_dict

        # source grid specification (i.e. UGRID, MPAS, SCRIP, etc.)
        self.source_grid_spec = source_grid_spec

        # internal xarray dataset for storing grid variables
        self._ds = grid_ds

        # source grid specification (i.e. UGRID, MPAS, SCRIP, etc.)
        self.source_grid_spec = source_grid_spec
        self._ds = self._ds.assign_attrs({"source_grid_spec": source_grid_spec})

        # initialize attributes
        self._antimeridian_face_indices = None
        self._ds.assign_attrs({"source_grid_spec": self.source_grid_spec})
        self._is_subset = is_subset

        self._inverse_indices = inverse_indices

        # cached parameters for GeoDataFrame conversions
        self._gdf_cached_parameters = {
            "gdf": None,
            "periodic_elements": None,
            "projection": None,
            "non_nan_polygon_indices": None,
            "engine": None,
            "exclude_am": None,
            "antimeridian_face_indices": None,
        }

        # cached parameters for PolyCollection conversions
        self._poly_collection_cached_parameters = {
            "poly_collection": None,
            "periodic_elements": None,
            "projection": None,
            "corrected_to_original_faces": None,
            "non_nan_polygon_indices": None,
            "antimeridian_face_indices": None,
        }

        # cached parameters for LineCollection conversions
        self._line_collection_cached_parameters = {
            "line_collection": None,
            "periodic_elements": None,
            "projection": None,
        }

        self._raster_data_id = None

        # Cache for KDTrees
        self._kdtrees: dict[str, SPKDTree] = {}

        # initialize cached data structures (nearest neighbor operations)
        self._ball_tree = None
        self._kd_tree = None
        self._spatialhash = None

        # flag to track if coordinates are normalized
        self._normalized = None

        # set desired longitude range to [-180, 180]
        _set_desired_longitude_range(self)

    # declare plotting accessor
    plot = UncachedAccessor(GridPlotAccessor)

    # declare subset accessor
    subset = UncachedAccessor(GridSubsetAccessor)

    # declare cross section accessor
    cross_section = UncachedAccessor(GridCrossSectionAccessor)

    @classmethod
    def from_dataset(cls, dataset, use_dual: Optional[bool] = False, **kwargs):
        """Constructs a ``Grid`` object from a dataset.

        Parameters
        ----------
        dataset : xr.Dataset or path-like
            ``xarray.Dataset`` containing unstructured grid coordinates and connectivity variables or a directory
              containing ASCII files represents a FESOM2 grid.
        use_dual : bool, default=False
            When reading in MPAS formatted datasets, indicates whether to use the Dual Mesh
        """

        if isinstance(dataset, xr.Dataset):
            # determine grid/mesh specification
            if "source_grid_spec" not in kwargs:
                # parse to detect source grid spec
                source_grid_spec, lon_name, lat_name = _parse_grid_type(dataset)
                if source_grid_spec == "Exodus":
                    grid_ds, source_dims_dict = _read_exodus(dataset)
                elif source_grid_spec == "Scrip":
                    grid_ds, source_dims_dict = _read_scrip(dataset)
                elif source_grid_spec == "UGRID":
                    grid_ds, source_dims_dict = _read_ugrid(dataset)
                elif source_grid_spec == "MPAS":
                    grid_ds, source_dims_dict = _read_mpas(dataset, use_dual=use_dual)
                elif source_grid_spec == "ESMF":
                    grid_ds, source_dims_dict = _read_esmf(dataset)
                elif source_grid_spec == "GEOS-CS":
                    grid_ds, source_dims_dict = _read_geos_cs(dataset)
                elif source_grid_spec == "ICON":
                    grid_ds, source_dims_dict = _read_icon(dataset, use_dual=use_dual)
                elif source_grid_spec == "Structured":
                    grid_ds = _read_structured_grid(
                        dataset[lon_name], dataset[lat_name]
                    )
                    source_dims_dict = {"n_face": (lon_name, lat_name)}
                elif source_grid_spec == "FESOM2":
                    grid_ds, source_dims_dict = _read_fesom2_netcdf(dataset)
                elif source_grid_spec == "Shapefile":
                    raise ValueError(
                        "Use ux.Grid.from_geodataframe(<shapefile_name) instead"
                    )
                else:
                    raise ValueError("Unsupported Grid Format")
            else:
                # custom source grid spec is provided
                source_grid_spec = kwargs.get("source_grid_spec", None)
                grid_ds = dataset
                source_dims_dict = {}
        else:
            try:
                if os.path.isdir(dataset):
                    # FESOM2 ASCII directory.
                    grid_ds, source_dims_dict = _read_fesom2_asci(dataset)
                    source_grid_spec = "FESOM2"
                    return cls(grid_ds, source_grid_spec, source_dims_dict)
            except TypeError:
                raise ValueError("Unsupported Grid Format")

        return cls(
            grid_ds,
            source_grid_spec,
            source_dims_dict,
            is_subset=kwargs.get("is_subset", False),
            inverse_indices=kwargs.get("inverse_indices"),
        )

    @classmethod
    def from_file(
        cls,
        filename: str,
        backend: Optional[str] = "geopandas",
        **kwargs,
    ):
        """Constructs a ``Grid`` object from a using the read_file method with
        a specified backend.

        Parameters
        ----------
        filename : str
            Path to grid file
        backend : str, default='geopandas'
            Backend to use to read the file, xarray or geopandas.

        Examples
        --------
        >>> import uxarray as ux
        >>> grid = ux.Grid.from_file("path/to/file.shp", backend="geopandas")

        Note
        ----
        All formats supported by `geopandas.read_file` can be used.
        See more at: https://geopandas.org/en/stable/docs/reference/api/geopandas.read_file.html#geopandas-read-file
        """

        # determine grid/mesh specification
        if backend == "geopandas":
            if str(filename).endswith(".shp"):
                source_grid_spec = "Shapefile"
            elif str(filename).endswith(".geojson"):
                source_grid_spec = "GeoJSON"
            else:
                source_grid_spec = "OtherGeoFormat"

            grid_ds, source_dims_dict = _read_geodataframe(filename)

        elif backend == "xarray":
            dataset = xr.open_dataset(filename, **kwargs)
            return cls.from_dataset(dataset)

        else:
            raise ValueError("Backend not supported")

        return cls(grid_ds, source_grid_spec, source_dims_dict)

    @classmethod
    def from_points(
        cls,
        points,
        method="spherical_delaunay",
        boundary_points=None,
        **kwargs,
    ):
        """Create a grid from unstructured points.

        This class method generates connectivity information based on the provided points.
        Depending on the chosen `method`, it constructs either a spherical Voronoi diagram
        or a spherical Delaunay triangulation. When using the Delaunay method, `boundary_points`
        can be specified to exclude triangles that span over defined holes in the data.

        Parameters
        ----------
        points : sequence of array-like
            The input points to generate connectivity from.

            - If `len(points) == 2`, `points` should be `[longitude, latitude]` in degrees,
              where each is an array-like of shape `(N,)`.
            - If `len(points) == 3`, `points` should be `[x, y, z]` coordinates,
              where each is an array-like of shape `(N,)`.

        method : str, optional
            The method to generate connectivity information. Supported methods are:

            - `'spherical_voronoi'`: Constructs a spherical Voronoi diagram.
            - `'spherical_delaunay'`: Constructs a spherical Delaunay triangulation.
            - `'regional_delaunay'`: Constructs a regional Delaunay triangulation.

            Default is `'spherical_delaunay'`.

        boundary_points : array-like of int, optional
            Indices of points that lie on a defined boundary. These are used to exclude
            Delaunay triangles that span over holes in the data. This parameter is only
            applicable when `method` is `'spherical_delaunay'`.

            Default is `None`.

        **kwargs
            Additional keyword arguments to pass to the underlying connectivity generation
            functions (`_spherical_voronoi_from_points` or `_spherical_delaunay_from_points`).

        Returns
        -------
        Grid
            An instance of a Grid created from the points
        """
        _points = prepare_points(points, normalize=True)

        if method == "spherical_voronoi":
            ds = _spherical_voronoi_from_points(_points, **kwargs)
        elif method == "spherical_delaunay":
            ds = _spherical_delaunay_from_points(_points, boundary_points)
        elif method == "regional_delaunay":
            ds = _regional_delaunay_from_points(_points, boundary_points)
        else:
            raise ValueError(
                f"Unsupported method '{method}'. Expected one of ['spherical_voronoi', 'spherical_delaunay']."
            )

        return cls.from_dataset(dataset=ds, source_grid_spec=method)

    @classmethod
    def from_topology(
        cls,
        node_lon: np.ndarray,
        node_lat: np.ndarray,
        face_node_connectivity: np.ndarray,
        fill_value: Optional = None,
        start_index: Optional[int] = 0,
        dims_dict: Optional[dict] = None,
        **kwargs,
    ):
        """Constructs a ``Grid`` object from user-defined topology variables
        provided in the UGRID conventions.

        Note
        ----
        To construct a UGRID-compliant grid, the user must provide at least ``node_lon``, ``node_lat`` and ``face_node_connectivity``

        Parameters
        ----------
        node_lon : np.ndarray
            Longitude of node coordinates
        node_lat : np.ndarray
            Latitude of node coordinates
        face_node_connectivity : np.ndarray
            Face node connectivity, mapping each face to the nodes that surround them
        fill_value: Optional
            Value used for padding connectivity variables when the maximum number of elements in a row is less than the maximum.
        start_index: Optional, default=0
            Start index (typically 0 or 1)
        dims_dict : Optional, dict
            Dictionary of dimension names mapped to the ugrid conventions (i.e. {"nVertices": "n_node})
        **kwargs :

        Examples
        --------
        >>> import uxarray as ux
        >>> node_lon, node_lat, face_node_connectivity, fill_value = ...
        >>> uxgrid = ux.Grid.from_ugrid(
        ...     node_lon, node_lat, face_node_connectivity, fill_value
        ... )
        """

        if dims_dict is None:
            dims_dict = {}

        grid_ds = _read_topology(
            node_lon,
            node_lat,
            face_node_connectivity,
            fill_value,
            start_index,
            **kwargs,
        )
        grid_spec = "User Defined Topology"
        return cls(grid_ds, grid_spec, dims_dict)

    @classmethod
    def from_structured(
        cls, ds: xr.Dataset = None, lon=None, lat=None, tol: Optional[float] = 1e-10
    ):
        """
        Converts a structured ``xarray.Dataset`` or longitude and latitude coordinates into an unstructured ``uxarray.Grid``.

        This class method provides flexibility in converting structured grid data into an unstructured `uxarray.UxDataset`.
        Users can either supply an existing structured `xarray.Dataset` or provide longitude and latitude coordinates
        directly.

        Parameters
        ----------
        ds : xr.Dataset, optional
            The structured `xarray.Dataset` to convert. If provided, the dataset must adhere to the
            Climate and Forecast (CF) Metadata Conventions

        lon : array-like, optional
            Longitude coordinates of the structured grid. Required if `ds` is not provided.
            Should be a one-dimensional or two-dimensional array following CF conventions.

        lat : array-like, optional
            Latitude coordinates of the structured grid. Required if `ds` is not provided.
            Should be a one-dimensional or two-dimensional array following CF conventions.

        tol : float, optional
            Tolerance for considering nodes as identical when constructing the grid from longitude and latitude.
            Default is `1e-10`.

        Returns
        -------
        Grid
            An instance of ``uxarray.Grid``
        """
        if ds is not None:
            return cls.from_dataset(ds)
        if lon is not None and lat is not None:
            grid_ds = _read_structured_grid(lon, lat, tol)
            return cls.from_dataset(
                grid_ds, source_dims_dict=None, source_grid_spec="structured"
            )
        else:
            raise ValueError(
                "No input dataset or latitude and longitude values specified."
            )

    @classmethod
    def from_face_vertices(
        cls,
        face_vertices: Union[list, tuple, np.ndarray],
        latlon: Optional[bool] = True,
    ):
        """Constructs a ``Grid`` object from user-defined face vertices.

        Parameters
        ----------
        face_vertices : list, tuple, np.ndarray
            array-like input containing the face vertices to construct the grid from
        latlon : bool, default=True
            Indicates whether the inputted vertices are in lat/lon, with units in degrees
        """
        if not isinstance(face_vertices, (list, tuple, np.ndarray)):
            raise ValueError("Input must be either a list, tuple, or np.ndarray")

        face_vertices = np.asarray(face_vertices)

        if face_vertices.ndim == 3:
            grid_ds = _read_face_vertices(face_vertices, latlon)

        elif face_vertices.ndim == 2:
            grid_ds = _read_face_vertices(np.array([face_vertices]), latlon)

        else:
            raise RuntimeError(
                f"Invalid Input Dimension: {face_vertices.ndim}. Expected dimension should be "
                f"3: [n_face, n_node, two/three] or 2 when only "
                f"one face is passed in."
            )

        return cls(grid_ds, source_grid_spec="Face Vertices")

    @classmethod
    def from_healpix(cls, zoom: int, pixels_only: bool = True, nest: bool = True):
        """Constructs a ``Grid`` object representing a given HEALPix zoom level.

        Parameters
        ----------
        zoom : int
            Zoom level of HEALPix, with 12*zoom^4 representing the number of pixels (`n_face`)
        pixels_only : bool
            Whether to only compute pixels (`face_lon`, `face_lat`) or to also construct boundaries (`face_node_connectivity`, `node_lon`, `node_lat`)

        Returns
        -------
        Grid
            An instance of ``uxarray.Grid``
        """
        grid_ds = _pixels_to_ugrid(zoom, nest)

        if not pixels_only:
            _populate_healpix_boundaries(grid_ds)

        return cls.from_dataset(grid_ds, source_grid_spec="HEALPix")

    def validate(self, check_duplicates=True):
        """Validates the current ``Grid``, checking for Duplicate Nodes,
        Present Connectivity, and Non-Zero Face Areas.

        Raises
        ------
        RuntimeError
            If unsupported grid type provided
        """
        # If the mesh file is loaded correctly, we have the underlying file format as UGRID
        # Test if the file is a valid ugrid file format or not
        print("Validating the mesh...")

        # call the check_connectivity and check_duplicate_nodes functions from validation.py
        checkDN = _check_duplicate_nodes(self) if check_duplicates else True
        check_C = _check_connectivity(self)
        check_A = _check_area(self)

        if checkDN and check_C and check_A:
            print("Mesh validation successful.")
            return True
        else:
            raise RuntimeError("Mesh validation failed.")

    def construct_face_centers(self, method="cartesian average"):
        """Constructs face centers, this method provides users direct control
        of the method for constructing the face centers, the default method is
        "cartesian average", but a more accurate method is "welzl" that is
        based on the recursive Welzl algorithm. It must be noted that this
        method can override the parsed/recompute the original parsed face
        centers.

        Parameters
        ----------
        method : str, default="cartesian average"
            Supported methods are "cartesian average" and "welzl"

        Returns
        -------
        None
            This method constructs the face_lon and face_lat attributes for the grid object.

        Usage
        -----
        >>> import uxarray as ux
        >>> uxgrid = ux.open_grid("GRID_FILE_NAME")
        >>> face_lat = uxgrid.construct_face_center(method="welzl")
        """
        if method == "cartesian average":
            _populate_face_centroids(self, repopulate=True)
        elif method == "welzl":
            _populate_face_centerpoints(self, repopulate=True)
        else:
            raise ValueError(
                f"Unknown method for face center calculation. Expected one of ['cartesian average', 'welzl'] but received {method}"
            )

    def __repr__(self):
        """Constructs a string representation of the contents of a ``Grid``."""

        from uxarray.conventions import descriptors

        prefix = "<uxarray.Grid>\n"
        original_grid_str = f"Original Grid Type: {self.source_grid_spec}\n"
        dims_heading = "Grid Dimensions:\n"
        dims_str = ""

        for dim_name in ugrid.DIM_NAMES:
            if dim_name in self._ds.sizes:
                dims_str += f"  * {dim_name}: {self._ds.sizes[dim_name]}\n"

        coord_heading = "Grid Coordinates (Spherical):\n"
        coords_str = ""
        for coord_name in list(
            [coord for coord in ugrid.SPHERICAL_COORDS if coord in self._ds]
        ):
            coords_str += f"  * {coord_name}: {getattr(self, coord_name).shape}\n"

        coords_str += "Grid Coordinates (Cartesian):\n"
        for coord_name in list(
            [coord for coord in ugrid.CARTESIAN_COORDS if coord in self._ds]
        ):
            coords_str += f"  * {coord_name}: {getattr(self, coord_name).shape}\n"

        connectivity_heading = "Grid Connectivity Variables:\n"
        connectivity_str = ""

        for conn_name in self.connectivity:
            connectivity_str += f"  * {conn_name}: {getattr(self, conn_name).shape}\n"

        descriptors_heading = "Grid Descriptor Variables:\n"
        descriptors_str = ""
        for descriptor_name in list(
            [desc for desc in descriptors.DESCRIPTOR_NAMES if desc in self._ds]
        ):
            descriptors_str += (
                f"  * {descriptor_name}: {getattr(self, descriptor_name).shape}\n"
            )

        return (
            prefix
            + original_grid_str
            + dims_heading
            + dims_str
            + coord_heading
            + coords_str
            + connectivity_heading
            + connectivity_str
            + descriptors_heading
            + descriptors_str
        )

    def _repr_html_(self) -> str:
        if OPTIONS["display_style"] == "text":
            return f"<pre>{escape(repr(self))}</pre>"
        return grid_repr(self)

    def __getitem__(self, item):
        """Implementation of getitem operator for indexing a grid to obtain
        variables.

        Examples
        --------
        >>> uxgrid["face_node_connectivity"]
        """
        return getattr(self, item)

    def __eq__(self, other) -> bool:
        """Two grids are equal if they have matching grid topology variables,
        coordinates, and dims all of which are equal.

        Parameters
        ----------
        other : uxarray.Grid
            The second grid object to be compared with `self`

        Returns
        -------
        If two grids are equal : bool
        """

        if not isinstance(other, Grid):
            return False

        if self.source_grid_spec != other.source_grid_spec:
            return False

        if not (
            self.node_lon.equals(other.node_lon) or self.node_lat.equals(other.node_lat)
        ):
            return False

        if not self.face_node_connectivity.equals(other.face_node_connectivity):
            return False

        return True

    def __ne__(self, other) -> bool:
        """Two grids are not equal if they have differing grid topology
        variables, coordinates, or dims.

        Parameters
        ----------
        other : uxarray.Grid
            The second grid object to be compared with `self`

        Returns
        -------
        If two grids are not equal : bool
        """
        return not self.__eq__(other)

    @property
    def dims(self) -> set:
        """Names of all unstructured grid dimensions."""
        from uxarray.conventions.ugrid import DIM_NAMES

        return set([dim for dim in DIM_NAMES if dim in self._ds.dims])

    @property
    def sizes(self) -> dict:
        """Names and values of all unstructured grid dimensions."""
        return {dim: self._ds.sizes[dim] for dim in self.dims}

    @property
    def coordinates(self) -> set:
        """Names of all coordinate variables."""
        from uxarray.conventions.ugrid import (
            CARTESIAN_COORD_NAMES,
            SPHERICAL_COORD_NAMES,
        )

        return set(
            [coord for coord in SPHERICAL_COORD_NAMES if coord in self._ds]
        ).union(set([coord for coord in CARTESIAN_COORD_NAMES if coord in self._ds]))

    @property
    def connectivity(self) -> set:
        """Names of all connectivity variables."""
        from uxarray.conventions.ugrid import CONNECTIVITY_NAMES

        return set([conn for conn in CONNECTIVITY_NAMES if conn in self._ds])

    @property
    def descriptors(self) -> set:
        """Names of all descriptor variables."""
        from uxarray.conventions.descriptors import DESCRIPTOR_NAMES

        return set([desc for desc in DESCRIPTOR_NAMES if desc in self._ds])

    @property
    def parsed_attrs(self) -> dict:
        """Dictionary of parsed attributes from the source grid."""
        warn(
            "Grid.parsed_attrs will be deprecated in a future release. Please use Grid.attrs instead.",
            DeprecationWarning,
        )
        return self._ds.attrs

    @property
    def attrs(self) -> dict:
        """Dictionary of parsed attributes from the source grid."""
        return self._ds.attrs

    @property
    def n_node(self) -> int:
        """Total number of nodes."""
        return self._ds.sizes["n_node"]

    @property
    def n_edge(self) -> int:
        """Total number of edges."""
        if "edge_node_connectivity" not in self._ds:
            _populate_edge_node_connectivity(self)

        return self._ds.sizes["n_edge"]

    @property
    def n_face(self) -> int:
        """Total number of faces."""
        return self._ds.sizes["n_face"]

    @property
    def n_max_face_nodes(self) -> int:
        """The maximum number of nodes that can make up a single face."""
        return self.face_node_connectivity.shape[1]

    @property
    def n_max_face_edges(self) -> int:
        """The maximum number of edges that surround a single face.

        Equivalent to ``n_max_face_nodes``
        """
        return self.face_edge_connectivity.shape[1]

    @property
    def n_max_face_faces(self) -> int:
        """The maximum number of faces that surround a single face."""
        return self.face_face_connectivity.shape[1]

    @property
    def n_max_edge_edges(self) -> int:
        """The maximum number of edges that surround a single edge."""
        return self.edge_edge_connectivity.shape[1]

    @property
    def n_max_node_faces(self) -> int:
        """The maximum number of faces that surround a single node."""
        return self.node_face_connectivity.shape[1]

    @property
    def n_max_node_edges(self) -> int:
        """The maximum number of edges that surround a single node."""
        return self.node_edge_connectivity.shape[1]

    @property
    def n_nodes_per_face(self) -> xr.DataArray:
        """The number of nodes that make up each face.

        Dimensions: ``(n_node, )``
        """
        if "n_nodes_per_face" not in self._ds:
            _populate_n_nodes_per_face(self)

        return self._ds["n_nodes_per_face"]

    @n_nodes_per_face.setter
    def n_nodes_per_face(self, value):
        """Setter for ``n_nodes_per_face``"""
        assert isinstance(value, xr.DataArray)
        self._ds["n_nodes_per_face"] = value

    @property
    def node_lon(self) -> xr.DataArray:
        """Longitude of each node in degrees.

        Dimensions: ``(n_node, )``
        """
        if "node_lon" not in self._ds:
            if self.source_grid_spec == "HEALPix":
                _populate_healpix_boundaries(self._ds)
            else:
                _set_desired_longitude_range(self)
                _populate_node_latlon(self)
        return self._ds["node_lon"]

    @node_lon.setter
    def node_lon(self, value):
        """Setter for ``node_lon``"""
        assert isinstance(value, xr.DataArray)
        self._ds["node_lon"] = value

    @property
    def node_lat(self) -> xr.DataArray:
        """Latitude of each node in degrees.

        Dimensions: ``(n_node, )``
        """
        if "node_lat" not in self._ds:
            if self.source_grid_spec == "HEALPix":
                _populate_healpix_boundaries(self)
            else:
                _set_desired_longitude_range(self)
                _populate_node_latlon(self)
        return self._ds["node_lat"]

    @node_lat.setter
    def node_lat(self, value):
        """Setter for ``node_lat``"""
        assert isinstance(value, xr.DataArray)
        self._ds["node_lat"] = value

    @property
    def node_x(self) -> xr.DataArray:
        """Cartesian x location of each node in meters.

        Dimensions: ``(n_node, )``
        """
        if "node_x" not in self._ds:
            _populate_node_xyz(self)

        return self._ds["node_x"]

    @node_x.setter
    def node_x(self, value):
        """Setter for ``node_x``"""
        assert isinstance(value, xr.DataArray)
        self._ds["node_x"] = value

    @property
    def node_y(self) -> xr.DataArray:
        """Cartesian y location of each node in meters.

        Dimensions: ``(n_node, )``
        """
        if "node_y" not in self._ds:
            _populate_node_xyz(self)
        return self._ds["node_y"]

    @node_y.setter
    def node_y(self, value):
        """Setter for ``node_y``"""
        assert isinstance(value, xr.DataArray)
        self._ds["node_y"] = value

    @property
    def node_z(self) -> xr.DataArray:
        """Cartesian z location of each node in meters.

        Dimensions: ``(n_node, )``
        """
        if "node_z" not in self._ds:
            _populate_node_xyz(self)
        return self._ds["node_z"]

    @node_z.setter
    def node_z(self, value):
        """Setter for ``node_z``"""
        assert isinstance(value, xr.DataArray)
        self._ds["node_z"] = value

    @property
    def edge_lon(self) -> xr.DataArray:
        """Longitude of the center of each edge in degrees.

        Dimensions: ``(n_edge, )``
        """
        if "edge_lon" not in self._ds:
            _populate_edge_centroids(self)
            _set_desired_longitude_range(self)
        return self._ds["edge_lon"]

    @edge_lon.setter
    def edge_lon(self, value):
        """Setter for ``edge_lon``"""
        assert isinstance(value, xr.DataArray)
        self._ds["edge_lon"] = value

    @property
    def edge_lat(self) -> xr.DataArray:
        """Latitude of the center of each edge in degrees.

        Dimensions: ``(n_edge, )``
        """
        if "edge_lat" not in self._ds:
            _populate_edge_centroids(self)
        _set_desired_longitude_range(self)
        return self._ds["edge_lat"]

    @edge_lat.setter
    def edge_lat(self, value):
        """Setter for ``edge_lat``"""
        assert isinstance(value, xr.DataArray)
        self._ds["edge_lat"] = value

    @property
    def edge_x(self) -> xr.DataArray:
        """Cartesian x location of the center of each edge in meters.

        Dimensions: ``(n_edge, )``
        """
        if "edge_x" not in self._ds:
            _populate_edge_centroids(self)

        return self._ds["edge_x"]

    @edge_x.setter
    def edge_x(self, value):
        """Setter for ``edge_x``"""
        assert isinstance(value, xr.DataArray)
        self._ds["edge_x"] = value

    @property
    def edge_y(self) -> xr.DataArray:
        """Cartesian y location of the center of each edge in meters.

        Dimensions: ``(n_edge, )``
        """
        if "edge_y" not in self._ds:
            _populate_edge_centroids(self)
        return self._ds["edge_y"]

    @edge_y.setter
    def edge_y(self, value):
        """Setter for ``edge_y``"""
        assert isinstance(value, xr.DataArray)
        self._ds["edge_y"] = value

    @property
    def edge_z(self) -> xr.DataArray:
        """Cartesian z location of the center of each edge in meters.

        Dimensions: ``(n_edge, )``
        """
        if "edge_z" not in self._ds:
            _populate_edge_centroids(self)
        return self._ds["edge_z"]

    @edge_z.setter
    def edge_z(self, value):
        """Setter for ``edge_z``"""
        assert isinstance(value, xr.DataArray)
        self._ds["edge_z"] = value

    @property
    def face_lon(self) -> xr.DataArray:
        """Longitude of the center of each face in degrees.

        Dimensions: ``(n_face, )``
        """
        if "face_lon" not in self._ds:
            _populate_face_centroids(self)
            _set_desired_longitude_range(self)
        return self._ds["face_lon"]

    @face_lon.setter
    def face_lon(self, value):
        """Setter for ``face_lon``"""
        assert isinstance(value, xr.DataArray)
        self._ds["face_lon"] = value

    @property
    def face_lat(self) -> xr.DataArray:
        """Latitude of the center of each face in degrees.

        Dimensions: ``(n_face, )``
        """
        if "face_lat" not in self._ds:
            _populate_face_centroids(self)
            _set_desired_longitude_range(self)

        return self._ds["face_lat"]

    @face_lat.setter
    def face_lat(self, value):
        """Setter for ``face_lat``"""
        assert isinstance(value, xr.DataArray)
        self._ds["face_lat"] = value

    @property
    def face_x(self) -> xr.DataArray:
        """Cartesian x location of the center of each face in meters.

        Dimensions: ``(n_face, )``
        """
        if "face_x" not in self._ds:
            _populate_face_centroids(self)

        return self._ds["face_x"]

    @face_x.setter
    def face_x(self, value):
        """Setter for ``face_x``"""
        assert isinstance(value, xr.DataArray)
        self._ds["face_x"] = value

    @property
    def face_y(self) -> xr.DataArray:
        """Cartesian y location of the center of each face in meters.

        Dimensions: ``(n_face, )``
        """
        if "face_y" not in self._ds:
            _populate_face_centroids(self)
        return self._ds["face_y"]

    @face_y.setter
    def face_y(self, value):
        """Setter for ``face_x``"""
        assert isinstance(value, xr.DataArray)
        self._ds["face_y"] = value

    @property
    def face_z(self) -> xr.DataArray:
        """Cartesian z location of the center of each face in meters.

        Dimensions: ``(n_face, )``
        """
        if "face_z" not in self._ds:
            _populate_face_centroids(self)
        return self._ds["face_z"]

    @face_z.setter
    def face_z(self, value):
        """Setter for ``face_z``"""
        assert isinstance(value, xr.DataArray)
        self._ds["face_z"] = value

    @property
    def face_node_connectivity(self) -> xr.DataArray:
        """Indices of the nodes that make up each face.

        Dimensions: ``(n_face, n_max_face_nodes)``

        Nodes are in counter-clockwise order.
        """

        if (
            "face_node_connectivity" not in self._ds
            and self.source_grid_spec == "HEALPix"
        ):
            _populate_healpix_boundaries(self._ds)

        if self._ds["face_node_connectivity"].ndim == 1:
            face_node_connectivity_1d = self._ds["face_node_connectivity"].values
            face_node_connectivity_2d = np.expand_dims(
                face_node_connectivity_1d, axis=0
            )
            self._ds["face_node_connectivity"] = xr.DataArray(
                data=face_node_connectivity_2d,
                dims=["n_face", "n_max_face_nodes"],
                attrs=self._ds["face_node_connectivity"].attrs,
            )

        return self._ds["face_node_connectivity"]

    @face_node_connectivity.setter
    def face_node_connectivity(self, value):
        """Setter for ``face_node_connectivity``"""
        assert isinstance(value, xr.DataArray)
        self._ds["face_node_connectivity"] = value

    @property
    def edge_node_connectivity(self) -> xr.DataArray:
        """Indices of the two nodes that make up each edge.

        Dimensions: ``(n_edge, two)``

        Nodes are in arbitrary order.
        """
        if "edge_node_connectivity" not in self._ds:
            _populate_edge_node_connectivity(self)

        return self._ds["edge_node_connectivity"]

    @edge_node_connectivity.setter
    def edge_node_connectivity(self, value):
        """Setter for ``edge_node_connectivity``"""
        assert isinstance(value, xr.DataArray)
        self._ds["edge_node_connectivity"] = value

    @property
    def edge_node_x(self) -> xr.DataArray:
        """Cartesian x location for the two nodes that make up every edge.

        Dimensions: ``(n_edge, two)``
        """

        if "edge_node_x" not in self._ds:
            _edge_node_x = self.node_x[self.edge_node_connectivity]

            self._ds["edge_node_x"] = xr.DataArray(
                data=_edge_node_x,
                dims=["n_edge", "two"],
            )

        return self._ds["edge_node_x"]

    @property
    def edge_node_y(self) -> xr.DataArray:
        """Cartesian y location for the two nodes that make up every edge.

        Dimensions: ``(n_edge, two)``
        """

        if "edge_node_y" not in self._ds:
            _edge_node_y = self.node_y[self.edge_node_connectivity]

            self._ds["edge_node_y"] = xr.DataArray(
                data=_edge_node_y,
                dims=["n_edge", "two"],
            )

        return self._ds["edge_node_y"]

    @property
    def edge_node_z(self) -> xr.DataArray:
        """Cartesian z location for the two nodes that make up every edge.

        Dimensions: ``(n_edge, two)``
        """

        if "edge_node_z" not in self._ds:
            _edge_node_z = self.node_z[self.edge_node_connectivity]

            self._ds["edge_node_z"] = xr.DataArray(
                data=_edge_node_z,
                dims=["n_edge", "two"],
            )

        return self._ds["edge_node_z"]

    @property
    def node_node_connectivity(self) -> xr.DataArray:
        """Indices of the nodes that surround each node."""
        if "node_node_connectivity" not in self._ds:
            raise NotImplementedError(
                "Construction of `node_node_connectivity` not yet supported."
            )
        return self._ds["node_node_connectivity"]

    @node_node_connectivity.setter
    def node_node_connectivity(self, value):
        """Setter for ``node_node_connectivity``"""
        assert isinstance(value, xr.DataArray)
        self._ds["node_node_connectivity"] = value

    @property
    def face_edge_connectivity(self) -> xr.DataArray:
        """Indices of the edges that surround each face.

        Dimensions: ``(n_face, n_max_face_edges)``
        """
        if "face_edge_connectivity" not in self._ds:
            _populate_face_edge_connectivity(self)

        return self._ds["face_edge_connectivity"]

    @face_edge_connectivity.setter
    def face_edge_connectivity(self, value):
        """Setter for ``face_edge_connectivity``"""
        assert isinstance(value, xr.DataArray)
        self._ds["face_edge_connectivity"] = value

    @property
    def edge_edge_connectivity(self) -> xr.DataArray:
        """Indices of the edges that surround each edge.

        Dimensions: ``(n_face, n_max_edge_edges)``
        """
        if "edge_edge_connectivity" not in self._ds:
            raise NotImplementedError(
                "Construction of `edge_edge_connectivity` not yet supported."
            )

        return self._ds["edge_edge_connectivity"]

    @edge_edge_connectivity.setter
    def edge_edge_connectivity(self, value):
        """Setter for ``edge_edge_connectivity``"""
        assert isinstance(value, xr.DataArray)
        self._ds["edge_edge_connectivity"] = value

    @property
    def node_edge_connectivity(self) -> xr.DataArray:
        """Indices of the edges that surround each node."""
        if "node_edge_connectivity" not in self._ds:
            raise NotImplementedError(
                "Construction of `node_edge_connectivity` not yet supported."
            )

        return self._ds["node_edge_connectivity"]

    @node_edge_connectivity.setter
    def node_edge_connectivity(self, value):
        """Setter for ``node_edge_connectivity``"""
        assert isinstance(value, xr.DataArray)
        self._ds["node_edge_connectivity"] = value

    @property
    def face_face_connectivity(self) -> xr.DataArray:
        """Indices of the faces that surround each face.

        Dimensions ``(n_face, n_max_face_faces)``
        """
        if "face_face_connectivity" not in self._ds:
            _populate_face_face_connectivity(self)

        return self._ds["face_face_connectivity"]

    @face_face_connectivity.setter
    def face_face_connectivity(self, value):
        """Setter for ``face_face_connectivity``"""
        assert isinstance(value, xr.DataArray)
        self._ds["face_face_connectivity"] = value

    @property
    def edge_face_connectivity(self) -> xr.DataArray:
        """Indices of the faces that saddle each edge.

        Dimensions ``(n_edge, two)``
        """
        if "edge_face_connectivity" not in self._ds:
            _populate_edge_face_connectivity(self)

        return self._ds["edge_face_connectivity"]

    @edge_face_connectivity.setter
    def edge_face_connectivity(self, value):
        """Setter for ``edge_face_connectivity``"""
        assert isinstance(value, xr.DataArray)
        self._ds["edge_face_connectivity"] = value

    @property
    def node_face_connectivity(self) -> xr.DataArray:
        """Indices of the faces that surround each node.

        Dimensions ``(n_node, n_max_node_faces)``
        """
        if "node_face_connectivity" not in self._ds:
            _populate_node_face_connectivity(self)

        return self._ds["node_face_connectivity"]

    @node_face_connectivity.setter
    def node_face_connectivity(self, value):
        """Setter for ``node_face_connectivity``"""
        assert isinstance(value, xr.DataArray)
        self._ds["node_face_connectivity"] = value

    @property
    def edge_node_distances(self):
        """Distances between the two nodes that surround each edge in radians.

        Dimensions ``(n_edge, )``
        """
        if "edge_node_distances" not in self._ds:
            _populate_edge_node_distances(self)
        return self._ds["edge_node_distances"]

    @edge_node_distances.setter
    def edge_node_distances(self, value):
        """Setter for ``edge_node_distances``"""
        assert isinstance(value, xr.DataArray)
        self._ds["edge_node_distances"] = value

    @property
    def edge_face_distances(self):
        """Distances between the centers of the faces that saddle each edge in
        radians.

        Dimensions ``(n_edge, )``
        """
        if "edge_face_distances" not in self._ds:
            _populate_edge_face_distances(self)
        return self._ds["edge_face_distances"]

    @edge_face_distances.setter
    def edge_face_distances(self, value):
        """Setter for ``edge_face_distances``"""
        assert isinstance(value, xr.DataArray)
        self._ds["edge_face_distances"] = value

    @property
    def antimeridian_face_indices(self) -> np.ndarray:
        """Index of each face that crosses the antimeridian."""
        if self._antimeridian_face_indices is None:
            self._antimeridian_face_indices = _populate_antimeridian_face_indices(self)
        return self._antimeridian_face_indices

    @property
    def face_areas(self) -> xr.DataArray:
        """The area of each face."""
        from uxarray.conventions.descriptors import FACE_AREAS_ATTRS, FACE_AREAS_DIMS

        if "face_areas" not in self._ds:
            face_areas, self._face_jacobian = self.compute_face_areas()
            self._ds["face_areas"] = xr.DataArray(
                data=face_areas, dims=FACE_AREAS_DIMS, attrs=FACE_AREAS_ATTRS
            )
        return self._ds["face_areas"]

    @face_areas.setter
    def face_areas(self, value):
        """Setter for ``face_areas``"""
        assert isinstance(value, xr.DataArray)
        self._ds["face_areas"] = value

    @property
    def bounds(self):
        """Latitude Longitude Bounds for each Face in radians.

        Dimensions ``(n_face", two, two)``


        """
        if "bounds" not in self._ds:
            if not is_numba_function_cached(_construct_face_bounds_array):
                warn(
                    "Necessary functions for computing the bounds of each face are not yet compiled with Numba. "
                    "This initial execution will be significantly longer.",
                    RuntimeWarning,
                )
            _populate_face_bounds(self)
        return self._ds["bounds"]

    @bounds.setter
    def bounds(self, value):
        """Setter for ``bounds``"""
        assert isinstance(value, xr.DataArray)
        self._ds["bounds"] = value

    @property
    def face_bounds_lon(self):
        """Longitude bounds for each face in degrees."""

        if "face_bounds_lon" not in self._ds:
            bounds = self.bounds.values

            bounds_deg = np.rad2deg(bounds[:, 1, :])
            bounds_normalized = (bounds_deg + 180.0) % 360.0 - 180.0
            bounds_lon = bounds_normalized
            mask_zero = (bounds_lon[:, 0] == 0) & (bounds_lon[:, 1] == 0)
            # for faces that span all longitudes (i.e. pole faces)
            bounds_lon[mask_zero] = [-180.0, 180.0]
            self._ds["face_bounds_lon"] = xr.DataArray(
                data=bounds_lon,
                dims=["n_face", "min_max"],
            )

        return self._ds["face_bounds_lon"]

    @property
    def face_bounds_lat(self):
        """Latitude bounds for each face in degrees."""

        if "face_bounds_lat" not in self._ds:
            bounds = self.bounds.values
            bounds_lat = np.sort(np.rad2deg(bounds[:, 0, :]), axis=-1)
            self._ds["face_bounds_lat"] = xr.DataArray(
                data=bounds_lat,
                dims=["n_face", "min_max"],
            )
        return self._ds["face_bounds_lat"]

    @property
    def face_jacobian(self):
        """Declare face_jacobian as a property."""
        if self._face_jacobian is None:
            _ = self.face_areas
        return self._face_jacobian

    @property
    def boundary_edge_indices(self):
        """Indices of edges that border regions not covered by any geometry
        (holes) in a partial grid."""
        if "boundary_edge_indices" not in self._ds:
            self._ds["boundary_edge_indices"] = _construct_boundary_edge_indices(
                self.edge_face_connectivity.values
            )
        return self._ds["boundary_edge_indices"]

    @boundary_edge_indices.setter
    def boundary_edge_indices(self, value):
        """Setter for ``boundary_edge_indices``"""
        assert isinstance(value, xr.DataArray)
        self._ds["boundary_edge_indices"] = value

    @property
    def boundary_node_indices(self):
        """Indices of nodes that border regions not covered by any geometry
        (holes) in a partial grid."""
        if "boundary_node_indices" not in self._ds:
            raise ValueError

        return self._ds["boundary_node_indices"]

    @boundary_node_indices.setter
    def boundary_node_indices(self, value):
        """Setter for ``boundary_node_indices``"""
        assert isinstance(value, xr.DataArray)
        self._ds["boundary_node_indices"] = value

    @property
    def boundary_face_indices(self):
        """Indices of faces that border regions not covered by any geometry
        (holes) in a partial grid."""
        if "boundary_face_indices" not in self._ds:
            boundaries = np.unique(
                self.node_face_connectivity[
                    self.boundary_node_indices.values
                ].data.ravel()
            )
            boundaries = boundaries[boundaries != INT_FILL_VALUE]
            self._ds["boundary_face_indices"] = xr.DataArray(data=boundaries)

        return self._ds["boundary_face_indices"]

    @boundary_face_indices.setter
    def boundary_face_indices(self, value):
        """Setter for ``boundary_face_indices``"""
        assert isinstance(value, xr.DataArray)
        self._ds["boundary_face_indices"] = value

    @property
    def triangular(self):
        """Boolean indicated whether the Grid is strictly composed of
        triangular faces."""
        return self.n_max_face_nodes == 3

    @property
    def partial_sphere_coverage(self):
        """Boolean indicated whether the Grid partial covers the unit sphere
        (i.e. contains holes)"""
        return self.boundary_edge_indices.size != 0

    @property
    def global_sphere_coverage(self):
        """Boolean indicated whether the Grid completely covers the unit sphere
        (i.e. contains no holes)"""
        return not self.partial_sphere_coverage

    @property
    def inverse_indices(self) -> xr.Dataset:
        """Indices for a subset that map each face in the subset back to the original grid"""
        if self.is_subset:
            return self._inverse_indices
        else:
            raise Exception(
                "Grid is not a subset, therefore no inverse face indices exist"
            )

    @property
    def is_subset(self):
        """Returns `True` if the Grid is a subset, 'False' otherwise."""
        return self._is_subset

    @property
    def max_face_radius(self):
        """Maximum Euclidean distance from each face center to its nodes."""
        if "max_face_radius" not in self._ds:
            self._ds["max_face_radius"] = _populate_max_face_radius(self)
        return self._ds["max_face_radius"]

    def chunk(self, n_node="auto", n_edge="auto", n_face="auto"):
        """Converts all arrays to dask arrays with given chunks across grid
        dimensions in-place.

        Non-dask arrays will be converted to dask arrays. Dask arrays will be chunked to the given chunk size.

        Parameters
        ----------
        n_node : int, tuple
            How to chunk node variables. Must be one of the following forms:

            - A blocksize like 1000.
            - A blockshape like (1000, 1000).
            - Explicit sizes of all blocks along all dimensions like
              ((1000, 1000, 500), (400, 400)).
            - A size in bytes, like "100 MiB" which will choose a uniform
              block-like shape
            - The word "auto" which acts like the above, but uses a configuration
              value ``array.chunk-size`` for the chunk size

            -1 or None as a blocksize indicate the size of the corresponding
            dimension.

        n_edge : int, tuple
            How to chunk edge variables. Must be one of the following forms:

            - A blocksize like 1000.
            - A blockshape like (1000, 1000).
            - Explicit sizes of all blocks along all dimensions like
              ((1000, 1000, 500), (400, 400)).
            - A size in bytes, like "100 MiB" which will choose a uniform
              block-like shape
            - The word "auto" which acts like the above, but uses a configuration
              value ``array.chunk-size`` for the chunk size

            -1 or None as a blocksize indicate the size of the corresponding
            dimension.

        n_face : int, tuple
            How to chunk face variables. Must be one of the following forms:

            - A blocksize like 1000.
            - A blockshape like (1000, 1000).
            - Explicit sizes of all blocks along all dimensions like
              ((1000, 1000, 500), (400, 400)).
            - A size in bytes, like "100 MiB" which will choose a uniform
              block-like shape
            - The word "auto" which acts like the above, but uses a configuration
              value ``array.chunk-size`` for the chunk size

            -1 or None as a blocksize indicate the size of the corresponding
            dimension.
        """

        grid_var_names = self.coordinates | self.connectivity | self.descriptors

        for var_name in grid_var_names:
            grid_var = getattr(self, var_name)

            if "n_node" in grid_var.dims:
                setattr(self, var_name, grid_var.chunk(chunks={"n_node": n_node}))
            elif "n_edge" in grid_var.dims:
                setattr(self, var_name, grid_var.chunk(chunks={"n_edge": n_edge}))
            elif "n_face" in grid_var.dims:
                setattr(self, var_name, grid_var.chunk(chunks={"n_face": n_face}))
            else:
                setattr(self, var_name, grid_var.chunk())

    def get_ball_tree(
        self,
        coordinates: Optional[str] = "face centers",
        coordinate_system: Optional[str] = "spherical",
        distance_metric: Optional[str] = "haversine",
        reconstruct: bool = False,
    ):
        """Get the BallTree data structure of this Grid that allows for nearest
        neighbor queries (k nearest or within some radius) on either the
        (``node_x``, ``node_y``, ``node_z``) and (``node_lon``, ``node_lat``),
        edge (``edge_x``, ``edge_y``, ``edge_z``) and (``edge_lon``,
        ``edge_lat``), or center (``face_x``, ``face_y``, ``face_z``) and
        (``face_lon``, `   `face_lat``) nodes.

        Parameters
        ----------
        coordinates : str, default="face centers"
            Selects which tree to query, with "nodes" selecting the Corner Nodes, "edge centers" selecting the Edge
            Centers of each edge, and "face centers" selecting the Face Centers of each face
        coordinate_system : str, default="cartesian"
            Selects which coordinate type to use to create the tree, "cartesian" selecting cartesian coordinates, and
            "spherical" selecting spherical coordinates.
        distance_metric : str, default="haversine"
            Distance metric used to construct the BallTree, options include:
            'euclidean', 'l2', 'minkowski', 'p','manhattan', 'cityblock', 'l1', 'chebyshev', 'infinity', 'seuclidean',
            'mahalanobis', 'hamming', 'canberra', 'braycurtis', 'jaccard', 'dice', 'rogerstanimoto', 'russellrao',
            'sokalmichener', 'sokalsneath', 'haversine'
        reconstruct : bool, default=False
            If true, reconstructs the tree

        Returns
        -------
        self._ball_tree : grid.Neighbors.BallTree
            BallTree instance
        """

        if self._ball_tree is None or reconstruct:
            self._ball_tree = BallTree(
                self,
                coordinates=coordinates,
                distance_metric=distance_metric,
                coordinate_system=coordinate_system,
                reconstruct=reconstruct,
            )
        else:
            if coordinates != self._ball_tree._coordinates:
                self._ball_tree.coordinates = coordinates

        return self._ball_tree

    def _get_scipy_kd_tree(
        self, coordinates: Optional[str] = "face", reconstruct: bool = False
    ):
        """
        Build or retrieve a KDTree for efficient nearest-neighbor searches on grid points.

        In the future, this will become the default KDtree and will be moved to the Public API.

        Parameters
        ----------
        coordinates : {'node', 'edge', 'face'}, default='face'
            Which set of grid coordinates to use when constructing the KDTree:
            - 'node': corner-node positions
            - 'edge': edge-center positions
            - 'face': face-center positions
        reconstruct : bool, default=False
            If True, always rebuild the KDTree even if one exists for the given coordinate set.

        Returns
        -------
        scipy.spatial.KDTree
            A KDTree built from the specified 3D coordinates of the grid.

        Raises
        ------
        ValueError
            If `coordinates` is not one of 'node', 'edge', or 'face'.

        Notes
        -----
        - Trees are cached per-coordinate-set in `self._kdtrees` to avoid repeated construction.
        - The tree uses the (x, y, z) Cartesian values stored on each grid element.
        """
        if coordinates not in ("node", "edge", "face"):
            raise ValueError(
                f"Invalid coordinates='{coordinates}'; "
                "must be 'node', 'edge', or 'face'."
            )

        if reconstruct or coordinates not in self._kdtrees:
            self.normalize_cartesian_coordinates()
            x = getattr(self, f"{coordinates}_x").values
            y = getattr(self, f"{coordinates}_y").values
            z = getattr(self, f"{coordinates}_z").values

            points = np.vstack([x, y, z]).T
            self._kdtrees[coordinates] = SPKDTree(points)

        return self._kdtrees[coordinates]

    def get_kd_tree(
        self,
        coordinates: Optional[str] = "face centers",
        coordinate_system: Optional[str] = "cartesian",
        distance_metric: Optional[str] = "minkowski",
        reconstruct: bool = False,
    ):
        """Get the KDTree data structure of this Grid that allows for nearest
        neighbor queries (k nearest or within some radius) on either the
        (``node_x``, ``node_y``, ``node_z``) and (``node_lon``, ``node_lat``),
        edge (``edge_x``, ``edge_y``, ``edge_z``) and (``edge_lon``,
        ``edge_lat``), or center (``face_x``, ``face_y``, ``face_z``) and
        (``face_lon``, ``face_lat``) nodes.

        Parameters
        ----------
        coordinates : str, default="face centers"
            Selects which tree to query, with "nodes" selecting the Corner Nodes, "edge centers" selecting the Edge
            Centers of each edge, and "face centers" selecting the Face Centers of each face
        coordinate_system : str, default="cartesian"
            Selects which coordinate type to use to create the tree, "cartesian" selecting cartesian coordinates, and
            "spherical" selecting spherical coordinates.
        distance_metric : str, default="minkowski"
            Distance metric used to construct the KDTree, available options include:
            'euclidean', 'l2', 'minkowski', 'p', 'manhattan', 'cityblock', 'l1', 'chebyshev', 'infinity'
        reconstruct : bool, default=False
            If true, reconstructs the tree

        Returns
        -------
        self._kd_tree : grid.Neighbors.KDTree
            KDTree instance
        """

        if self._kd_tree is None or reconstruct:
            self._kd_tree = KDTree(
                self,
                coordinates=coordinates,
                distance_metric=distance_metric,
                coordinate_system=coordinate_system,
                reconstruct=reconstruct,
            )

        else:
            if coordinates != self._kd_tree._coordinates:
                self._kd_tree.coordinates = coordinates

        return self._kd_tree

    def get_spatial_hash(
        self,
        reconstruct: bool = False,
    ):
        """Get the SpatialHash data structure of this Grid that allows for
        fast face search queries. Face searches are used to find the faces that
        a list of points, in spherical coordinates, are contained within.

        Parameters
        ----------
        reconstruct : bool, default=False
            If true, reconstructs the spatial hash

        Returns
        -------
        self._spatialhash : grid.Neighbors.SpatialHash
            SpatialHash instance

        Note
        ----
        Does not currently support queries on periodic elements.

        Examples
        --------
        Open a grid from a file path:

        >>> import uxarray as ux
        >>> uxgrid = ux.open_grid("grid_filename.nc")

        Obtain SpatialHash instance:

        >>> spatial_hash = uxgrid.get_spatial_hash()

        Query to find the face a point lies within in addition to its barycentric coordinates:

        >>> face_ids, bcoords = spatial_hash.query([0.0, 0.0])
        """
        if self._spatialhash is None or reconstruct:
            self._spatialhash = SpatialHash(self, reconstruct)

        return self._spatialhash

    def copy(self):
        """Returns a deep copy of this grid."""

        return Grid(
            self._ds,
            source_grid_spec=self.source_grid_spec,
            source_dims_dict=self._source_dims_dict,
        )

    def encode_as(self, grid_type: str) -> xr.Dataset:
        """Encodes the grid as a new `xarray.Dataset` per grid format supplied
        in the `grid_type` argument.

        Parameters
        ----------
        grid_type : str, required
            Grid type of output dataset.
            Currently supported options are "ugrid", "exodus", and "scrip"

        Returns
        -------
        out_ds : xarray.Dataset
            The output `xarray.Dataset` that is encoded from the this grid.

        Raises
        ------
        RuntimeError
            If provided grid type or file type is unsupported.
        """

        warn(
            "Grid.encode_as will be deprecated in a future release. Please use Grid.to_xarray instead."
        )

        if grid_type == "UGRID":
            out_ds = _encode_ugrid(self._ds)

        elif grid_type == "Exodus":
            out_ds = _encode_exodus(self._ds)

        elif grid_type == "SCRIP":
            out_ds = _encode_scrip(
                self.face_node_connectivity,
                self.node_lon,
                self.node_lat,
                self.face_areas,
            )
        else:
            raise RuntimeError("The grid type not supported: ", grid_type)

        return out_ds

    def calculate_total_face_area(
        self,
        quadrature_rule: Optional[str] = "triangular",
        order: Optional[int] = 4,
        latitude_adjusted_area: Optional[bool] = False,
    ) -> float:
        """Function to calculate the total surface area of all the faces in a
        mesh.

        Parameters
        ----------
        quadrature_rule : str, optional
            Quadrature rule to use. Defaults to "triangular".
        order : int, optional
            Order of quadrature rule. Defaults to 4.
        latitude_adjusted_area : bool, optional
            If True, corrects the area of the faces accounting for lines of constant lattitude. Defaults to False.

        Returns
        -------
        Sum of area of all the faces in the mesh : float
        """

        # call function to get area of all the faces as a np array
        face_areas, face_jacobian = self.compute_face_areas(
            quadrature_rule, order, latitude_adjusted_area=latitude_adjusted_area
        )

        return np.sum(face_areas)

    def compute_face_areas(
        self,
        quadrature_rule: Optional[str] = "triangular",
        order: Optional[int] = 4,
        latitude_adjusted_area: Optional[bool] = False,
    ):
        """Face areas calculation function for grid class, calculates area of
        all faces in the grid.

        Parameters
        ----------
        quadrature_rule : str, optional
            Quadrature rule to use. Defaults to "triangular".
        order : int, optional
            Order of quadrature rule. Defaults to 4.
        latitude_adjusted_area : bool, optional
            If True, corrects the area of the faces accounting for lines of constant lattitude. Defaults to False.

        Returns
        -------
        1. Area of all the faces in the mesh : np.ndarray
        2. Jacobian of all the faces in the mesh : np.ndarray

        Examples
        --------
        Open a uxarray grid file

        >>> grid = ux.open_dataset(
        ...     "/home/jain/uxarray/test/meshfiles/ugrid/outCSne30/outCSne30.ug"
        ... )


        >>> grid.face_areas
        array([0.00211174, 0.00211221, 0.00210723, ..., 0.00210723, 0.00211221,
            0.00211174])
        """
        # if self._face_areas is None: # this allows for using the cached result,
        # but is not the expected behavior behavior as we are in need to recompute if this function is called with different quadrature_rule or order

        self.normalize_cartesian_coordinates()
        x = self.node_x.values
        y = self.node_y.values
        z = self.node_z.values

        # Note: x, y, z are np arrays of type float
        # Using np.issubdtype to check if the type is float
        # if not (int etc.), convert to float, this is to avoid numba errors
        x, y, z = (
            arr.astype(float) if not np.issubdtype(arr[0], np.floating) else arr
            for arr in (x, y, z)
        )

        face_nodes = self.face_node_connectivity.values
        n_nodes_per_face = self.n_nodes_per_face.values

        # call function to get area of all the faces as a np array
        self._face_areas, self._face_jacobian = get_all_face_area_from_coords(
            x,
            y,
            z,
            face_nodes,
            n_nodes_per_face,
            quadrature_rule,
            order,
            latitude_adjusted_area,
        )

        min_jacobian = np.min(self._face_jacobian)
        max_jacobian = np.max(self._face_jacobian)

        if np.any(self._face_jacobian < 0):
            raise ValueError(
                "Negative jacobian found. Min jacobian: {}, Max jacobian: {}".format(
                    min_jacobian, max_jacobian
                )
            )

        return self._face_areas, self._face_jacobian

    def normalize_cartesian_coordinates(self):
        """Normalizes Cartesian coordinates."""

        if _check_normalization(self):
            # check if coordinates are already normalized
            return

        for prefix in ("node", "edge", "face"):
            x_var = f"{prefix}_x"
            if x_var not in self._ds:
                continue

            dx = self._ds[f"{prefix}_x"]
            dy = self._ds[f"{prefix}_y"]
            dz = self._ds[f"{prefix}_z"]

            # normalize
            norm = (dx**2 + dy**2 + dz**2) ** 0.5
            self._ds[x_var] = dx / norm
            self._ds[f"{prefix}_y"] = dy / norm
            self._ds[f"{prefix}_z"] = dz / norm

    def to_xarray(self, grid_format: Optional[str] = "ugrid"):
        """Returns an ``xarray.Dataset`` with the variables stored under the
        ``Grid`` encoded in a specific grid format.

        Parameters
        ----------
        grid_format: str, optional
            The desired grid format for the output dataset.
            One of "ugrid", "exodus", or "scrip"

        Returns
        -------
        out_ds: xarray.Dataset
            Dataset representing the unstructured grid in a given grid format
        """

        if grid_format == "ugrid":
            out_ds = _encode_ugrid(self._ds)

        elif grid_format == "exodus":
            out_ds = _encode_exodus(self._ds)

        elif grid_format == "scrip":
            out_ds = _encode_scrip(
                self.face_node_connectivity,
                self.node_lon,
                self.node_lat,
                self.face_areas,
            )

        else:
            raise ValueError(
                f"Invalid grid_format encountered. Expected one of ['ugrid', 'exodus', 'scrip'] but received: {grid_format}"
            )

        return out_ds

    def to_geodataframe(
        self,
        periodic_elements: Optional[str] = "exclude",
        projection: Optional[ccrs.Projection] = None,
        cache: Optional[bool] = True,
        override: Optional[bool] = False,
        engine: Optional[str] = "spatialpandas",
        exclude_antimeridian: Optional[bool] = None,
        return_non_nan_polygon_indices: Optional[bool] = False,
        exclude_nan_polygons: Optional[bool] = True,
        **kwargs,
    ):
        """Constructs a ``GeoDataFrame`` consisting of polygons representing
        the faces of the current ``Grid``

        Periodic polygons (i.e. those that cross the antimeridian) can be handled using the ``periodic_elements``
        parameter. Setting ``periodic_elements='split'`` will split each periodic polygon along the antimeridian.
        Setting ``periodic_elements='exclude'`` will exclude any periodic polygon from the computed GeoDataFrame.
        Setting ``periodic_elements='ignore'`` will compute the GeoDataFrame assuming no corrections are needed, which
        is best used for grids that do not initially include any periodic polygons.


        Parameters
        ----------
        periodic_elements : str, optional
            Method for handling periodic elements. One of ['exclude', 'split', or 'ignore']:
            - 'exclude': Periodic elements will be identified and excluded from the GeoDataFrame
            - 'split': Periodic elements will be identified and split using the ``antimeridian`` package
            - 'ignore': No processing will be applied to periodic elements.
        projection: ccrs.Projection, optional
            Geographic projection used to transform polygons. Only supported when periodic_elements is set to
            'ignore' or 'exclude'
        cache: bool, optional
            Flag used to select whether to cache the computed GeoDataFrame
        override: bool, optional
            Flag used to select whether to ignore any cached GeoDataFrame
        engine: str, optional
            Selects what library to use for creating a GeoDataFrame. One of ['spatialpandas', 'geopandas']. Defaults
            to spatialpandas
        exclude_antimeridian: bool, optional
            Flag used to select whether to exclude polygons that cross the antimeridian (Will be deprecated)
        return_non_nan_polygon_indices: bool, optional
            Flag used to select whether to return the indices of any non-nan polygons
        exclude_nan_polygons: bool, optional
            Flag to select whether to exclude any nan polygons


        Returns
        -------
        gdf : spatialpandas.GeoDataFrame or geopandas.GeoDataFrame
            The output ``GeoDataFrame`` with a filled out "geometry" column of polygons.
        """

        if engine not in ["spatialpandas", "geopandas"]:
            raise ValueError(
                f"Invalid engine. Expected one of ['spatialpandas', 'geopandas'] but received {engine}"
            )

        # if project is false, projection is only used for determining central coordinates
        project = kwargs.get("project", True)

        if projection and project:
            if periodic_elements == "split":
                raise ValueError(
                    "Setting ``periodic_elements='split'`` is not supported when a "
                    "projection is provided."
                )

        if exclude_antimeridian is not None:
            warn(
                DeprecationWarning(
                    "The parameter ``exclude_antimeridian`` will be deprecated in a future release. Please "
                    "use ``periodic_elements='exclude'`` or ``periodic_elements='split'`` instead."
                ),
                stacklevel=2,
            )
            if exclude_antimeridian:
                periodic_elements = "exclude"
            else:
                periodic_elements = "split"

        if periodic_elements not in ["ignore", "exclude", "split"]:
            raise ValueError(
                f"Invalid value for 'periodic_elements'. Expected one of ['exclude', 'split', 'ignore'] but received: {periodic_elements}"
            )

        if self._gdf_cached_parameters["gdf"] is not None:
            if (
                self._gdf_cached_parameters["periodic_elements"] != periodic_elements
                or self._gdf_cached_parameters["projection"] != projection
                or self._gdf_cached_parameters["engine"] != engine
            ):
                # cached GeoDataFrame has a different projection or periodic element handling method
                override = True

        if self._gdf_cached_parameters["gdf"] is not None and not override:
            # use cached PolyCollection
            if return_non_nan_polygon_indices:
                return self._gdf_cached_parameters["gdf"], self._gdf_cached_parameters[
                    "non_nan_polygon_indices"
                ]
            else:
                return self._gdf_cached_parameters["gdf"]

        # construct a GeoDataFrame with the faces stored as polygons as the geometry
        gdf, non_nan_polygon_indices = _grid_to_polygon_geodataframe(
            self, periodic_elements, projection, project, engine
        )

        if exclude_nan_polygons and non_nan_polygon_indices is not None:
            # exclude any polygons that contain NaN values
            gdf = GeoDataFrame({"geometry": gdf["geometry"][non_nan_polygon_indices]})

        if cache:
            self._gdf_cached_parameters["gdf"] = gdf
            self._gdf_cached_parameters["non_nan_polygon_indices"] = (
                non_nan_polygon_indices
            )
            self._gdf_cached_parameters["periodic_elements"] = periodic_elements
            self._gdf_cached_parameters["projection"] = projection
            self._gdf_cached_parameters["engine"] = engine

        if return_non_nan_polygon_indices:
            return gdf, non_nan_polygon_indices

        return gdf

    def to_polycollection(
        self,
        periodic_elements: Optional[str] = "exclude",
        projection: Optional[ccrs.Projection] = None,
        return_indices: Optional[bool] = False,
        cache: Optional[bool] = True,
        override: Optional[bool] = False,
        return_non_nan_polygon_indices: Optional[bool] = False,
        **kwargs,
    ):
        """Constructs a ``matplotlib.collections.PolyCollection``` consisting
        of polygons representing the faces of the current ``Grid``

        Parameters
        ----------
        periodic_elements : str, optional
            Method for handling periodic elements. One of ['exclude', 'split', or 'ignore']:
            - 'exclude': Periodic elements will be identified and excluded from the GeoDataFrame
            - 'split': Periodic elements will be identified and split using the ``antimeridian`` package
            - 'ignore': No processing will be applied to periodic elements.
        projection: ccrs.Projection
            Cartopy geographic projection to use
        return_indices: bool
            Flag to indicate whether to return the indices of corrected polygons, if any exist
        cache: bool
            Flag to indicate whether to cache the computed PolyCollection
        override: bool
            Flag to indicate whether to override a cached PolyCollection, if it exists
        **kwargs: dict
            Key word arguments to pass into the construction of a PolyCollection
        """

        if periodic_elements not in ["ignore", "exclude", "split"]:
            raise ValueError(
                f"Invalid value for 'periodic_elements'. Expected one of ['include', 'exclude', 'split'] but received: {periodic_elements}"
            )

        if self._poly_collection_cached_parameters["poly_collection"] is not None:
            if (
                self._poly_collection_cached_parameters["periodic_elements"]
                != periodic_elements
                or self._poly_collection_cached_parameters["projection"] != projection
            ):
                # cached PolyCollection has a different projection or periodic element handling method
                override = True

        if (
            self._poly_collection_cached_parameters["poly_collection"] is not None
            and not override
        ):
            # use cached PolyCollection
            if return_indices:
                return copy.deepcopy(
                    self._poly_collection_cached_parameters["poly_collection"]
                ), self._poly_collection_cached_parameters[
                    "corrected_to_original_faces"
                ]
            else:
                return copy.deepcopy(
                    self._poly_collection_cached_parameters["poly_collection"]
                )

        (
            poly_collection,
            corrected_to_original_faces,
        ) = _grid_to_matplotlib_polycollection(
            self, periodic_elements, projection, **kwargs
        )

        if cache:
            # cache PolyCollection, indices, and state
            self._poly_collection_cached_parameters["poly_collection"] = poly_collection
            self._poly_collection_cached_parameters["corrected_to_original_faces"] = (
                corrected_to_original_faces
            )
            self._poly_collection_cached_parameters["periodic_elements"] = (
                periodic_elements
            )
            self._poly_collection_cached_parameters["projection"] = projection

        if return_indices:
            return copy.deepcopy(poly_collection), corrected_to_original_faces
        else:
            return copy.deepcopy(poly_collection)

    def to_linecollection(
        self,
        periodic_elements: Optional[str] = "exclude",
        projection: Optional[ccrs.Projection] = None,
        cache: Optional[bool] = True,
        override: Optional[bool] = False,
        **kwargs,
    ):
        """Constructs a ``matplotlib.collections.LineCollection``` consisting
        of lines representing the edges of the current ``Grid``

        Parameters
        ----------
        periodic_elements : str, optional
            Method for handling periodic elements. One of ['exclude', 'split', or 'ignore']:
            - 'exclude': Periodic elements will be identified and excluded from the GeoDataFrame
            - 'split': Periodic elements will be identified and split using the ``antimeridian`` package
            - 'ignore': No processing will be applied to periodic elements.
        projection: ccrs.Projection
            Cartopy geographic projection to use
        cache: bool
            Flag to indicate whether to cache the computed PolyCollection
        override: bool
            Flag to indicate whether to override a cached PolyCollection, if it exists
        **kwargs: dict
            Key word arguments to pass into the construction of a PolyCollection
        """
        if periodic_elements not in ["ignore", "exclude", "split"]:
            raise ValueError(
                f"Invalid value for 'periodic_elements'. Expected one of ['ignore', 'exclude', 'split'] but received: {periodic_elements}"
            )

        if self._line_collection_cached_parameters["line_collection"] is not None:
            if (
                self._line_collection_cached_parameters["periodic_elements"]
                != periodic_elements
                or self._line_collection_cached_parameters["projection"] != projection
            ):
                override = True

            if not override:
                return self._line_collection_cached_parameters["line_collection"]

        line_collection = _grid_to_matplotlib_linecollection(
            grid=self,
            periodic_elements=periodic_elements,
            projection=projection,
            **kwargs,
        )

        if cache:
            self._line_collection_cached_parameters["line_collection"] = line_collection
            self._line_collection_cached_parameters["periodic_elements"] = (
                periodic_elements
            )
            self._line_collection_cached_parameters["periodic_elements"] = (
                periodic_elements
            )

        return line_collection

    def get_dual(self):
        """Compute the dual for a grid, which constructs a new grid centered
        around the nodes, where the nodes of the primal become the face centers
        of the dual, and the face centers of the primal become the nodes of the
        dual. Returns a new `Grid` object.

        Returns
        --------
        dual : Grid
            Dual Mesh Grid constructed
        """

        if _check_duplicate_nodes_indices(self):
            raise RuntimeError("Duplicate nodes found, cannot construct dual")

        # Get dual mesh node face connectivity
        dual_node_face_conn = construct_dual(grid=self)

        # Construct dual mesh
        dual = self.from_topology(
            self.face_lon.values, self.face_lat.values, dual_node_face_conn
        )

        return dual

    def isel(
        self, inverse_indices: Union[List[str], Set[str], bool] = False, **dim_kwargs
    ):
        """Indexes an unstructured grid along a given dimension (``n_node``,
        ``n_edge``, or ``n_face``) and returns a new grid.

        Currently only supports inclusive selection, meaning that for cases where node or edge indices are provided,
        any face that contains that element is included in the resulting subset. This means that additional elements
        beyond those that were initially provided in the indices will be included. Support for more methods, such as
        exclusive and clipped indexing is in the works.

        Parameters
        inverse_indices : Union[List[str], Set[str], bool], default=False
            Indicates whether to store the original grids indices. Passing `True` stores the original face indices,
            other reverse indices can be stored by passing any or all of the following: (["face", "edge", "node"], True)
        **dims_kwargs: kwargs
            Dimension to index, one of ['n_node', 'n_edge', 'n_face']


        Example
        -------`
        >> grid = ux.open_grid(grid_path)
        >> grid.isel(n_face = [1,2,3,4])
        """
        from .slice import _slice_edge_indices, _slice_face_indices, _slice_node_indices

        if len(dim_kwargs) != 1:
            raise ValueError("Indexing must be along a single dimension.")

        if "n_node" in dim_kwargs:
            if inverse_indices:
                raise Exception(
                    "Inverse indices are not yet supported for node selection, please use face centers"
                )
            return _slice_node_indices(self, dim_kwargs["n_node"])

        elif "n_edge" in dim_kwargs:
            if inverse_indices:
                raise Exception(
                    "Inverse indices are not yet supported for edge selection, please use face centers"
                )
            return _slice_edge_indices(self, dim_kwargs["n_edge"])

        elif "n_face" in dim_kwargs:
            return _slice_face_indices(
                self, dim_kwargs["n_face"], inverse_indices=inverse_indices
            )

        else:
            raise ValueError(
                "Indexing must be along a grid dimension: ('n_node', 'n_edge', 'n_face')"
            )

    def get_edges_at_constant_latitude(self, lat: float, use_face_bounds: bool = False):
        """Identifies the indices of edges that intersect with a line of constant latitude.

        Parameters
        ----------
        lat : float
            The latitude at which to extract the cross-section, in degrees.
            Must be between -90.0 and 90.0
        use_face_bounds : bool, optional
            If True, uses the bounds of each face for computing intersections.

        Returns
        -------
        faces : numpy.ndarray
            An array of edge indices that intersect with the specified latitude.
        """

        if lat > 90.0 or lat < -90.0:
            raise ValueError(
                f"Latitude must be between -90 and 90 degrees. Received {lat}"
            )

        if use_face_bounds:
            raise NotImplementedError(
                "Computing the intersection using the spherical bounding box"
                "is not yet supported."
            )
        else:
            edges = constant_lat_intersections_no_extreme(
                lat, self.edge_node_z.values, self.n_edge
            )

        return edges.squeeze()

    def get_faces_at_constant_latitude(
        self,
        lat: float,
    ):
        """
        Identifies the indices of faces that intersect with a line of constant latitude.

        Parameters
        ----------
        lat : float
            The latitude at which to extract the cross-section, in degrees.
            Must be between -90.0 and 90.0

        Returns
        -------
        faces : numpy.ndarray
            An array of face indices that intersect with the specified latitude.
        """

        if lat > 90.0 or lat < -90.0:
            raise ValueError(
                f"Latitude must be between -90 and 90 degrees. Received {lat}"
            )

        faces = constant_lat_intersections_face_bounds(
            lat=lat,
            face_bounds_lat=self.face_bounds_lat.values,
        )
        return faces

    def get_edges_at_constant_longitude(
        self, lon: float, use_face_bounds: bool = False
    ):
        """
        Identifies the indices of edges that intersect with a line of constant longitude.

        Parameters
        ----------
        lon : float
            The longitude at which to extract the cross-section, in degrees.
            Must be between -90.0 and 90.0
        use_face_bounds : bool, optional
            If True, uses the bounds of each face for computing intersections.

        Returns
        -------
        faces : numpy.ndarray
            An array of edge indices that intersect with the specified longitude.
        """

        if lon > 180.0 or lon < -180.0:
            raise ValueError(
                f"Longitude must be between -180 and 180 degrees. Received {lon}"
            )

        if use_face_bounds:
            raise NotImplementedError(
                "Computing the intersection using the spherical bounding box"
                "is not yet supported."
            )
        else:
            edges = constant_lon_intersections_no_extreme(
                lon, self.edge_node_x.values, self.edge_node_y.values, self.n_edge
            )
            return edges.squeeze()

    def get_faces_at_constant_longitude(self, lon: float):
        """
        Identifies the indices of faces that intersect with a line of constant longitude.

        Parameters
        ----------
        lon : float
            The longitude at which to extract the cross-section, in degrees.
            Must be between -90.0 and 90.0

        Returns
        -------
        faces : numpy.ndarray
            An array of face indices that intersect with the specified longitude.
        """

        if lon > 180.0 or lon < -180.0:
            raise ValueError(
                f"Longitude must be between -180 and 180 degrees. Received {lon}"
            )

        faces = constant_lon_intersections_face_bounds(lon, self.face_bounds_lon.values)
        return faces

    def get_faces_between_longitudes(self, lons: Tuple[float, float]):
        """Identifies the indices of faces that are strictly between two lines of constant longitude.

        Parameters
        ----------
        lons: Tuple[float, float]
            A tuple of longitudes that define that minimum and maximum longitude.

        Returns
        -------
        faces : numpy.ndarray
            An array of face indices that are strictly between two lines of constant longitude.

        """
        return faces_within_lon_bounds(lons, self.face_bounds_lon.values)

    def get_faces_between_latitudes(self, lats: Tuple[float, float]):
        """Identifies the indices of faces that are strictly between two lines of constant latitude.

        Parameters
        ----------
        lats: Tuple[float, float
            A tuple of latitudes that define that minimum and maximum latitudes.

        Returns
        -------
        faces : numpy.ndarray
            An array of face indices that are strictly between two lines of constant latitude.

        """
        return faces_within_lat_bounds(lats, self.face_bounds_lat.values)

    def get_faces_containing_point(
        self,
        *,
        point_lonlat: Sequence[float] | np.ndarray = None,
        point_xyz: Sequence[float] | np.ndarray = None,
        return_counts: bool = True,
    ) -> Tuple[np.ndarray, np.ndarray] | List[List[int]]:
        """
        Identify which faces on the grid contain the given point(s).

        Exactly one of `point_lonlat` or `point_xyz` must be provided.

        Parameters
        ----------
        point_lonlat : array_like of shape (2,), optional
            Longitude and latitude in **degrees**: (lon, lat).
        point_xyz : array_like of shape (3,), optional
            Cartesian coordinates on the unit sphere: (x, y, z).
        return_counts : bool, default=True
            - If True (default), returns a tuple `(face_indices, counts)`.
            - If False, returns a `list` of per-point lists of face indices.

        Returns
        -------
        If `return_counts=True`:
          face_indices : np.ndarray, shape (N, M) or (N,)
            - 2D array of face indices when `counts` contains values >1 or
              when mixed counts exist; unused slots are filled with `INT_FILL_VALUE`.
            - If **all** `counts == 1`, this will be squeezed to a 1-D array of shape `(N,)`.
          counts : np.ndarray, shape (N,)
            Number of valid face indices in each row of `face_indices`.

        If `return_counts=False`:
          List[List[int]]
            A Python list of length `N`, where each element is the
            list of face indices (no padding) for that query point.

        Notes
        -----
        - **Most** points will lie strictly inside exactly one face:
          in that common case, `counts == 1` and the returned
          `face_indices` can be collapsed to shape `(N,)`, with no padding.
        - If a point falls exactly on a corner shared by multiple faces,
          multiple face indices will appear in the first columns of each row;
          the remainder of each row is filled with `INT_FILL_VALUE`.

        Examples
        --------
        >>> import uxarray as ux
        >>> grid_path = "/path/to/grid.nc"
        >>> uxgrid = ux.open_grid(grid_path)

        # 1. Query a Spherical (lon/lat) point
        >>> indices, counts = uxgrid.get_faces_containing_point(point_lonlat=(0.0, 0.0))

        # 2. Query a Cartesian (xyz) point
        >>> indices, counts = uxgrid.get_faces_containing_point(
        ...     point_xyz=(0.0, 0.0, 1.0)
        ... )

        # 3. Return indices as a list of lists (no counts nor padding)
        >>> indices = uxgrid.get_faces_containing_point(
        ...     point_xyz=(0.0, 0.0, 1.0), return_counts=False
        ... )
        """

<<<<<<< HEAD
        # Depending on the provided point coordinates, convert to get all needed coordinate systems
        if point_xyz is None:
            point_lonlat = np.asarray(point_lonlat, dtype=np.float64)
            point_xyz = np.array(
                _lonlat_rad_to_xyz(*np.deg2rad(point_lonlat)), dtype=np.float64
            )
        elif point_lonlat is None:
            point_xyz = np.asarray(point_xyz, dtype=np.float64)
            point_lonlat = np.array(_xyz_to_lonlat_deg(*point_xyz), dtype=np.float64)
        else:
            point_xyz = np.asarray(point_xyz, dtype=np.float64)
            point_lonlat = np.asarray(point_lonlat, dtype=np.float64)

        # Get the maximum face radius of the grid, plus a small adjustment for if the point is this exact radius away
        max_face_radius = self.max_face_radius.values + 0.0001

        # Try to find a subset in which the point resides
        try:
            subset = self.subset.bounding_circle(
                r=max_face_radius,
                center_coord=point_lonlat,
                element="face centers",
                inverse_indices=True,
            )
        # If no subset is found, warn the user
        except ValueError:
            # If the grid is partial, let the user know the point likely lies outside the grid region
            if self.partial_sphere_coverage:
                warn(
                    "No faces found. The grid has partial spherical coverage, and the point may be outside the defined region of the grid."
                )
            else:
                warn("No faces found. Try adjusting the tolerance.")
            return np.empty(0, dtype=np.int64)

        # Get the faces in terms of their edges
        face_edge_nodes_xyz = _get_cartesian_face_edge_nodes_array(
            subset.face_node_connectivity.values,
            subset.n_face,
            subset.n_max_face_nodes,
            subset.node_x.values,
            subset.node_y.values,
            subset.node_z.values,
        )
=======
        pts = _prepare_points_for_kdtree(point_lonlat, point_xyz)
>>>>>>> 7309e50b

        # Determine faces containing points
        face_indices, counts = _point_in_face_query(source_grid=self, points=pts)

        # Return a list of lists if counts are not desired
        if not return_counts:
            output: List[List[int]] = []
            for i, c in enumerate(counts):
                output.append(face_indices[i, :c].tolist())
            return output

        if (counts == 1).all():
            # collapse to a 1D array of length n_points
            face_indices = face_indices[:, 0]

        return face_indices, counts<|MERGE_RESOLUTION|>--- conflicted
+++ resolved
@@ -2630,54 +2630,7 @@
         ... )
         """
 
-<<<<<<< HEAD
-        # Depending on the provided point coordinates, convert to get all needed coordinate systems
-        if point_xyz is None:
-            point_lonlat = np.asarray(point_lonlat, dtype=np.float64)
-            point_xyz = np.array(
-                _lonlat_rad_to_xyz(*np.deg2rad(point_lonlat)), dtype=np.float64
-            )
-        elif point_lonlat is None:
-            point_xyz = np.asarray(point_xyz, dtype=np.float64)
-            point_lonlat = np.array(_xyz_to_lonlat_deg(*point_xyz), dtype=np.float64)
-        else:
-            point_xyz = np.asarray(point_xyz, dtype=np.float64)
-            point_lonlat = np.asarray(point_lonlat, dtype=np.float64)
-
-        # Get the maximum face radius of the grid, plus a small adjustment for if the point is this exact radius away
-        max_face_radius = self.max_face_radius.values + 0.0001
-
-        # Try to find a subset in which the point resides
-        try:
-            subset = self.subset.bounding_circle(
-                r=max_face_radius,
-                center_coord=point_lonlat,
-                element="face centers",
-                inverse_indices=True,
-            )
-        # If no subset is found, warn the user
-        except ValueError:
-            # If the grid is partial, let the user know the point likely lies outside the grid region
-            if self.partial_sphere_coverage:
-                warn(
-                    "No faces found. The grid has partial spherical coverage, and the point may be outside the defined region of the grid."
-                )
-            else:
-                warn("No faces found. Try adjusting the tolerance.")
-            return np.empty(0, dtype=np.int64)
-
-        # Get the faces in terms of their edges
-        face_edge_nodes_xyz = _get_cartesian_face_edge_nodes_array(
-            subset.face_node_connectivity.values,
-            subset.n_face,
-            subset.n_max_face_nodes,
-            subset.node_x.values,
-            subset.node_y.values,
-            subset.node_z.values,
-        )
-=======
         pts = _prepare_points_for_kdtree(point_lonlat, point_xyz)
->>>>>>> 7309e50b
 
         # Determine faces containing points
         face_indices, counts = _point_in_face_query(source_grid=self, points=pts)

--- conflicted
+++ resolved
@@ -3,6 +3,8 @@
 import numpy as np
 
 from typing import Any, Dict, Optional, Union
+
+from scipy.spatial import SphericalVoronoi, Delaunay
 
 # reader and writer imports
 from uxarray.io._exodus import _read_exodus, _encode_exodus
@@ -32,11 +34,7 @@
 
 from uxarray.grid.neighbors import BallTree
 
-<<<<<<< HEAD
-from scipy.spatial import SphericalVoronoi, Delaunay
-=======
 from warnings import warn
->>>>>>> 5336dd1e
 
 
 class Grid:
@@ -187,6 +185,15 @@
                 f"one face is passed in.")
 
         return cls(grid_ds, source_grid_spec="Face Vertices")
+
+    @classmethod
+    def from_vertices(cls,
+                      node_x: Union[list, np.ndarray],
+                      node_y: Union[list, np.ndarray],
+                      node_z: Optional[list, np.ndarray],
+                      method="delaunay"):
+        """TODO: docstring"""
+        pass
 
     def __repr__(self):
         """Constructs a string representation of the contents of a ``Grid``."""
@@ -793,7 +800,7 @@
         polygons = _grid_to_polygons(self, correct_antimeridian_polygons)
         return polygons
 
-    def from_vertices(self, method="spherical_voronoi"):
+    def from_vertices_hold(self, method="spherical_voronoi"):
         """Create a grid and related information from just vertices, using
         either Spherical Voronoi or Delaunay Triangulation.
 

"""uxarray.core.grid module."""

import xarray as xr
import numpy as np

from html import escape

from xarray.core.options import OPTIONS

from typing import (
    Optional,
    Union,
)

# reader and writer imports
from uxarray.io._exodus import _read_exodus, _encode_exodus
from uxarray.io._mpas import _read_mpas
from uxarray.io._ugrid import (
    _read_ugrid,
    _encode_ugrid,
    _validate_minimum_ugrid,
)
from uxarray.io._scrip import _read_scrip, _encode_scrip
from uxarray.io._esmf import _read_esmf
from uxarray.io._vertices import _read_face_vertices
from uxarray.io._topology import _read_topology
from uxarray.io._geos import _read_geos_cs

from uxarray.formatting_html import grid_repr

from uxarray.io.utils import _parse_grid_type
from uxarray.grid.area import get_all_face_area_from_coords
from uxarray.grid.coordinates import (
    _populate_face_centroids,
    _populate_edge_centroids,
    _set_desired_longitude_range,
    _populate_node_latlon,
    _populate_node_xyz,
)
from uxarray.grid.connectivity import (
    _populate_edge_node_connectivity,
    _populate_face_edge_connectivity,
    _populate_n_nodes_per_face,
    _populate_node_face_connectivity,
    _populate_edge_face_connectivity,
    _populate_face_face_connectivity,
)

from uxarray.grid.geometry import (
    _populate_antimeridian_face_indices,
    _grid_to_polygon_geodataframe,
    _grid_to_matplotlib_polycollection,
    _grid_to_matplotlib_linecollection,
    _populate_bounds,
)

from uxarray.grid.neighbors import (
    BallTree,
    KDTree,
    _populate_edge_face_distances,
    _populate_edge_node_distances,
)

from uxarray.plot.accessor import GridPlotAccessor

from uxarray.subset import GridSubsetAccessor

from uxarray.grid.validation import (
    _check_connectivity,
    _check_duplicate_nodes,
    _check_duplicate_nodes_indices,
    _check_area,
    _merge_duplicate_node_indices_on_connectivity,
    _find_duplicate_nodes,
)

<<<<<<< HEAD
from uxarray.conventions import ugrid

=======

from uxarray.conventions import ugrid


>>>>>>> 7cbecdfe
from xarray.core.utils import UncachedAccessor

from warnings import warn

import cartopy.crs as ccrs

import copy

from uxarray.grid.dual import construct_dual


class Grid:
    """Represents a two-dimensional unstructured grid encoded following the
    UGRID conventions and provides grid-specific functionality.

    Can be used standalone to work with unstructured grids, or can be paired with either a ``ux.UxDataArray`` or
    ``ux.UxDataset`` and accessed through the ``.uxgrid`` attribute.

    For constructing a grid from non-UGRID datasets or other types of supported data, see our ``ux.open_grid`` method or
    specific class methods (``Grid.from_dataset``, ``Grid.from_face_verticies``, etc.)


    Parameters
    ----------
    grid_ds : xr.Dataset
        ``xarray.Dataset`` encoded in the UGRID conventions

    source_grid_spec : str, default="UGRID"
        Original unstructured grid format (i.e. UGRID, MPAS, etc.)

    source_dims_dict : dict, default={}
        Mapping of dimensions from the source dataset to their UGRID equivalent (i.e. {nCell : n_face})

    Examples
    ----------

    >>> import uxarray as ux
    >>> grid_path = "/path/to/grid.nc"
    >>> data_path = "/path/to/data.nc"

    1. Open a grid file with `uxarray.open_grid()`:

    >>> uxgrid = ux.open_grid(grid_path)

    2. Open an unstructured grid dataset file with
    `uxarray.open_dataset()`, then access the ``Grid``.:

    >>> uxds = ux.open_dataset(grid_path, data_path)
    >>> uxds.uxgrid
    """

    def __init__(
        self,
        grid_ds: xr.Dataset,
        source_grid_spec: Optional[str] = None,
        source_dims_dict: Optional[dict] = {},
    ):
        # check if inputted dataset is a minimum representable 2D UGRID unstructured grid
        if not _validate_minimum_ugrid(grid_ds):
            raise ValueError(
                "Grid unable to be represented in the UGRID conventions. Representing an unstructured grid requires "
                "at least the following variables: ['node_lon',"
                "'node_lat', and 'face_node_connectivity']"
            )

        # grid spec not provided, check if grid_ds is a minimum representable UGRID dataset
        if source_grid_spec is None:
            warn(
                "Attempting to construct a Grid without passing in source_grid_spec. Direct use of Grid constructor"
                "is only advised if grid_ds is following the internal unstructured grid definition, including"
                "variable and dimension names. Using ux.open_grid() or ux.from_dataset() is suggested.",
                Warning,
            )
            # TODO: more checks for validate grid (lat/lon coords, etc)

        # mapping of ugrid dimensions and variables to source dataset's conventions
        self._source_dims_dict = source_dims_dict

        # source grid specification (i.e. UGRID, MPAS, SCRIP, etc.)
        self.source_grid_spec = source_grid_spec

        # internal xarray dataset for storing grid variables
        self._ds = grid_ds

        # initialize attributes
        self._antimeridian_face_indices = None

        # initialize cached data structures and flags (visualization)
        self._gdf = None
        self._gdf_exclude_am = None
        self._poly_collection = None
        self._poly_collection_periodic_state = None
        self._poly_collection_projection_state = None
        self._corrected_to_original_faces = None
        self._line_collection = None
        self._line_collection_periodic_state = None
        self._line_collection_projection_state = None
        self._raster_data_id = None

        # initialize cached data structures (nearest neighbor operations)
        self._ball_tree = None
        self._kd_tree = None

        # set desired longitude range to [-180, 180]
        _set_desired_longitude_range(self._ds)

    # declare plotting accessor
    plot = UncachedAccessor(GridPlotAccessor)

    # declare subset accessor
    subset = UncachedAccessor(GridSubsetAccessor)

    @classmethod
    def from_dataset(
        cls, dataset: xr.Dataset, use_dual: Optional[bool] = False, **kwargs
    ):
        """Constructs a ``Grid`` object from an ``xarray.Dataset``.

        Parameters
        ----------
        dataset : xr.Dataset
            ``xarray.Dataset`` containing unstructured grid coordinates and connectivity variables
        use_dual : bool, default=False
            When reading in MPAS formatted datasets, indicates whether to use the Dual Mesh
        """
        if not isinstance(dataset, xr.Dataset):
            raise ValueError("Input must be an xarray.Dataset")

        # determine grid/mesh specification

        if "source_grid_spec" not in kwargs:
            # parse to detect source grid spec

            source_grid_spec = _parse_grid_type(dataset)
            if source_grid_spec == "Exodus":
                grid_ds, source_dims_dict = _read_exodus(dataset)
            elif source_grid_spec == "Scrip":
                grid_ds, source_dims_dict = _read_scrip(dataset)
            elif source_grid_spec == "UGRID":
                grid_ds, source_dims_dict = _read_ugrid(dataset)
            elif source_grid_spec == "MPAS":
                grid_ds, source_dims_dict = _read_mpas(dataset, use_dual=use_dual)
            elif source_grid_spec == "ESMF":
                grid_ds, source_dims_dict = _read_esmf(dataset)
            elif source_grid_spec == "GEOS-CS":
                grid_ds, source_dims_dict = _read_geos_cs(dataset)
            elif source_grid_spec == "Shapefile":
                raise ValueError("Shapefiles not yet supported")
            else:
                raise ValueError("Unsupported Grid Format")
        else:
            # custom source grid spec is provided
            source_grid_spec = kwargs.get("source_grid_spec", None)
            grid_ds = dataset
            source_dims_dict = {}

        return cls(grid_ds, source_grid_spec, source_dims_dict)

    @classmethod
    def from_topology(
        cls,
        node_lon: np.ndarray,
        node_lat: np.ndarray,
        face_node_connectivity: np.ndarray,
        fill_value: Optional = None,
        start_index: Optional[int] = 0,
        dims_dict: Optional[dict] = None,
        **kwargs,
    ):
        """Constructs a ``Grid`` object from user-defined topology variables
        provided in the UGRID conventions.

        Note
        ----
        To construct a UGRID-complient grid, the user must provide at least ``node_lon``, ``node_lat`` and ``face_node_connectivity``

        Parameters
        ----------
        node_lon : np.ndarray
            Longitude of node coordinates
        node_lat : np.ndarray
            Latitude of node coordinates
        face_node_connectivity : np.ndarray
            Face node connectivity, mapping each face to the nodes that surround them
        fill_value: Optional
            Value used for padding connectivity variables when the maximum number of elements in a row is less than the maximum.
        start_index: Optional, default=0
            Start index (typically 0 or 1)
        dims_dict : Optional, dict
            Dictionary of dimension names mapped to the ugrid conventions (i.e. {"nVertices": "n_node})
        **kwargs :

        Usage
        -----
        >>> import uxarray as ux
        >>> node_lon, node_lat, face_node_connectivity, fill_value = ...
        >>> uxgrid = ux.Grid.from_ugrid(node_lon, node_lat, face_node_connectivity, fill_value)
        """

        if dims_dict is None:
            dims_dict = {}

        grid_ds = _read_topology(
            node_lon,
            node_lat,
            face_node_connectivity,
            fill_value,
            start_index,
            **kwargs,
        )
        grid_spec = "User Defined Topology"
        return cls(grid_ds, grid_spec, dims_dict)

    @classmethod
    def from_face_vertices(
        cls,
        face_vertices: Union[list, tuple, np.ndarray],
        latlon: Optional[bool] = True,
    ):
        """Constructs a ``Grid`` object from user-defined face vertices.

        Parameters
        ----------
        face_vertices : list, tuple, np.ndarray
            array-like input containing the face vertices to construct the grid from
        latlon : bool, default=True
            Indicates whether the inputted vertices are in lat/lon, with units in degrees
        """
        if not isinstance(face_vertices, (list, tuple, np.ndarray)):
            raise ValueError("Input must be either a list, tuple, or np.ndarray")

        face_vertices = np.asarray(face_vertices)

        if face_vertices.ndim == 3:
            grid_ds = _read_face_vertices(face_vertices, latlon)

        elif face_vertices.ndim == 2:
            grid_ds = _read_face_vertices(np.array([face_vertices]), latlon)

        else:
            raise RuntimeError(
                f"Invalid Input Dimension: {face_vertices.ndim}. Expected dimension should be "
                f"3: [n_face, n_node, two/three] or 2 when only "
                f"one face is passed in."
            )

        return cls(grid_ds, source_grid_spec="Face Vertices")

    def validate(self):
        """Validate a grid object check for common errors, such as:

            - Duplicate nodes
            - Connectivity
            - Face areas (non zero)
        Raises
        ------
        RuntimeError
            If unsupported grid type provided
        """
        # If the mesh file is loaded correctly, we have the underlying file format as UGRID
        # Test if the file is a valid ugrid file format or not
        print("Validating the mesh...")

        # call the check_connectivity and check_duplicate_nodes functions from validation.py
        checkDN = _check_duplicate_nodes(self)
        check_C = _check_connectivity(self)
        check_A = _check_area(self)

        if checkDN and check_C and check_A:
            print("Mesh validation successful.")
            return True
        else:
            raise RuntimeError("Mesh validation failed.")

    def __repr__(self):
        """Constructs a string representation of the contents of a ``Grid``."""

        from uxarray.conventions import descriptors

        prefix = "<uxarray.Grid>\n"
        original_grid_str = f"Original Grid Type: {self.source_grid_spec}\n"
        dims_heading = "Grid Dimensions:\n"
        dims_str = ""

        for dim_name in ugrid.DIM_NAMES:
            if dim_name in self._ds.sizes:
                dims_str += f"  * {dim_name}: {self._ds.sizes[dim_name]}\n"

        dims_str += f"  * n_nodes_per_face: {self.n_nodes_per_face.shape}\n"

        coord_heading = "Grid Coordinates (Spherical):\n"
        coords_str = ""
        for coord_name in ugrid.SPHERICAL_COORD_NAMES:
            if coord_name in self._ds:
                coords_str += f"  * {coord_name}: {getattr(self, coord_name).shape}\n"

        coords_str += "Grid Coordinates (Cartesian):\n"
        for coord_name in ugrid.CARTESIAN_COORD_NAMES:
            if coord_name in self._ds:
                coords_str += f"  * {coord_name}: {getattr(self, coord_name).shape}\n"

        connectivity_heading = "Grid Connectivity Variables:\n"
        connectivity_str = ""

        for conn_name in ugrid.CONNECTIVITY_NAMES:
            if conn_name in self._ds:
                connectivity_str += (
                    f"  * {conn_name}: {getattr(self, conn_name).shape}\n"
                )

        descriptors_heading = "Grid Descriptor Variables:\n"
        descriptors_str = ""

        for descriptor_name in descriptors.DESCRIPTOR_NAMES:
            if descriptor_name in self._ds:
                descriptors_str += (
                    f"  * {descriptor_name}: {getattr(self, descriptor_name).shape}\n"
                )

        return (
            prefix
            + original_grid_str
            + dims_heading
            + dims_str
            + coord_heading
            + coords_str
            + connectivity_heading
            + connectivity_str
            + descriptors_heading
            + descriptors_str
        )

    def _repr_html_(self) -> str:
        if OPTIONS["display_style"] == "text":
            return f"<pre>{escape(repr(self))}</pre>"
        return grid_repr(self)

    def __getitem__(self, item):
        """Implementation of getitem operator for indexing a grid to obtain
        variables.

        Usage
        -----
        >>> uxgrid['face_node_connectivity']
        """
        return getattr(self, item)

    def __eq__(self, other) -> bool:
        """Two grids are equal if they have matching grid topology variables,
        coordinates, and dims all of which are equal.

        Parameters
        ----------
        other : uxarray.Grid
            The second grid object to be compared with `self`

        Returns
        -------
        If two grids are equal : bool
        """

        if not isinstance(other, Grid):
            return False

        if self.source_grid_spec != other.source_grid_spec:
            return False

        if not (
            self.node_lon.equals(other.node_lon) or self.node_lat.equals(other.node_lat)
        ):
            return False

        if not self.face_node_connectivity.equals(other.face_node_connectivity):
            return False

        return True

    def __ne__(self, other) -> bool:
        """Two grids are not equal if they have differing grid topology
        variables, coordinates, or dims.

        Parameters
        ----------
        other : uxarray.Grid
            The second grid object to be compared with `self`

        Returns
        -------
        If two grids are not equal : bool
        """
        return not self.__eq__(other)

    @property
    def dims(self) -> set:
        """Names of all unstructured grid dimensions."""
        from uxarray.conventions.ugrid import DIM_NAMES

        return set([dim for dim in DIM_NAMES if dim in self._ds.dims])

    @property
    def sizes(self) -> dict:
        """Names and values of all unstructured grid dimensions."""
        return {dim: self._ds.sizes[dim] for dim in self.dims}

    @property
    def coordinates(self) -> set:
        """Names of all coordinate variables."""
        from uxarray.conventions.ugrid import (
            SPHERICAL_COORD_NAMES,
            CARTESIAN_COORD_NAMES,
        )

        return set(
            [coord for coord in SPHERICAL_COORD_NAMES if coord in self._ds]
        ).union(set([coord for coord in CARTESIAN_COORD_NAMES if coord in self._ds]))

    @property
    def connectivity(self) -> set:
        """Names of all connectivity variables."""
        from uxarray.conventions.ugrid import CONNECTIVITY_NAMES

        return set([conn for conn in CONNECTIVITY_NAMES if conn in self._ds])

    @property
    def parsed_attrs(self) -> dict:
        """Dictionary of parsed attributes from the source grid."""
        warn(
            "Grid.parsed_attrs will be deprecated in a future release. Please use Grid.attrs instead.",
            DeprecationWarning,
        )
        return self._ds.attrs

    @property
    def attrs(self) -> dict:
        """Dictionary of parsed attributes from the source grid."""
        return self._ds.attrs

    @property
    def n_node(self) -> int:
        """Total number of nodes."""
        return self._ds.sizes["n_node"]

    @property
    def n_edge(self) -> int:
        """Total number of edges."""
        if "edge_node_connectivity" not in self._ds:
            _populate_edge_node_connectivity(self)

        return self._ds.sizes["n_edge"]

    @property
    def n_face(self) -> int:
        """Total number of faces."""
        return self._ds.sizes["n_face"]

    @property
    def n_max_face_nodes(self) -> int:
        """The maximum number of nodes that can make up a single face."""
        return self.face_node_connectivity.shape[1]

    @property
    def n_max_face_edges(self) -> int:
        """The maximum number of edges that surround a single face.

        Equivalent to ``n_max_face_nodes``
        """
        return self.face_edge_connectivity.shape[1]

    @property
    def n_max_face_faces(self) -> int:
        """The maximum number of faces that surround a single face."""
        return self.face_face_connectivity.shape[1]

    @property
    def n_max_edge_edges(self) -> int:
        """The maximum number of edges that surround a single edge."""
        return self.edge_edge_connectivity.shape[1]

    @property
    def n_max_node_faces(self) -> int:
        """The maximum number of faces that surround a single node."""
        return self.node_face_connectivity.shape[1]

    @property
    def n_max_node_edges(self) -> int:
        """The maximum number of edges that surround a single node."""
        return self.node_edge_connectivity.shape[1]

    @property
    def n_nodes_per_face(self) -> xr.DataArray:
        """The number of nodes that make up each face.

        Dimensions: ``(n_node, )``
        """
        if "n_nodes_per_face" not in self._ds:
            _populate_n_nodes_per_face(self)

        return self._ds["n_nodes_per_face"]

    @property
    def node_lon(self) -> xr.DataArray:
        """Longitude of each node in degrees.

        Dimensions: ``(n_node, )``
        """
        if "node_lon" not in self._ds:
            _set_desired_longitude_range(self._ds)
            _populate_node_latlon(self)
        return self._ds["node_lon"]

    @property
    def node_lat(self) -> xr.DataArray:
        """Latitude of each node in degrees.

        Dimensions: ``(n_node, )``
        """
        if "node_lat" not in self._ds:
            _set_desired_longitude_range(self._ds)
            _populate_node_latlon(self)
        return self._ds["node_lat"]

    @property
    def node_x(self) -> xr.DataArray:
        """Cartesian x location of each node in meters.

        Dimensions: ``(n_node, )``
        """
        if "node_x" not in self._ds:
            _populate_node_xyz(self)

        return self._ds["node_x"]

    @property
    def node_y(self) -> xr.DataArray:
        """Cartesian y location of each node in meters.

        Dimensions: ``(n_node, )``
        """
        if "node_y" not in self._ds:
            _populate_node_xyz(self)
        return self._ds["node_y"]

    @property
    def node_z(self) -> xr.DataArray:
        """Cartesian z location of each node in meters.

        Dimensions: ``(n_node, )``
        """
        if "node_z" not in self._ds:
            _populate_node_xyz(self)
        return self._ds["node_z"]

    @property
    def edge_lon(self) -> xr.DataArray:
        """Longitude of the center of each edge in degrees.

        Dimensions: ``(n_edge, )``
        """
        if "edge_lon" not in self._ds:
            _populate_edge_centroids(self)
        # temp until we construct edge lon
        _set_desired_longitude_range(self._ds)
        return self._ds["edge_lon"]

    @property
    def edge_lat(self) -> xr.DataArray:
        """Latitude of the center of each edge in degrees.

        Dimensions: ``(n_edge, )``
        """
        if "edge_lat" not in self._ds:
            _populate_edge_centroids(self)
        _set_desired_longitude_range(self._ds)
        return self._ds["edge_lat"]

    @property
    def edge_x(self) -> xr.DataArray:
        """Cartesian x location of the center of each edge in meters.

        Dimensions: ``(n_edge, )``
        """
        if "edge_x" not in self._ds:
            _populate_edge_centroids(self)

        return self._ds["edge_x"]

    @property
    def edge_y(self) -> xr.DataArray:
        """Cartesian y location of the center of each edge in meters.

        Dimensions: ``(n_edge, )``
        """
        if "edge_y" not in self._ds:
            _populate_edge_centroids(self)
        return self._ds["edge_y"]

    @property
    def edge_z(self) -> xr.DataArray:
        """Cartesian z location of the center of each edge in meters.

        Dimensions: ``(n_edge, )``
        """
        if "edge_z" not in self._ds:
            _populate_edge_centroids(self)
        return self._ds["edge_z"]

    @property
    def face_lon(self) -> xr.DataArray:
        """Longitude of the center of each face in degrees.

        Dimensions: ``(n_face, )``
        """
        if "face_lon" not in self._ds:
            _populate_face_centroids(self)
            _set_desired_longitude_range(self._ds)
        return self._ds["face_lon"]

    @property
    def face_lat(self) -> xr.DataArray:
        """Latitude of the center of each face in degrees.

        Dimensions: ``(n_face, )``
        """
        if "face_lat" not in self._ds:
            _populate_face_centroids(self)
            _set_desired_longitude_range(self._ds)

        return self._ds["face_lat"]

    @property
    def face_x(self) -> xr.DataArray:
        """Cartesian x location of the center of each face in meters.

        Dimensions: ``(n_face, )``
        """
        if "face_x" not in self._ds:
            _populate_face_centroids(self)

        return self._ds["face_x"]

    @property
    def face_y(self) -> xr.DataArray:
        """Cartesian y location of the center of each face in meters.

        Dimensions: ``(n_face, )``
        """
        if "face_y" not in self._ds:
            _populate_face_centroids(self)
        return self._ds["face_y"]

    @property
    def face_z(self) -> xr.DataArray:
        """Cartesian z location of the center of each face in meters.

        Dimensions: ``(n_face, )``
        """
        if "face_z" not in self._ds:
            _populate_face_centroids(self)
        return self._ds["face_z"]

    @property
    def face_node_connectivity(self) -> xr.DataArray:
        """Indices of the nodes that make up each face.

        Dimensions: ``(n_face, n_max_face_nodes)``

        Nodes are in counter-clockwise order.
        """

        if self._ds["face_node_connectivity"].values.ndim == 1:
            face_node_connectivity_1d = self._ds["face_node_connectivity"].values
            face_node_connectivity_2d = np.expand_dims(
                face_node_connectivity_1d, axis=0
            )
            self._ds["face_node_connectivity"] = xr.DataArray(
                data=face_node_connectivity_2d,
                dims=["n_face", "n_max_face_nodes"],
                attrs=self._ds["face_node_connectivity"].attrs,
            )

        return self._ds["face_node_connectivity"]

    @property
    def edge_node_connectivity(self) -> xr.DataArray:
        """Indices of the two nodes that make up each edge.

        Dimensions: ``(n_edge, n_max_edge_nodes)``

        Nodes are in arbitrary order.
        """
        if "edge_node_connectivity" not in self._ds:
            _populate_edge_node_connectivity(self)

        return self._ds["edge_node_connectivity"]

    @property
    def node_node_connectivity(self) -> xr.DataArray:
        """Indices of the nodes that surround each node."""
        if "node_node_connectivity" not in self._ds:
            raise NotImplementedError(
                "Construction of `node_node_connectivity` not yet supported."
            )
        return self._ds["node_node_connectivity"]

    @property
    def face_edge_connectivity(self) -> xr.DataArray:
        """Indices of the edges that surround each face.

        Dimensions: ``(n_face, n_max_face_edges)``
        """
        if "face_edge_connectivity" not in self._ds:
            _populate_face_edge_connectivity(self)

        return self._ds["face_edge_connectivity"]

    @property
    def edge_edge_connectivity(self) -> xr.DataArray:
        """Indices of the edges that surround each edge.

        Dimensions: ``(n_face, n_max_edge_edges)``
        """
        if "edge_edge_connectivity" not in self._ds:
            raise NotImplementedError(
                "Construction of `edge_edge_connectivity` not yet supported."
            )

        return self._ds["edge_edge_connectivity"]

    @property
    def node_edge_connectivity(self) -> xr.DataArray:
        """Indices of the edges that surround each node."""
        if "node_edge_connectivity" not in self._ds:
            raise NotImplementedError(
                "Construction of `node_edge_connectivity` not yet supported."
            )

        return self._ds["node_edge_connectivity"]

    @property
    def face_face_connectivity(self) -> xr.DataArray:
        """Indices of the faces that surround each face.

        Dimensions ``(n_face, n_max_face_faces)``
        """
        if "face_face_connectivity" not in self._ds:
            _populate_face_face_connectivity(self)

        return self._ds["face_face_connectivity"]

    @property
    def edge_face_connectivity(self) -> xr.DataArray:
        """Indices of the faces that saddle each edge.

        Dimensions ``(n_edge, two)``
        """
        if "edge_face_connectivity" not in self._ds:
            _populate_edge_face_connectivity(self)

        return self._ds["edge_face_connectivity"]

    @property
    def node_face_connectivity(self) -> xr.DataArray:
        """Indices of the faces that surround each node.

        Dimensions ``(n_node, n_max_node_faces)``
        """
        if "node_face_connectivity" not in self._ds:
            _populate_node_face_connectivity(self)

        return self._ds["node_face_connectivity"]

    @property
    def edge_node_distances(self):
        """Distances between the two nodes that surround each edge.

        Dimensions ``(n_edge, )``
        """
        if "edge_node_distances" not in self._ds:
            _populate_edge_node_distances(self)
        return self._ds["edge_node_distances"]

    @property
    def edge_face_distances(self):
        """Distances between the centers of the faces that saddle each edge.

        Dimensions ``(n_edge, )``
        """
        if "edge_face_distances" not in self._ds:
            _populate_edge_face_distances(self)
        return self._ds["edge_face_distances"]

    @property
    def antimeridian_face_indices(self) -> np.ndarray:
        """Index of each face that crosses the antimeridian."""
        if self._antimeridian_face_indices is None:
            self._antimeridian_face_indices = _populate_antimeridian_face_indices(self)
        return self._antimeridian_face_indices

    @property
    def face_areas(self) -> xr.DataArray:
        """The area of each face."""
        from uxarray.conventions.descriptors import FACE_AREAS_DIMS, FACE_AREAS_ATTRS

        if "face_areas" not in self._ds:
            face_areas, self._face_jacobian = self.compute_face_areas()
            self._ds["face_areas"] = xr.DataArray(
                data=face_areas, dims=FACE_AREAS_DIMS, attrs=FACE_AREAS_ATTRS
            )
        return self._ds["face_areas"]

    @property
    def bounds(self):
        """Latitude Longitude Bounds for each Face in degrees.

        Dimensions ``(n_face", two, two)``
        """
        if "bounds" not in self._ds:
            warn(
                "Constructing of `Grid.bounds` has not been optimized, which may lead to a long execution time."
            )
            _populate_bounds(self)

        return self._ds["bounds"]

    @property
    def face_jacobian(self):
        """Declare face_jacobian as a property."""
        if self._face_jacobian is None:
            _ = self.face_areas
        return self._face_jacobian

    def get_ball_tree(
        self,
        coordinates: Optional[str] = "nodes",
        coordinate_system: Optional[str] = "spherical",
        distance_metric: Optional[str] = "haversine",
        reconstruct: bool = False,
    ):
        """Get the BallTree data structure of this Grid that allows for nearest
        neighbor queries (k nearest or within some radius) on either the
        (``node_x``, ``node_y``, ``node_z``) and (``node_lon``, ``node_lat``),
        edge (``edge_x``, ``edge_y``, ``edge_z``) and (``edge_lon``,
        ``edge_lat``), or center (``face_x``, ``face_y``, ``face_z``) and
        (``face_lon``, `   `face_lat``) nodes.

        Parameters
        ----------
        coordinates : str, default="nodes"
            Selects which tree to query, with "nodes" selecting the Corner Nodes, "edge centers" selecting the Edge
            Centers of each edge, and "face centers" selecting the Face Centers of each face
        coordinate_system : str, default="cartesian"
            Selects which coordinate type to use to create the tree, "cartesian" selecting cartesian coordinates, and
            "spherical" selecting spherical coordinates.
        distance_metric : str, default="haversine"
            Distance metric used to construct the BallTree, options include:
            'euclidean', 'l2', 'minkowski', 'p','manhattan', 'cityblock', 'l1', 'chebyshev', 'infinity', 'seuclidean',
            'mahalanobis', 'hamming', 'canberra', 'braycurtis', 'jaccard', 'dice', 'rogerstanimoto', 'russellrao',
            'sokalmichener', 'sokalsneath', 'haversine'
        reconstruct : bool, default=False
            If true, reconstructs the tree

        Returns
        -------
        self._ball_tree : grid.Neighbors.BallTree
            BallTree instance
        """

        if self._ball_tree is None or reconstruct:
            self._ball_tree = BallTree(
                self,
                coordinates=coordinates,
                distance_metric=distance_metric,
                coordinate_system=coordinate_system,
                reconstruct=reconstruct,
            )
        else:
            if coordinates != self._ball_tree._coordinates:
                self._ball_tree.coordinates = coordinates

        return self._ball_tree

    def get_kd_tree(
        self,
        coordinates: Optional[str] = "nodes",
        coordinate_system: Optional[str] = "cartesian",
        distance_metric: Optional[str] = "minkowski",
        reconstruct: bool = False,
    ):
        """Get the KDTree data structure of this Grid that allows for nearest
        neighbor queries (k nearest or within some radius) on either the
        (``node_x``, ``node_y``, ``node_z``) and (``node_lon``, ``node_lat``),
        edge (``edge_x``, ``edge_y``, ``edge_z``) and (``edge_lon``,
        ``edge_lat``), or center (``face_x``, ``face_y``, ``face_z``) and
        (``face_lon``, ``face_lat``) nodes.

        Parameters
        ----------
        coordinates : str, default="nodes"
            Selects which tree to query, with "nodes" selecting the Corner Nodes, "edge centers" selecting the Edge
            Centers of each edge, and "face centers" selecting the Face Centers of each face
        coordinate_system : str, default="cartesian"
            Selects which coordinate type to use to create the tree, "cartesian" selecting cartesian coordinates, and
            "spherical" selecting spherical coordinates.
        distance_metric : str, default="minkowski"
            Distance metric used to construct the KDTree, available options include:
            'euclidean', 'l2', 'minkowski', 'p', 'manhattan', 'cityblock', 'l1', 'chebyshev', 'infinity'
        reconstruct : bool, default=False
            If true, reconstructs the tree

        Returns
        -------
        self._kd_tree : grid.Neighbors.KDTree
            KDTree instance
        """

        if self._kd_tree is None or reconstruct:
            self._kd_tree = KDTree(
                self,
                coordinates=coordinates,
                distance_metric=distance_metric,
                coordinate_system=coordinate_system,
                reconstruct=reconstruct,
            )

        else:
            if coordinates != self._kd_tree._coordinates:
                self._kd_tree.coordinates = coordinates

        return self._kd_tree

    def copy(self):
        """Returns a deep copy of this grid."""

        return Grid(
            self._ds,
            source_grid_spec=self.source_grid_spec,
            source_dims_dict=self._source_dims_dict,
        )

    def encode_as(self, grid_type: str) -> xr.Dataset:
        """Encodes the grid as a new `xarray.Dataset` per grid format supplied
        in the `grid_type` argument.

        Parameters
        ----------
        grid_type : str, required
            Grid type of output dataset.
            Currently supported options are "ugrid", "exodus", and "scrip"

        Returns
        -------
        out_ds : xarray.Dataset
            The output `xarray.Dataset` that is encoded from the this grid.

        Raises
        ------
        RuntimeError
            If provided grid type or file type is unsupported.
        """

        warn(
            "Grid.encode_as will be deprecated in a future release. Please use Grid.to_xarray instead."
        )

        if grid_type == "UGRID":
            out_ds = _encode_ugrid(self._ds)

        elif grid_type == "Exodus":
            out_ds = _encode_exodus(self._ds)

        elif grid_type == "SCRIP":
            out_ds = _encode_scrip(
                self.face_node_connectivity,
                self.node_lon,
                self.node_lat,
                self.face_areas,
            )
        else:
            raise RuntimeError("The grid type not supported: ", grid_type)

        return out_ds

    def calculate_total_face_area(
        self, quadrature_rule: Optional[str] = "triangular", order: Optional[int] = 4
    ) -> float:
        """Function to calculate the total surface area of all the faces in a
        mesh.

        Parameters
        ----------
        quadrature_rule : str, optional
            Quadrature rule to use. Defaults to "triangular".
        order : int, optional
            Order of quadrature rule. Defaults to 4.

        Returns
        -------
        Sum of area of all the faces in the mesh : float
        """

        # call function to get area of all the faces as a np array
        face_areas, face_jacobian = self.compute_face_areas(quadrature_rule, order)

        return np.sum(face_areas)

    def compute_face_areas(
        self,
        quadrature_rule: Optional[str] = "triangular",
        order: Optional[int] = 4,
        latlon: Optional[bool] = True,
    ):
        """Face areas calculation function for grid class, calculates area of
        all faces in the grid.

        Parameters
        ----------
        quadrature_rule : str, optional
            Quadrature rule to use. Defaults to "triangular".
        order : int, optional
            Order of quadrature rule. Defaults to 4.

        Returns
        -------
        1. Area of all the faces in the mesh : np.ndarray
        2. Jacobian of all the faces in the mesh : np.ndarray

        Examples
        --------
        Open a uxarray grid file

        >>> grid = ux.open_dataset("/home/jain/uxarray/test/meshfiles/ugrid/outCSne30/outCSne30.ug")


        >>> grid.face_areas
        array([0.00211174, 0.00211221, 0.00210723, ..., 0.00210723, 0.00211221,
            0.00211174])
        """
        # if self._face_areas is None: # this allows for using the cached result,
        # but is not the expected behavior behavior as we are in need to recompute if this function is called with different quadrature_rule or order

        if latlon:
            x = self.node_lon.data
            y = self.node_lat.data
            z = np.zeros((self.n_node))
            coords_type = "spherical"
        else:
            x = self.node_x.data
            y = self.node_y.data
            z = self.node_z.data
            coords_type = "cartesian"

        dim = 2

        # Note: x, y, z are np arrays of type float
        # Using np.issubdtype to check if the type is float
        # if not (int etc.), convert to float, this is to avoid numba errors
        x, y, z = (
            arr.astype(float) if not np.issubdtype(arr[0], np.floating) else arr
            for arr in (x, y, z)
        )

        face_nodes = self.face_node_connectivity.values
        n_nodes_per_face = self.n_nodes_per_face.values

        # call function to get area of all the faces as a np array
        self._face_areas, self._face_jacobian = get_all_face_area_from_coords(
            x,
            y,
            z,
            face_nodes,
            n_nodes_per_face,
            dim,
            quadrature_rule,
            order,
            coords_type,
        )

        min_jacobian = np.min(self._face_jacobian)
        max_jacobian = np.max(self._face_jacobian)

        if np.any(self._face_jacobian < 0):
            raise ValueError(
                "Negative jacobian found. Min jacobian: {}, Max jacobian: {}".format(
                    min_jacobian, max_jacobian
                )
            )

        return self._face_areas, self._face_jacobian

    def merge_duplicate_node_indices(self, inplace=True):
        """Merges duplicate node indices within the ``face_node_connectivity``,
        ``edge_node_connectivity`` and ``node_node_connectivity``.

        Identical nodes (i.e. those with the same latitude and longitude) that are referenced separately within
        connectivity arrays are merged into a single index, referencing one of those nodes instead.

        Parameters
        ----------
        inplace : bool, optional
            When inplace is True, modifies the origin grid, otherwise returns a new Grid.
        """
        # create a dictionary of duplicate node indices
        duplicate_node_indices = _find_duplicate_nodes(self)

        # connectivity arrays that contain node indices
        node_conn_names = [
            "face_node_connectivity",
            "edge_node_connectivity",
            "node_node_connectivity",
        ]

        if inplace:
            if len(duplicate_node_indices) == 0:
                # no duplicates are found
                return

            for conn_name in node_conn_names:
                if conn_name in self._ds:
                    corrected_conn = _merge_duplicate_node_indices_on_connectivity(
                        self._ds[conn_name].values, duplicate_node_indices
                    )
                    self._ds[conn_name].values = corrected_conn

            return

        else:
            # not in place, return a new grid
            if len(duplicate_node_indices) == 0:
                # no duplicates are found, return original grid
                return self
            grid_from_topo_kwargs = {}

            for conn_name in node_conn_names:
                if conn_name in self._ds:
                    corrected_conn = _merge_duplicate_node_indices_on_connectivity(
                        self._ds[conn_name].values, duplicate_node_indices
                    )
                    grid_from_topo_kwargs[conn_name] = corrected_conn

            for coord_name in ugrid.SPHERICAL_COORD_NAMES + ugrid.CARTESIAN_COORD_NAMES:
                if coord_name in self._ds:
                    grid_from_topo_kwargs[coord_name] = self._ds[coord_name].values

            for conn_name in ugrid.CONNECTIVITY_NAMES:
                if conn_name in self._ds and conn_name not in node_conn_names:
                    grid_from_topo_kwargs[conn_name] = self._ds[conn_name].values

            # changed from self
            return self.from_topology(**grid_from_topo_kwargs)

    def to_xarray(self, grid_format: Optional[str] = "ugrid"):
        """Returns a xarray Dataset representation in a specific grid format
        from the Grid object.

        Parameters
        ----------
        grid_format: str, optional
            The desired grid format for the output dataset.
            One of "ugrid", "exodus", or "scrip"

        Returns
        -------
        out_ds: xarray.Dataset
            Dataset representing the unstructured grid in a given grid format
        """

        if grid_format == "ugrid":
            out_ds = _encode_ugrid(self._ds)

        elif grid_format == "exodus":
            out_ds = _encode_exodus(self._ds)

        elif grid_format == "scrip":
            out_ds = _encode_scrip(
                self.face_node_connectivity,
                self.node_lon,
                self.node_lat,
                self.face_areas,
            )

        else:
            raise ValueError(
                f"Invalid grid_format encountered. Expected one of ['ugrid', 'exodus', 'scrip'] but received: {grid_format}"
            )

        return out_ds

    def to_geodataframe(
        self,
        override: Optional[bool] = False,
        cache: Optional[bool] = True,
        exclude_antimeridian: Optional[bool] = False,
    ):
        """Constructs a ``spatialpandas.GeoDataFrame`` with a "geometry"
        column, containing a collection of Shapely Polygons or MultiPolygons
        representing the geometry of the unstructured grid. Additionally, any
        polygon that crosses the antimeridian is split into MultiPolygons.

        Parameters
        ----------
        override : bool
            Flag to recompute the ``GeoDataFrame`` if one is already cached
        cache : bool
            Flag to indicate if the computed ``GeoDataFrame`` should be cached
        exclude_antimeridian: bool
            Selects whether to exclude any face that contains an edge that crosses the antimeridian

        Returns
        -------
        gdf : spatialpandas.GeoDataFrame
            The output `GeoDataFrame` with a filled out "geometry" collumn
        """

        if self._gdf is not None:
            # determine if we need to recompute a cached GeoDataFrame based on antimeridian
            if self._gdf_exclude_am != exclude_antimeridian:
                # cached gdf should match the exclude_antimeridian_flag
                override = True

        # use cached geodataframe
        if self._gdf is not None and not override:
            return self._gdf

        # construct a geodataframe with the faces stored as polygons as the geometry
        gdf = _grid_to_polygon_geodataframe(
            self, exclude_antimeridian=exclude_antimeridian
        )

        # cache computed geodataframe
        if cache:
            self._gdf = gdf
            self._gdf_exclude_am = exclude_antimeridian

        return gdf

    def to_polycollection(
        self,
        periodic_elements: Optional[str] = "exclude",
        projection: Optional[ccrs.Projection] = None,
        return_indices: Optional[bool] = False,
        cache: Optional[bool] = True,
        override: Optional[bool] = False,
    ):
        """Converts a ``Grid`` to a ``matplotlib.collections.PolyCollection``,
        representing each face as a polygon.

        Parameters
        ----------
        periodic_elements: str
            Method for handling elements that cross the antimeridian. One of ['include', 'exclude', 'split']
        projection: ccrs.Projection
            Cartopy geographic projection to use
        return_indices: bool
            Flag to indicate whether to return the indices of corrected polygons, if any exist
        cache: bool
            Flag to indicate whether to cache the computed PolyCollection
        override: bool
            Flag to indicate whether to override a cached PolyCollection, if it exists
        """

        if periodic_elements not in ["include", "exclude", "split"]:
            raise ValueError(
                f"Invalid value for 'periodic_elements'. Expected one of ['include', 'exclude', 'split'] but received: {periodic_elements}"
            )

        if self._poly_collection is not None:
            if (
                self._poly_collection_periodic_state != periodic_elements
                or self._poly_collection_projection_state != projection
            ):
                # cached PolyCollection has a different projection or periodic element handling method
                override = True

        if self._poly_collection is not None and not override:
            # use cached PolyCollection
            if return_indices:
                return copy.deepcopy(
                    self._poly_collection
                ), self._corrected_to_original_faces
            else:
                return copy.deepcopy(self._poly_collection)

        (
            poly_collection,
            corrected_to_original_faces,
        ) = _grid_to_matplotlib_polycollection(self, periodic_elements, projection)

        if cache:
            # cache PolyCollection, indices, and state
            self._poly_collection = poly_collection
            self._corrected_to_original_faces = corrected_to_original_faces
            self._poly_collection_periodic_state = periodic_elements
            self._poly_collection_projection_state = projection

        if return_indices:
            return copy.deepcopy(poly_collection), corrected_to_original_faces
        else:
            return copy.deepcopy(poly_collection)

    def to_linecollection(
        self,
        periodic_elements: Optional[str] = "exclude",
        projection: Optional[ccrs.Projection] = None,
        cache: Optional[bool] = True,
        override: Optional[bool] = False,
    ):
        """Converts a ``Grid`` to a ``matplotlib.collections.LineCollection``,
        representing each edge as a line.

        Parameters
        ----------
        periodic_elements: str
            Method for handling elements that cross the antimeridian. One of ['include', 'exclude', 'split']
        projection: ccrs.Projection
            Cartopy geographic projection to use
        cache: bool
            Flag to indicate whether to cache the computed PolyCollection
        override: bool
            Flag to indicate whether to override a cached PolyCollection, if it exists
        """
        if periodic_elements not in ["include", "exclude", "split"]:
            raise ValueError(
                f"Invalid value for 'periodic_elements'. Expected one of ['include', 'exclude', 'split'] but received: {periodic_elements}"
            )

        if self._line_collection is not None:
            if (
                self._line_collection_periodic_state != periodic_elements
                or self._line_collection_projection_state != projection
            ):
                override = True

            if not override:
                return self._line_collection

        line_collection = _grid_to_matplotlib_linecollection(self, periodic_elements)

        if cache:
            self._line_collection = line_collection
            self._line_collection_periodic_state = periodic_elements
            self._line_collection_projection_state = periodic_elements

        return line_collection

    def isel(self, **dim_kwargs):
        """Indexes an unstructured grid along a given dimension (``n_node``,
        ``n_edge``, or ``n_face``) and returns a new grid.

        Currently only supports inclusive selection, meaning that for cases where node or edge indices are provided,
        any face that contains that element is included in the resulting subset. This means that additional elements
        beyond those that were initially provided in the indices will be included. Support for more methods, such as
        exclusive and clipped indexing is in the works.

        Parameters
        **dims_kwargs: kwargs
            Dimension to index, one of ['n_node', 'n_edge', 'n_face']


        Example
        -------`
        >> grid = ux.open_grid(grid_path)
        >> grid.isel(n_face = [1,2,3,4])
        """
        from .slice import _slice_node_indices, _slice_edge_indices, _slice_face_indices

        if len(dim_kwargs) != 1:
            raise ValueError("Indexing must be along a single dimension.")

        if "n_node" in dim_kwargs:
            return _slice_node_indices(self, dim_kwargs["n_node"])

        elif "n_edge" in dim_kwargs:
            return _slice_edge_indices(self, dim_kwargs["n_edge"])

        elif "n_face" in dim_kwargs:
            return _slice_face_indices(self, dim_kwargs["n_face"])

        else:
            raise ValueError(
                "Indexing must be along a grid dimension: ('n_node', 'n_edge', 'n_face')"
            )

    def compute_dual(self, method="global"):
        """Compute the dual mesh for a grid, returns a new grid object.

         Parameters
        ----------
        method: str, default="global"
            Method for constructing the dual mesh, either "global" or "local"

        Returns:
        --------
        dual : Grid
            Dual Mesh Grid constructed
        """

        if method == "local":
            raise ValueError("Local Dual Mesh is not yet supported, use global")
        elif method != "global":
            raise ValueError(
                f"Invalid method: {method}. Please use a supported method instead"
            )

        if _check_duplicate_nodes_indices(self):
            raise RuntimeError(
                "Duplicate nodes found, consider using `Grid.merge_duplicate_node_indices()`"
            )

        # Get dual mesh node face connectivity
        dual_node_face_conn = construct_dual(grid=self)

        # Construct dual mesh
        dual = self.from_topology(
            self.face_lon.values, self.face_lat.values, dual_node_face_conn
        )

        return dual<|MERGE_RESOLUTION|>--- conflicted
+++ resolved
@@ -74,15 +74,9 @@
     _find_duplicate_nodes,
 )
 
-<<<<<<< HEAD
 from uxarray.conventions import ugrid
 
-=======
-
-from uxarray.conventions import ugrid
-
-
->>>>>>> 7cbecdfe
+
 from xarray.core.utils import UncachedAccessor
 
 from warnings import warn

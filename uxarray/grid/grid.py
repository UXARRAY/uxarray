--- conflicted
+++ resolved
@@ -97,8 +97,6 @@
     _check_area,
     _check_normalization,
 )
-
-from uxarray.grid.utils import _get_cartesian_face_edge_nodes
 
 
 from uxarray.conventions import ugrid
@@ -1222,25 +1220,6 @@
         self._ds["face_edge_connectivity"] = value
 
     @property
-    def _face_edge_nodes_xyz(self):
-        """Internal cached attribute for storing the xyz coordinates of the nodes that make up the edges of each face."""
-
-        if "_face_edge_nodes_xyz" not in self._ds:
-            res = _get_cartesian_face_edge_nodes(
-                self.face_node_connectivity.values,
-                self.n_face,
-                self.n_max_face_edges,
-                self.node_x.values,
-                self.node_y.values,
-                self.node_z.values,
-            )
-            self._ds["_face_edge_nodes_xyz"] = xr.DataArray(
-                data=res, dims=["n_face", "n_max_face_edges", "two", "three"]
-            )
-
-        return self._ds["_face_edge_nodes_xyz"]
-
-    @property
     def edge_edge_connectivity(self) -> xr.DataArray:
         """Indices of the edges that surround each edge.
 
@@ -1325,11 +1304,6 @@
         """Setter for ``node_face_connectivity``"""
         assert isinstance(value, xr.DataArray)
         self._ds["node_face_connectivity"] = value
-
-    @property
-    def edge_magnitudes(self):
-        """TODO."""
-        return self.edge_node_distances
 
     @property
     def edge_node_distances(self):
@@ -2256,7 +2230,6 @@
                 "Indexing must be along a grid dimension: ('n_node', 'n_edge', 'n_face')"
             )
 
-<<<<<<< HEAD
     def get_weights(
         self,
         weights="face_areas",
@@ -2330,29 +2303,16 @@
                 f"Unsupported weights type '{weights}'. Supported types are 'face_areas' and 'edge_magnitudes'."
             )
 
-    def get_edges_at_constant_latitude(self, lat, use_spherical_bounding_box=False):
-=======
     def get_edges_at_constant_latitude(self, lat: float, use_face_bounds: bool = False):
->>>>>>> b6b1eb81
         """Identifies the indices of edges that intersect with a line of constant latitude.
 
         Parameters
         ----------
-<<<<<<< HEAD
-        lon : float
-            The latitude at which to identify intersecting edges, in degrees.
-        use_spherical_bounding_box : bool, optional
-            If `True`,
-            computes the bounding box for each face using great circle arcs for edges
-            and considers extreme minimums or maximums to increase accuracy.
-            Defaults to `False`.
-=======
         lat : float
             The latitude at which to extract the cross-section, in degrees.
             Must be between -90.0 and 90.0
         use_face_bounds : bool, optional
             If True, uses the bounds of each face for computing intersections.
->>>>>>> b6b1eb81
 
         Returns
         -------
@@ -2378,15 +2338,15 @@
         return edges.squeeze()
 
     def get_faces_at_constant_latitude(
-<<<<<<< HEAD
-        self, lat, use_spherical_bounding_box=False, return_edge_indices=False
-=======
         self,
         lat: float,
->>>>>>> b6b1eb81
     ):
         """
         Identifies the indices of faces that intersect with a line of constant latitude.
+
+        When `use_spherical_bounding_box` is set to `True`,
+        the bounding box for each face is computed by representing each edge as a great circle arc.
+        This approach takes into account the extreme minimums or maximums along the arcs.
 
         Parameters
         ----------
@@ -2405,34 +2365,11 @@
                 f"Latitude must be between -90 and 90 degrees. Received {lat}"
             )
 
-<<<<<<< HEAD
-        if use_spherical_bounding_box:
-            faces = constant_lat_intersections_face_bounds(
-                lat=lat,
-                face_min_lat_rad=self.bounds.values[:, 0, 0],
-                face_max_lat_rad=self.bounds.values[:, 0, 1],
-            )
-            return faces
-        else:
-            edges = self.get_edges_at_constant_latitude(lat, use_spherical_bounding_box)
-            faces = np.unique(self.edge_face_connectivity[edges].data.ravel())
-
-            faces = faces[faces != INT_FILL_VALUE]
-
-        if return_edge_indices and use_spherical_bounding_box:
-            raise ValueError("TODO")
-
-        if return_edge_indices:
-            return faces, edges
-        else:
-            return faces
-=======
         faces = constant_lat_intersections_face_bounds(
             lat=lat,
             face_bounds_lat=self.face_bounds_lat.values,
         )
         return faces
->>>>>>> b6b1eb81
 
     def get_edges_at_constant_longitude(
         self, lon: float, use_face_bounds: bool = False

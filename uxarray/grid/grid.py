--- conflicted
+++ resolved
@@ -9,12 +9,9 @@
 from typing import (
     Optional,
     Union,
-<<<<<<< HEAD
-    Tuple,
-=======
     List,
     Set,
->>>>>>> 0e45edaf
+    Tuple,
 )
 
 # reader and writer imports

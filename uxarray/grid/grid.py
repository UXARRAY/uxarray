"""uxarray.core.grid module."""
import xarray as xr
import numpy as np

from typing import Any, Dict, Optional, Union

# reader and writer imports
from uxarray.io._exodus import _read_exodus, _encode_exodus
from uxarray.io._mpas import _read_mpas
from uxarray.io._ugrid import _read_ugrid, _encode_ugrid
from uxarray.io._shapefile import _read_shpfile
from uxarray.io._scrip import _read_scrip, _encode_scrip
from uxarray.io._connectivity import _read_face_vertices

from uxarray.io.utils import _parse_grid_type
from uxarray.grid.area import get_all_face_area_from_coords

from uxarray.grid.connectivity import (_build_edge_node_connectivity,
                                       _build_face_edges_connectivity,
                                       _build_nNodes_per_face,
                                       _build_node_faces_connectivity,
                                       _face_nodes_to_sparse_matrix)

from uxarray.grid.coordinates import (normalize_in_place,
                                      _populate_lonlat_coord,
                                      _populate_cartesian_xyz_coord)

from uxarray.constants import INT_DTYPE, INT_FILL_VALUE

from uxarray.grid.geometry import (_build_polygon_shells,
                                   _build_corrected_polygon_shells,
                                   _build_antimeridian_face_indices,
                                   _grid_to_polygon_geodataframe,
                                   _grid_to_matplotlib_polycollection,
                                   _grid_to_polygons)

from uxarray.grid.neighbors import BallTree


class Grid:
    """Unstructured grid topology definition.

    Can be used standalone to explore an unstructured grid topology, or
    can be seen as the property of ``uxarray.UxDataset`` and ``uxarray.DataArray``
    to make them unstructured grid-aware data sets and arrays.

    Parameters
    ----------
    grid_ds : xr.Dataset
        ``xarray.Dataset`` encoded in the UGRID conventions

    grid_spec : str, default="UGRID"
        Original unstructrued grid format (i.e. UGRID, MPAS, etc.)

    ugrid_mapping : dict, default=None
        mapping of ugrid dimensions and variables to source dataset's conventions
    ----------

    >>> import uxarray as ux

    1. Open a grid file with `uxarray.open_grid()`:

    >>> uxgrid = ux.open_grid("filename.g")

    2. Open an unstructured grid dataset file with
    `uxarray.open_dataset()`, then access `Grid` info:

    >>> uxds = ux.open_dataset("filename.g")
    """

    def __init__(self,
                 grid_ds: xr.Dataset,
                 grid_spec: Optional[str] = "UGRID",
                 ugrid_mapping: Optional[bool] = None):

        # mapping of ugrid dimensions and variables to source dataset's conventions
        self._ugrid_mapping = ugrid_mapping

        # source grid specification
        self.grid_spec = grid_spec

        # internal xarray dataset for storing grid variables
        self._ds = grid_ds

        # initialize attributes
        self._antimeridian_face_indices = None
        self._face_areas = None

        # initialize cached data structures (visualization)
        self._gdf = None
        self._poly_collection = None
<<<<<<< HEAD
=======

        # initialize cached data structures (nearest neighbor operations)
        self._ball_tree = None

        # unpack kwargs with default values set to None
        kwargs_list = [
            'gridspec', 'vertices', 'islatlon', 'isconcave', 'source_grid',
            'use_dual'
        ]
        for key in kwargs_list:
            setattr(self, key, kwargs.get(key, None))

        # check if initializing from verts:
        if isinstance(input_obj, (list, tuple, np.ndarray)):
            input_obj = np.asarray(input_obj)
            self.mesh_type = "From vertices"
            # grid with multiple faces
            if input_obj.ndim == 3:
                self.__from_vert__(input_obj)
                self.source_grid = "From vertices"
            # grid with a single face
            elif input_obj.ndim == 2:
                input_obj = np.array([input_obj])
                self.__from_vert__(input_obj)
                self.source_grid = "From vertices"
            else:
                raise RuntimeError(
                    f"Invalid Input Dimension: {input_obj.ndim}. Expected dimension should be "
                    f"3: [nMesh2_face, nMesh2_node, Two/Three] or 2 when only "
                    f"one face is passed in.")

        # check if initializing from string
        # TODO: re-add gridspec initialization when implemented
        elif isinstance(input_obj, xr.Dataset):
            self.mesh_type = _parse_grid_type(input_obj)
            self.__from_ds__(dataset=input_obj)
        else:
            raise RuntimeError("Dataset is not a valid input type.")
>>>>>>> 067b5905

    @classmethod
    def from_dataset(cls,
                     dataset: xr.Dataset,
                     use_dual: Optional[bool] = False):
        """Constructs a ``Grid`` object from an ``xarray.Dataset``.

        Parameters
        ----------
        dataset : xr.Dataset
            ``xarray.Dataset`` containing unstructured grid coordinates and connectivity variables
        use_dual : bool, default=False
            When reading in MPAS formatted datasets, indicates whether to use the Dual Mesh
        """
        if not isinstance(dataset, xr.Dataset):
            raise ValueError("Input must be an xarray.Dataset")

        # determine grid/mesh specification
        grid_spec = _parse_grid_type(dataset)

        if grid_spec == "Exodus":
            grid_ds, ugrid_mapping = _read_exodus(dataset)
        elif grid_spec == "Scrip":
            grid_ds, ugrid_mapping = _read_scrip(dataset)
        elif grid_spec == "UGRID":
            grid_ds, ugrid_mapping = _read_ugrid(dataset)
        elif grid_spec == "MPAS":
            grid_ds, ugrid_mapping = _read_mpas(dataset, use_dual=use_dual)
        elif grid_spec == "Shapefile":
            raise ValueError("Shapefiles not yet supported")
        else:
            raise ValueError("Unsupported Grid Format")

        return cls(grid_ds, grid_spec, ugrid_mapping)

    @classmethod
    def from_face_vertices(cls,
                           face_vertices: Union[list, tuple, np.ndarray],
                           latlon: Optional[bool] = True):
        """Constructs a ``Grid`` object from user-defined face vertices.

        Parameters
        ----------
        face_vertices : list, tuple, np.ndarray]
            array-like input containing the face vertices to construct the grid from
        latlon : bool, default=True
            Indicates whether the inputted vertices are in lat/lon, with units in degrees
        """
        if not isinstance(face_vertices, (list, tuple, np.ndarray)):
            raise ValueError(
                "Input must be either a list, tuple, or np.ndarray")

        face_vertices = np.asarray(face_vertices)

        if face_vertices.ndim == 3:
            grid_ds = _read_face_vertices(face_vertices, latlon)

        elif face_vertices.ndim == 2:
            grid_ds = _read_face_vertices(np.array([face_vertices]), latlon)

        else:
            raise RuntimeError(
                f"Invalid Input Dimension: {face_vertices.ndim}. Expected dimension should be "
                f"3: [nMesh2_face, nMesh2_node, Two/Three] or 2 when only "
                f"one face is passed in.")

        return cls(grid_ds, grid_spec="Face Vertices")

    def __repr__(self):
        """Constructs a string representation of the contents of a ``Grid``."""
        prefix = "<uxarray.Grid>\n"
        original_grid_str = f"Original Grid Type: {self.grid_spec}\n"
        dims_heading = "Grid Dimensions:\n"
        dims_str = ""
        # if self.grid_var_names["Mesh2_node_x"] in self._ds:
        #     dims_str += f"  * nMesh2_node: {self.nMesh2_node}\n"
        # if self.grid_var_names["Mesh2_face_nodes"] in self._ds:
        #     dims_str += f"  * nMesh2_face: {self.nMesh2_face}\n"
        #     dims_str += f"  * nMesh2_face: {self.nMesh2_face}\n"

        for key, value in zip(self._ds.dims.keys(), self._ds.dims.values()):
            dims_str += f"  * {key}: {value}\n"
            # if key in self._inverse_grid_var_names:
            #     dims_str += f"  * {self._inverse_grid_var_names[key]}: {value}\n"

        if "nMesh2_edge" in self._ds.dims:
            dims_str += f"  * nMesh2_edge: {self.nMesh2_edge}\n"

        if "nMaxMesh2_face_edges" in self._ds.dims:
            dims_str += f"  * nMaxMesh2_face_edges: {self.nMaxMesh2_face_edges}\n"

        coord_heading = "Grid Coordinate Variables:\n"
        coords_str = ""
        if "Mesh2_node_x" in self._ds:
            coords_str += f"  * Mesh2_node_x: {self.Mesh2_node_x.shape}\n"
            coords_str += f"  * Mesh2_node_y: {self.Mesh2_node_y.shape}\n"
        if "Mesh2_node_cart_x" in self._ds:
            coords_str += f"  * Mesh2_node_cart_x: {self.Mesh2_node_cart_x.shape}\n"
            coords_str += f"  * Mesh2_node_cart_y: {self.Mesh2_node_cart_y.shape}\n"
            coords_str += f"  * Mesh2_node_cart_z: {self.Mesh2_node_cart_z.shape}\n"
        if "Mesh2_face_x" in self._ds:
            coords_str += f"  * Mesh2_face_x: {self.Mesh2_face_x.shape}\n"
            coords_str += f"  * Mesh2_face_y: {self.Mesh2_face_y.shape}\n"

        connectivity_heading = "Grid Connectivity Variables:\n"
        connectivity_str = ""
        if "Mesh2_face_nodes" in self._ds:
            connectivity_str += f"  * Mesh2_face_nodes: {self.Mesh2_face_nodes.shape}\n"
        if "Mesh2_edge_nodes" in self._ds:
            connectivity_str += f"  * Mesh2_edge_nodes: {self.Mesh2_edge_nodes.shape}\n"
        if "Mesh2_face_edges" in self._ds:
            connectivity_str += f"  * Mesh2_face_edges: {self.Mesh2_face_edges.shape}\n"
        connectivity_str += f"  * nNodes_per_face: {self.nNodes_per_face.shape}\n"

        return prefix + original_grid_str + dims_heading + dims_str + coord_heading + coords_str + \
            connectivity_heading + connectivity_str

    def __eq__(self, other) -> bool:
        """Two grids are equal if they have matching grid topology variables,
        coordinates, and dims all of which are equal.

        Parameters
        ----------
        other : uxarray.Grid
            The second grid object to be compared with `self`

        Returns
        -------
        If two grids are equal : bool
        """

        if other is not None:
            # Iterate over dict to set access attributes
            for key, value in self._ugrid_mapping.items():
                # Check if all grid variables are equal
                if self._ds.data_vars is not None:
                    if value in self._ds.data_vars:
                        if not self._ds[value].equals(other._ds[key]):
                            return False
        else:
            return False

        return True

    def __ne__(self, other) -> bool:
        """Two grids are not equal if they have differing grid topology
        variables, coordinates, or dims.

        Parameters
        ----------
        other : uxarray.Grid
            The second grid object to be compared with `self`

        Returns
        -------
        If two grids are not equal : bool
        """
        return not self.__eq__(other)

    @property
    def parsed_attrs(self) -> dict:
        """Dictionary of parsed attributes from the source grid."""
        return self._ds.attrs

    # TODO: deprecate
    @property
    def Mesh2(self) -> xr.DataArray:
        """UGRID Attribute ``Mesh2``, which indicates the topology data of a 2D
        unstructured mesh."""
        return self._ds["Mesh2"]

    @property
    def nMesh2_node(self) -> int:
        """UGRID Dimension ``nMesh2_node``, which represents the total number
        of nodes."""
        return self._ds.dims["nMesh2_node"]

    @property
    def nMesh2_face(self) -> int:
        """UGRID Dimension ``nMesh2_face``, which represents the total number
        of faces."""
        return self._ds["Mesh2_face_nodes"].shape[0]

    @property
    def nMesh2_edge(self) -> int:
        """UGRID Dimension ``nMesh2_edge``, which represents the total number
        of edges."""

        if "Mesh2_edge_nodes" not in self._ds:
            _build_edge_node_connectivity(self, repopulate=True)

        return self._ds['Mesh2_edge_nodes'].shape[0]

    @property
    def nMaxMesh2_face_nodes(self) -> int:
        """UGRID Dimension ``nMaxMesh2_face_nodes``, which represents the
        maximum number of nodes that a face may contain."""
        return self.Mesh2_face_nodes.shape[1]

    @property
    def nMaxMesh2_face_edges(self) -> xr.DataArray:
        """Dimension ``nMaxMesh2_face_edges``, which represents the maximum
        number of edges per face.

        Equivalent to ``nMaxMesh2_face_nodes``
        """

        if "Mesh2_face_edges" not in self._ds:
            _build_face_edges_connectivity(self)

        return self._ds["Mesh2_face_edges"].shape[1]

    @property
    def nNodes_per_face(self) -> xr.DataArray:
        """Dimension Variable ``nNodes_per_face``, which contains the number of
        non-fill-value nodes per face.

        Dimensions (``nMesh2_nodes``) and DataType ``INT_DTYPE``.
        """
        if "nNodes_per_face" not in self._ds:
            _build_nNodes_per_face(self)
        return self._ds["nNodes_per_face"]

    @property
    def Mesh2_node_x(self) -> xr.DataArray:
        """UGRID Coordinate Variable ``Mesh2_node_x``, which contains the
        longitude of each node in degrees.

        Dimensions (``nMesh2_node``)
        """
        if "Mesh2_node_x" not in self._ds:
            _populate_lonlat_coord(self)
        return self._ds["Mesh2_node_x"]

    @property
    def Mesh2_node_cart_x(self) -> xr.DataArray:
        """Coordinate Variable ``Mesh2_node_cart_x``, which contains the x
        location in meters.

        Dimensions (``nMesh2_node``)
        """
        if "Mesh2_node_cart_x" not in self._ds:
            _populate_cartesian_xyz_coord(self)

        return self._ds['Mesh2_node_cart_x']

    @property
    def Mesh2_face_x(self) -> xr.DataArray:
        """UGRID Coordinate Variable ``Mesh2_face_x``, which contains the
        longitude of each face center.

        Dimensions (``nMesh2_face``)
        """
        if "Mesh2_face_x" in self._ds:
            return self._ds["Mesh2_face_x"]
        else:
            return None

    @property
    def Mesh2_node_y(self) -> xr.DataArray:
        """UGRID Coordinate Variable ``Mesh2_node_y``, which contains the
        latitude of each node.

        Dimensions (``nMesh2_node``)
        """
        if "Mesh2_node_y" not in self._ds:
            _populate_lonlat_coord(self)

        return self._ds["Mesh2_node_y"]

    @property
    def Mesh2_node_cart_y(self) -> xr.DataArray:
        """Coordinate Variable ``Mesh2_node_cart_y``, which contains the y
        location in meters.

        Dimensions (``nMesh2_node``)
        """
        if "Mesh2_node_cart_y" not in self._ds:
            _populate_cartesian_xyz_coord(self)
        return self._ds['Mesh2_node_cart_y']

    @property
    def Mesh2_face_y(self) -> xr.DataArray:
        """UGRID Coordinate Variable ``Mesh2_face_y``, which contains the
        latitude of each face center.

        Dimensions (``nMesh2_face``)
        """
        if "Mesh2_face_y" in self._ds:
            return self._ds["Mesh2_face_y"]
        else:
            return None

    @property
    def Mesh2_node_cart_z(self) -> xr.DataArray:
        """Coordinate Variable ``Mesh2_node_cart_z``, which contains the z
        location in meters.

        Dimensions (``nMesh2_node``)
        """
        if "Mesh2_node_cart_z" not in self._ds:
            self._populate_cartesian_xyz_coord()
        return self._ds['Mesh2_node_cart_z']

    @property
    def Mesh2_face_nodes(self) -> xr.DataArray:
        """UGRID Connectivity Variable ``Mesh2_face_nodes``, which maps each
        face to its corner nodes.

        Dimensions (``nMesh2_face``, ``nMaxMesh2_face_nodes``) and
        DataType ``INT_DTYPE``.

        Faces can have arbitrary length, with _FillValue=-1 used when faces
        have fewer nodes than MaxNumNodesPerFace.

        Nodes are in counter-clockwise order.
        """

        return self._ds["Mesh2_face_nodes"]

    @property
    def Mesh2_edge_nodes(self) -> xr.DataArray:
        """UGRID Connectivity Variable ``Mesh2_edge_nodes``, which maps every
        edge to the two nodes that it connects.

        Dimensions (``nMesh2_edge``, ``Two``) and DataType
        ``INT_DTYPE``.

        Nodes are in arbitrary order.
        """
        if "Mesh2_edge_nodes" not in self._ds:
            _build_edge_node_connectivity(self)

        return self._ds['Mesh2_edge_nodes']

    @property
    def Mesh2_face_edges(self) -> xr.DataArray:
        """UGRID Connectivity Variable ``Mesh2_face_edges``, which maps every
        face to its edges.

        Dimensions (``nMesh2_face``, ``nMaxMesh2_face_nodes``) and
        DataType ``INT_DTYPE``.
        """
        if "Mesh2_face_edges" not in self._ds:
            _build_face_edges_connectivity(self)

        return self._ds["Mesh2_face_edges"]

    @property
    def Mesh2_node_faces(self) -> xr.DataArray:
        """UGRID Connectivity Variable ``Mesh2_node_faces``, which maps every
        node to its faces.

        Dimensions (``nMesh2_node``, ``nMaxNumFacesPerNode``) and
        DataType ``INT_DTYPE``.
        """
        if "Mesh2_node_faces" not in self._ds:
            _build_node_faces_connectivity(self)

        return self._ds["Mesh2_node_faces"]

    # other properties
    @property
    def antimeridian_face_indices(self) -> np.ndarray:
        """Index of each face that crosses the antimeridian."""
        if self._antimeridian_face_indices is None:
            self._antimeridian_face_indices = _build_antimeridian_face_indices(
                self)
        return self._antimeridian_face_indices

    @property
    def face_areas(self) -> np.ndarray:
        """Declare face_areas as a property."""
        # if self._face_areas is not None: it allows for using the cached result
        if self._face_areas is None:
            self.compute_face_areas()
        return self._face_areas

    def get_ball_tree(self, tree_type: Optional[str] = "nodes"):
        """Get the BallTree data structure of this Grid that allows for nearest
        neighbor queries (k nearest or within some radius) on either the nodes
        (``Mesh2_node_x``, ``Mesh2_node_y``) or face centers (``Mesh2_face_x``,
        ``Mesh2_face_y``).

        Parameters
        ----------
        tree_type : str, default="nodes"
            Selects which tree to query, with "nodes" selecting the Corner Nodes and "face centers" selecting the Face
            Centers of each face

        Returns
        -------
        self._ball_tree : grid.Neighbors.BallTree
            BallTree instance
        """
        if self._ball_tree is None:
            self._ball_tree = BallTree(self,
                                       tree_type=tree_type,
                                       distance_metric='haversine')
        else:
            if tree_type != self._ball_tree._tree_type:
                self._ball_tree.tree_type = tree_type

        return self._ball_tree

    def copy(self):
        """Returns a deep copy of this grid."""

        return Grid(self._ds,
                    grid_spec=self.grid_spec,
                    ugrid_mapping=self._ugrid_mapping)

    def encode_as(self, grid_type: str) -> xr.Dataset:
        """Encodes the grid as a new `xarray.Dataset` per grid format supplied
        in the `grid_type` argument.

        Parameters
        ----------
        grid_type : str, required
            Grid type of output dataset.
            Currently supported options are "ugrid", "exodus", and "scrip"

        Returns
        -------
        out_ds : xarray.Dataset
            The output `xarray.Dataset` that is encoded from the this grid.

        Raises
        ------
        RuntimeError
            If provided grid type or file type is unsupported.
        """

        if grid_type == "UGRID":
            out_ds = _encode_ugrid(self._ds)

        elif grid_type == "Exodus":
            out_ds = _encode_exodus(self._ds)

        elif grid_type == "SCRIP":
            out_ds = _encode_scrip(self.Mesh2_face_nodes, self.Mesh2_node_x,
                                   self.Mesh2_node_y, self.face_areas)
        else:
            raise RuntimeError("The grid type not supported: ", grid_type)

        return out_ds

    def calculate_total_face_area(self,
                                  quadrature_rule: Optional[str] = "triangular",
                                  order: Optional[int] = 4) -> float:
        """Function to calculate the total surface area of all the faces in a
        mesh.

        Parameters
        ----------
        quadrature_rule : str, optional
            Quadrature rule to use. Defaults to "triangular".
        order : int, optional
            Order of quadrature rule. Defaults to 4.

        Returns
        -------
        Sum of area of all the faces in the mesh : float
        """

        # call function to get area of all the faces as a np array
        face_areas = self.compute_face_areas(quadrature_rule, order)

        return np.sum(face_areas)

    def compute_face_areas(self,
                           quadrature_rule: Optional[str] = "triangular",
                           order: Optional[int] = 4,
                           latlon: Optional[bool] = True):
        """Face areas calculation function for grid class, calculates area of
        all faces in the grid.

        Parameters
        ----------
        quadrature_rule : str, optional
            Quadrature rule to use. Defaults to "triangular".
        order : int, optional
            Order of quadrature rule. Defaults to 4.

        Returns
        -------
        Area of all the faces in the mesh : np.ndarray

        Examples
        --------
        Open a uxarray grid file

        >>> grid = ux.open_dataset("/home/jain/uxarray/test/meshfiles/ugrid/outCSne30/outCSne30.ug")

        Get area of all faces in the same order as listed in grid._ds.Mesh2_face_nodes

        >>> grid.face_areas
        array([0.00211174, 0.00211221, 0.00210723, ..., 0.00210723, 0.00211221,
            0.00211174])
        """
        # if self._face_areas is None: # this allows for using the cached result,
        # but is not the expected behavior behavior as we are in need to recompute if this function is called with different quadrature_rule or order

        # area of a face call needs the units for coordinate conversion if spherical grid is used
        # coords_type = "spherical"
        # if not "degree" in self.Mesh2_node_x.units:
        #     coords_type = "cartesian"

        if latlon:
            x = self.Mesh2_node_x.data
            y = self.Mesh2_node_y.data
            z = np.zeros(self.nMesh2_node)
            coords_type = "spherical"  # TODO: should really be called latlon?
        else:
            x = self.Mesh2_node_cart_x.data
            y = self.Mesh2_node_cart_y.data
            y = self.Mesh2_node_cart_z.data
            coords_type = "cartesian"

        # TODO: we dont really need this, but keep for now
        dim = 3

        nNodes_per_face = self.nNodes_per_face.data
        face_nodes = self.Mesh2_face_nodes.data

        # Note: x, y, z are np arrays of type float
        # Using np.issubdtype to check if the type is float
        # if not (int etc.), convert to float, this is to avoid numba errors
        x, y, z = (arr.astype(float)
                   if not np.issubdtype(arr[0], np.floating) else arr
                   for arr in (x, y, z))

        # call function to get area of all the faces as a np array
        self._face_areas = get_all_face_area_from_coords(
            x, y, z, face_nodes, nNodes_per_face, dim, quadrature_rule, order,
            coords_type)

        return self._face_areas

    # TODO: Make a decision on whether to provide Dataset- or DataArray-specific
    # functions from within Grid
    # def integrate(self, var_ds, quadrature_rule="triangular", order=4):
    #     """Integrates a xarray.Dataset over all the faces of the given mesh.
    #
    #     Parameters
    #     ----------
    #     var_ds : Xarray dataset, required
    #         Xarray dataset containing values to integrate on this grid
    #     quadrature_rule : str, optional
    #         Quadrature rule to use. Defaults to "triangular".
    #     order : int, optional
    #         Order of quadrature rule. Defaults to 4.
    #
    #     Returns
    #     -------
    #     Calculated integral : float
    #
    #     Examples
    #     --------
    #     Open grid file only
    #
    #     >>> xr_grid = xr.open_dataset("grid.ug")
    #     >>> grid = ux.Grid.(xr_grid)
    #     >>> var_ds = xr.open_dataset("centroid_pressure_data_ug")
    #
    #     # Compute the integral
    #     >>> integral_psi = grid.integrate(var_ds)
    #     """
    #     integral = 0.0
    #
    #     # call function to get area of all the faces as a np array
    #     face_areas = self.compute_face_areas(quadrature_rule, order)
    #
    #     var_key = list(var_ds.keys())
    #     if len(var_key) > 1:
    #         # warning: print message
    #         print(
    #             "WARNING: The xarray dataset file has more than one variable, using the first variable for integration"
    #         )
    #     var_key = var_key[0]
    #     face_vals = var_ds[var_key].to_numpy()
    #     integral = np.dot(face_areas, face_vals)
    #
    #     return integral

    def to_geodataframe(self,
                        override: Optional[bool] = False,
                        cache: Optional[bool] = True,
                        correct_antimeridian_polygons: Optional[bool] = True):
        """Constructs a ``spatialpandas.GeoDataFrame`` with a "geometry"
        column, containing a collection of Shapely Polygons or MultiPolygons
        representing the geometry of the unstructured grid. Additionally, any
        polygon that crosses the antimeridian is split into MultiPolygons.

        Parameters
        ----------
        override : bool
            Flag to recompute the ``GeoDataFrame`` if one is already cached
        cache : bool
            Flag to indicate if the computed ``GeoDataFrame`` should be cached
        correct_antimeridian_polygons: bool, Optional
            Parameter to select whether to correct and split antimeridian polygons

        Returns
        -------
        gdf : spatialpandas.GeoDataFrame
            The output `GeoDataFrame` with a filled out "geometry" collumn
        """

        # use cached geodataframe
        if self._gdf is not None and not override:
            return self._gdf

        # construct a geodataframe with the faces stored as polygons as the geometry
        gdf = _grid_to_polygon_geodataframe(self, correct_antimeridian_polygons)

        # cache computed geodataframe
        if cache:
            self._gdf = gdf

        return gdf

    def to_polycollection(self,
                          override: Optional[bool] = False,
                          cache: Optional[bool] = True,
                          correct_antimeridian_polygons: Optional[bool] = True):
        """Constructs a ``matplotlib.collections.PolyCollection`` object with
        polygons representing the geometry of the unstructured grid, with
        polygons that cross the antimeridian split.

        Parameters
        ----------
        override : bool
            Flag to recompute the ``PolyCollection`` if one is already cached
        cache : bool
            Flag to indicate if the computed ``PolyCollection`` should be cached

        Returns
        -------
        polycollection : matplotlib.collections.PolyCollection
            The output `PolyCollection` containing faces represented as polygons
        corrected_to_original_faces: list
            Original indices used to map the corrected polygon shells to their entries in face nodes
        """

        # use cached polycollection
        if self._poly_collection is not None and not override:
            return self._poly_collection

        poly_collection, corrected_to_original_faces = _grid_to_matplotlib_polycollection(
            self)

        # cache computed polycollection
        if cache:
            self._poly_collection = poly_collection

        return poly_collection, corrected_to_original_faces

    def to_shapely_polygons(self,
                            correct_antimeridian_polygons: Optional[bool] = True
                           ):
        """Constructs an array of Shapely Polygons representing each face, with
        antimeridian polygons split according to the GeoJSON standards.

         Parameters
        ----------
        correct_antimeridian_polygons: bool, Optional
            Parameter to select whether to correct and split antimeridian polygons

        Returns
        -------
        polygons : np.ndarray
            Array containing Shapely Polygons
        """
        polygons = _grid_to_polygons(self, correct_antimeridian_polygons)
        return polygons<|MERGE_RESOLUTION|>--- conflicted
+++ resolved
@@ -89,47 +89,9 @@
         # initialize cached data structures (visualization)
         self._gdf = None
         self._poly_collection = None
-<<<<<<< HEAD
-=======
-
+        
         # initialize cached data structures (nearest neighbor operations)
         self._ball_tree = None
-
-        # unpack kwargs with default values set to None
-        kwargs_list = [
-            'gridspec', 'vertices', 'islatlon', 'isconcave', 'source_grid',
-            'use_dual'
-        ]
-        for key in kwargs_list:
-            setattr(self, key, kwargs.get(key, None))
-
-        # check if initializing from verts:
-        if isinstance(input_obj, (list, tuple, np.ndarray)):
-            input_obj = np.asarray(input_obj)
-            self.mesh_type = "From vertices"
-            # grid with multiple faces
-            if input_obj.ndim == 3:
-                self.__from_vert__(input_obj)
-                self.source_grid = "From vertices"
-            # grid with a single face
-            elif input_obj.ndim == 2:
-                input_obj = np.array([input_obj])
-                self.__from_vert__(input_obj)
-                self.source_grid = "From vertices"
-            else:
-                raise RuntimeError(
-                    f"Invalid Input Dimension: {input_obj.ndim}. Expected dimension should be "
-                    f"3: [nMesh2_face, nMesh2_node, Two/Three] or 2 when only "
-                    f"one face is passed in.")
-
-        # check if initializing from string
-        # TODO: re-add gridspec initialization when implemented
-        elif isinstance(input_obj, xr.Dataset):
-            self.mesh_type = _parse_grid_type(input_obj)
-            self.__from_ds__(dataset=input_obj)
-        else:
-            raise RuntimeError("Dataset is not a valid input type.")
->>>>>>> 067b5905
 
     @classmethod
     def from_dataset(cls,

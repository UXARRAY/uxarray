"""uxarray.core.grid module."""

import xarray as xr
import numpy as np

from html import escape

from xarray.core.options import OPTIONS

from typing import (
    Optional,
    Union,
)

# reader and writer imports
from uxarray.io._exodus import _read_exodus, _encode_exodus
from uxarray.io._mpas import _read_mpas
from uxarray.io._geopandas import _read_geodataframe
from uxarray.io._ugrid import (
    _read_ugrid,
    _encode_ugrid,
    _validate_minimum_ugrid,
)
from uxarray.io._scrip import _read_scrip, _encode_scrip
from uxarray.io._esmf import _read_esmf
from uxarray.io._vertices import _read_face_vertices
from uxarray.io._topology import _read_topology
from uxarray.io._geos import _read_geos_cs
from uxarray.io._icon import _read_icon

from uxarray.formatting_html import grid_repr

from uxarray.io.utils import _parse_grid_type
from uxarray.grid.area import get_all_face_area_from_coords
from uxarray.grid.coordinates import (
    _populate_face_centroids,
    _populate_edge_centroids,
    _populate_face_centerpoints,
    _set_desired_longitude_range,
    _populate_node_latlon,
    _populate_node_xyz,
    _normalize_xyz,
)
from uxarray.grid.connectivity import (
    _populate_edge_node_connectivity,
    _populate_face_edge_connectivity,
    _populate_n_nodes_per_face,
    _populate_node_face_connectivity,
    _populate_edge_face_connectivity,
    _populate_face_face_connectivity,
)

from uxarray.grid.geometry import (
    _populate_antimeridian_face_indices,
    _grid_to_polygon_geodataframe,
    _grid_to_matplotlib_polycollection,
    _grid_to_matplotlib_linecollection,
    _populate_bounds,
    _construct_hole_edge_indices,
)

from uxarray.grid.neighbors import (
    BallTree,
    KDTree,
    _populate_edge_face_distances,
    _populate_edge_node_distances,
)

from uxarray.grid.intersections import (
    fast_constant_lat_intersections,
)

from spatialpandas import GeoDataFrame

from uxarray.plot.accessor import GridPlotAccessor

from uxarray.subset import GridSubsetAccessor

from uxarray.cross_sections import GridCrossSectionAccessor

from uxarray.grid.validation import (
    _check_connectivity,
    _check_duplicate_nodes,
    _check_duplicate_nodes_indices,
    _check_area,
    _check_normalization,
)


from uxarray.conventions import ugrid


from xarray.core.utils import UncachedAccessor

from warnings import warn

import cartopy.crs as ccrs

import copy

<<<<<<< HEAD
from uxarray.constants import INT_FILL_VALUE
=======
from uxarray.grid.dual import construct_dual
>>>>>>> d6e26e9d


class Grid:
    """Represents a two-dimensional unstructured grid encoded following the
    UGRID conventions and provides grid-specific functionality.

    Can be used standalone to work with unstructured grids, or can be paired with either a ``ux.UxDataArray`` or
    ``ux.UxDataset`` and accessed through the ``.uxgrid`` attribute.

    For constructing a grid from non-UGRID datasets or other types of supported data, see our ``ux.open_grid`` method or
    specific class methods (``Grid.from_dataset``, ``Grid.from_face_verticies``, etc.)


    Parameters
    ----------
    grid_ds : xr.Dataset
        ``xarray.Dataset`` encoded in the UGRID conventions

    source_grid_spec : str, default="UGRID"
        Original unstructured grid format (i.e. UGRID, MPAS, etc.)

    source_dims_dict : dict, default={}
        Mapping of dimensions from the source dataset to their UGRID equivalent (i.e. {nCell : n_face})

    Examples
    ----------

    >>> import uxarray as ux
    >>> grid_path = "/path/to/grid.nc"
    >>> data_path = "/path/to/data.nc"

    1. Open a grid file with `uxarray.open_grid()`:

    >>> uxgrid = ux.open_grid(grid_path)

    2. Open an unstructured grid dataset file with
    `uxarray.open_dataset()`, then access the ``Grid``.:

    >>> uxds = ux.open_dataset(grid_path, data_path)
    >>> uxds.uxgrid
    """

    def __init__(
        self,
        grid_ds: xr.Dataset,
        source_grid_spec: Optional[str] = None,
        source_dims_dict: Optional[dict] = {},
    ):
        # check if inputted dataset is a minimum representable 2D UGRID unstructured grid
        if not _validate_minimum_ugrid(grid_ds):
            raise ValueError(
                "Grid unable to be represented in the UGRID conventions. Representing an unstructured grid requires "
                "at least the following variables: ['node_lon',"
                "'node_lat', and 'face_node_connectivity']"
            )

        # grid spec not provided, check if grid_ds is a minimum representable UGRID dataset
        if source_grid_spec is None:
            warn(
                "Attempting to construct a Grid without passing in source_grid_spec. Direct use of Grid constructor"
                "is only advised if grid_ds is following the internal unstructured grid definition, including"
                "variable and dimension names. Using ux.open_grid() or ux.from_dataset() is suggested.",
                Warning,
            )
            # TODO: more checks for validate grid (lat/lon coords, etc)

        # mapping of ugrid dimensions and variables to source dataset's conventions
        self._source_dims_dict = source_dims_dict

        # source grid specification (i.e. UGRID, MPAS, SCRIP, etc.)
        self.source_grid_spec = source_grid_spec

        # internal xarray dataset for storing grid variables
        self._ds = grid_ds

        # initialize attributes
        self._antimeridian_face_indices = None
        self._ds.assign_attrs({"source_grid_spec": self.source_grid_spec})

        # cached parameters for GeoDataFrame conversions
        self._gdf_cached_parameters = {
            "gdf": None,
            "periodic_elements": None,
            "projection": None,
            "non_nan_polygon_indices": None,
            "engine": None,
            "exclude_am": None,
            "antimeridian_face_indices": None,
        }

        # cached parameters for PolyCollection conversions
        self._poly_collection_cached_parameters = {
            "poly_collection": None,
            "periodic_elements": None,
            "projection": None,
            "corrected_to_original_faces": None,
            "non_nan_polygon_indices": None,
            "antimeridian_face_indices": None,
        }

        # cached parameters for LineCollection conversions
        self._line_collection_cached_parameters = {
            "line_collection": None,
            "periodic_elements": None,
            "projection": None,
        }

        self._raster_data_id = None

        # initialize cached data structures (nearest neighbor operations)
        self._ball_tree = None
        self._kd_tree = None

        # flag to track if coordinates are normalized
        self._normalized = None

        # set desired longitude range to [-180, 180]
        _set_desired_longitude_range(self._ds)

    # declare plotting accessor
    plot = UncachedAccessor(GridPlotAccessor)

    # declare subset accessor
    subset = UncachedAccessor(GridSubsetAccessor)

    # declare cross section accessor
    cross_section = UncachedAccessor(GridCrossSectionAccessor)

    @classmethod
    def from_dataset(
        cls, dataset: xr.Dataset, use_dual: Optional[bool] = False, **kwargs
    ):
        """Constructs a ``Grid`` object from an ``xarray.Dataset``.

        Parameters
        ----------
        dataset : xr.Dataset
            ``xarray.Dataset`` containing unstructured grid coordinates and connectivity variables
        use_dual : bool, default=False
            When reading in MPAS formatted datasets, indicates whether to use the Dual Mesh
        """
        if not isinstance(dataset, xr.Dataset):
            raise ValueError("Input must be an xarray.Dataset")

        # determine grid/mesh specification

        if "source_grid_spec" not in kwargs:
            # parse to detect source grid spec

            source_grid_spec = _parse_grid_type(dataset)
            if source_grid_spec == "Exodus":
                grid_ds, source_dims_dict = _read_exodus(dataset)
            elif source_grid_spec == "Scrip":
                grid_ds, source_dims_dict = _read_scrip(dataset)
            elif source_grid_spec == "UGRID":
                grid_ds, source_dims_dict = _read_ugrid(dataset)
            elif source_grid_spec == "MPAS":
                grid_ds, source_dims_dict = _read_mpas(dataset, use_dual=use_dual)
            elif source_grid_spec == "ESMF":
                grid_ds, source_dims_dict = _read_esmf(dataset)
            elif source_grid_spec == "GEOS-CS":
                grid_ds, source_dims_dict = _read_geos_cs(dataset)
            elif source_grid_spec == "ICON":
                grid_ds, source_dims_dict = _read_icon(dataset, use_dual=use_dual)
            elif source_grid_spec == "Shapefile":
                raise ValueError(
                    "Use ux.Grid.from_geodataframe(<shapefile_name) instead"
                )
            else:
                raise ValueError("Unsupported Grid Format")
        else:
            # custom source grid spec is provided
            source_grid_spec = kwargs.get("source_grid_spec", None)
            grid_ds = dataset
            source_dims_dict = {}

        return cls(grid_ds, source_grid_spec, source_dims_dict)

    @classmethod
    def from_file(
        cls,
        filename: str,
        backend: Optional[str] = "geopandas",
        **kwargs,
    ):
        """Constructs a ``Grid`` object from a using the read_file method with
        a specified backend.

        Parameters
        ----------
        filename : str
            Path to grid file
        backend : str, default='geopandas'
            Backend to use to read the file, xarray or geopandas.

        Examples
        --------
        >>> import uxarray as ux
        >>> grid = ux.Grid.from_file("path/to/file.shp", backend='geopandas')

        Note
        ----
        All formats supported by `geopandas.read_file` can be used.
        See more at: https://geopandas.org/en/stable/docs/reference/api/geopandas.read_file.html#geopandas-read-file
        """

        # determine grid/mesh specification
        if backend == "geopandas":
            if str(filename).endswith(".shp"):
                source_grid_spec = "Shapefile"
            elif str(filename).endswith(".geojson"):
                source_grid_spec = "GeoJSON"
            else:
                source_grid_spec = "OtherGeoFormat"

            grid_ds, source_dims_dict = _read_geodataframe(filename)

        elif backend == "xarray":
            grid_ds, source_dims_dict = cls.from_dataset(filename)

        else:
            raise ValueError("Backend not supported")

        return cls(grid_ds, source_grid_spec, source_dims_dict)

    @classmethod
    def from_topology(
        cls,
        node_lon: np.ndarray,
        node_lat: np.ndarray,
        face_node_connectivity: np.ndarray,
        fill_value: Optional = None,
        start_index: Optional[int] = 0,
        dims_dict: Optional[dict] = None,
        **kwargs,
    ):
        """Constructs a ``Grid`` object from user-defined topology variables
        provided in the UGRID conventions.

        Note
        ----
        To construct a UGRID-compliant grid, the user must provide at least ``node_lon``, ``node_lat`` and ``face_node_connectivity``

        Parameters
        ----------
        node_lon : np.ndarray
            Longitude of node coordinates
        node_lat : np.ndarray
            Latitude of node coordinates
        face_node_connectivity : np.ndarray
            Face node connectivity, mapping each face to the nodes that surround them
        fill_value: Optional
            Value used for padding connectivity variables when the maximum number of elements in a row is less than the maximum.
        start_index: Optional, default=0
            Start index (typically 0 or 1)
        dims_dict : Optional, dict
            Dictionary of dimension names mapped to the ugrid conventions (i.e. {"nVertices": "n_node})
        **kwargs :

        Examples
        --------
        >>> import uxarray as ux
        >>> node_lon, node_lat, face_node_connectivity, fill_value = ...
        >>> uxgrid = ux.Grid.from_ugrid(node_lon, node_lat, face_node_connectivity, fill_value)
        """

        if dims_dict is None:
            dims_dict = {}

        grid_ds = _read_topology(
            node_lon,
            node_lat,
            face_node_connectivity,
            fill_value,
            start_index,
            **kwargs,
        )
        grid_spec = "User Defined Topology"
        return cls(grid_ds, grid_spec, dims_dict)

    @classmethod
    def from_face_vertices(
        cls,
        face_vertices: Union[list, tuple, np.ndarray],
        latlon: Optional[bool] = True,
    ):
        """Constructs a ``Grid`` object from user-defined face vertices.

        Parameters
        ----------
        face_vertices : list, tuple, np.ndarray
            array-like input containing the face vertices to construct the grid from
        latlon : bool, default=True
            Indicates whether the inputted vertices are in lat/lon, with units in degrees
        """
        if not isinstance(face_vertices, (list, tuple, np.ndarray)):
            raise ValueError("Input must be either a list, tuple, or np.ndarray")

        face_vertices = np.asarray(face_vertices)

        if face_vertices.ndim == 3:
            grid_ds = _read_face_vertices(face_vertices, latlon)

        elif face_vertices.ndim == 2:
            grid_ds = _read_face_vertices(np.array([face_vertices]), latlon)

        else:
            raise RuntimeError(
                f"Invalid Input Dimension: {face_vertices.ndim}. Expected dimension should be "
                f"3: [n_face, n_node, two/three] or 2 when only "
                f"one face is passed in."
            )

        return cls(grid_ds, source_grid_spec="Face Vertices")

    def validate(self):
        """Validates the current ``Grid``, checking for Duplicate Nodes,
        Present Connectivity, and Non-Zero Face Areas.

        Raises
        ------
        RuntimeError
            If unsupported grid type provided
        """
        # If the mesh file is loaded correctly, we have the underlying file format as UGRID
        # Test if the file is a valid ugrid file format or not
        print("Validating the mesh...")

        # call the check_connectivity and check_duplicate_nodes functions from validation.py
        checkDN = _check_duplicate_nodes(self)
        check_C = _check_connectivity(self)
        check_A = _check_area(self)

        if checkDN and check_C and check_A:
            print("Mesh validation successful.")
            return True
        else:
            raise RuntimeError("Mesh validation failed.")

    def construct_face_centers(self, method="cartesian average"):
        """Constructs face centers, this method provides users direct control
        of the method for constructing the face centers, the default method is
        "cartesian average", but a more accurate method is "welzl" that is
        based on the recursive Welzl algorithm. It must be noted that this
        method can override the parsed/recompute the original parsed face
        centers.

        Parameters
        ----------
        method : str, default="cartesian average"
            Supported methods are "cartesian average" and "welzl"

        Returns
        -------
        None
            This method constructs the face_lon and face_lat attributes for the grid object.

        Usage
        -----
        >>> import uxarray as ux
        >>> uxgrid = ux.open_grid("GRID_FILE_NAME")
        >>> face_lat = uxgrid.construct_face_center(method="welzl")
        """
        if method == "cartesian average":
            _populate_face_centroids(self, repopulate=True)
        elif method == "welzl":
            _populate_face_centerpoints(self, repopulate=True)
        else:
            raise ValueError(
                f"Unknown method for face center calculation. Expected one of ['cartesian average', 'welzl'] but received {method}"
            )

    def __repr__(self):
        """Constructs a string representation of the contents of a ``Grid``."""

        from uxarray.conventions import descriptors

        prefix = "<uxarray.Grid>\n"
        original_grid_str = f"Original Grid Type: {self.source_grid_spec}\n"
        dims_heading = "Grid Dimensions:\n"
        dims_str = ""

        for dim_name in ugrid.DIM_NAMES:
            if dim_name in self._ds.sizes:
                dims_str += f"  * {dim_name}: {self._ds.sizes[dim_name]}\n"

        dims_str += f"  * n_nodes_per_face: {self.n_nodes_per_face.shape}\n"

        coord_heading = "Grid Coordinates (Spherical):\n"
        coords_str = ""
        for coord_name in ugrid.SPHERICAL_COORD_NAMES:
            if coord_name in self._ds:
                coords_str += f"  * {coord_name}: {getattr(self, coord_name).shape}\n"

        coords_str += "Grid Coordinates (Cartesian):\n"
        for coord_name in ugrid.CARTESIAN_COORD_NAMES:
            if coord_name in self._ds:
                coords_str += f"  * {coord_name}: {getattr(self, coord_name).shape}\n"

        connectivity_heading = "Grid Connectivity Variables:\n"
        connectivity_str = ""

        for conn_name in ugrid.CONNECTIVITY_NAMES:
            if conn_name in self._ds:
                connectivity_str += (
                    f"  * {conn_name}: {getattr(self, conn_name).shape}\n"
                )

        descriptors_heading = "Grid Descriptor Variables:\n"
        descriptors_str = ""

        for descriptor_name in descriptors.DESCRIPTOR_NAMES:
            if descriptor_name in self._ds:
                descriptors_str += (
                    f"  * {descriptor_name}: {getattr(self, descriptor_name).shape}\n"
                )

        return (
            prefix
            + original_grid_str
            + dims_heading
            + dims_str
            + coord_heading
            + coords_str
            + connectivity_heading
            + connectivity_str
            + descriptors_heading
            + descriptors_str
        )

    def _repr_html_(self) -> str:
        if OPTIONS["display_style"] == "text":
            return f"<pre>{escape(repr(self))}</pre>"
        return grid_repr(self)

    def __getitem__(self, item):
        """Implementation of getitem operator for indexing a grid to obtain
        variables.

        Examples
        --------
        >>> uxgrid['face_node_connectivity']
        """
        return getattr(self, item)

    def __eq__(self, other) -> bool:
        """Two grids are equal if they have matching grid topology variables,
        coordinates, and dims all of which are equal.

        Parameters
        ----------
        other : uxarray.Grid
            The second grid object to be compared with `self`

        Returns
        -------
        If two grids are equal : bool
        """

        if not isinstance(other, Grid):
            return False

        if self.source_grid_spec != other.source_grid_spec:
            return False

        if not (
            self.node_lon.equals(other.node_lon) or self.node_lat.equals(other.node_lat)
        ):
            return False

        if not self.face_node_connectivity.equals(other.face_node_connectivity):
            return False

        return True

    def __ne__(self, other) -> bool:
        """Two grids are not equal if they have differing grid topology
        variables, coordinates, or dims.

        Parameters
        ----------
        other : uxarray.Grid
            The second grid object to be compared with `self`

        Returns
        -------
        If two grids are not equal : bool
        """
        return not self.__eq__(other)

    @property
    def dims(self) -> set:
        """Names of all unstructured grid dimensions."""
        from uxarray.conventions.ugrid import DIM_NAMES

        return set([dim for dim in DIM_NAMES if dim in self._ds.dims])

    @property
    def sizes(self) -> dict:
        """Names and values of all unstructured grid dimensions."""
        return {dim: self._ds.sizes[dim] for dim in self.dims}

    @property
    def coordinates(self) -> set:
        """Names of all coordinate variables."""
        from uxarray.conventions.ugrid import (
            SPHERICAL_COORD_NAMES,
            CARTESIAN_COORD_NAMES,
        )

        return set(
            [coord for coord in SPHERICAL_COORD_NAMES if coord in self._ds]
        ).union(set([coord for coord in CARTESIAN_COORD_NAMES if coord in self._ds]))

    @property
    def connectivity(self) -> set:
        """Names of all connectivity variables."""
        from uxarray.conventions.ugrid import CONNECTIVITY_NAMES

        return set([conn for conn in CONNECTIVITY_NAMES if conn in self._ds])

    @property
    def descriptors(self) -> set:
        """Names of all descriptor variables."""
        from uxarray.conventions.descriptors import DESCRIPTOR_NAMES

        return set([desc for desc in DESCRIPTOR_NAMES if desc in self._ds])

    @property
    def parsed_attrs(self) -> dict:
        """Dictionary of parsed attributes from the source grid."""
        warn(
            "Grid.parsed_attrs will be deprecated in a future release. Please use Grid.attrs instead.",
            DeprecationWarning,
        )
        return self._ds.attrs

    @property
    def attrs(self) -> dict:
        """Dictionary of parsed attributes from the source grid."""
        return self._ds.attrs

    @property
    def n_node(self) -> int:
        """Total number of nodes."""
        return self._ds.sizes["n_node"]

    @property
    def n_edge(self) -> int:
        """Total number of edges."""
        if "edge_node_connectivity" not in self._ds:
            _populate_edge_node_connectivity(self)

        return self._ds.sizes["n_edge"]

    @property
    def n_face(self) -> int:
        """Total number of faces."""
        return self._ds.sizes["n_face"]

    @property
    def n_max_face_nodes(self) -> int:
        """The maximum number of nodes that can make up a single face."""
        return self.face_node_connectivity.shape[1]

    @property
    def n_max_face_edges(self) -> int:
        """The maximum number of edges that surround a single face.

        Equivalent to ``n_max_face_nodes``
        """
        return self.face_edge_connectivity.shape[1]

    @property
    def n_max_face_faces(self) -> int:
        """The maximum number of faces that surround a single face."""
        return self.face_face_connectivity.shape[1]

    @property
    def n_max_edge_edges(self) -> int:
        """The maximum number of edges that surround a single edge."""
        return self.edge_edge_connectivity.shape[1]

    @property
    def n_max_node_faces(self) -> int:
        """The maximum number of faces that surround a single node."""
        return self.node_face_connectivity.shape[1]

    @property
    def n_max_node_edges(self) -> int:
        """The maximum number of edges that surround a single node."""
        return self.node_edge_connectivity.shape[1]

    @property
    def n_nodes_per_face(self) -> xr.DataArray:
        """The number of nodes that make up each face.

        Dimensions: ``(n_node, )``
        """
        if "n_nodes_per_face" not in self._ds:
            _populate_n_nodes_per_face(self)

        return self._ds["n_nodes_per_face"]

    @n_nodes_per_face.setter
    def n_nodes_per_face(self, value):
        """Setter for ``n_nodes_per_face``"""
        assert isinstance(value, xr.DataArray)
        self._ds["n_nodes_per_face"] = value

    @property
    def node_lon(self) -> xr.DataArray:
        """Longitude of each node in degrees.

        Dimensions: ``(n_node, )``
        """
        if "node_lon" not in self._ds:
            _set_desired_longitude_range(self._ds)
            _populate_node_latlon(self)
        return self._ds["node_lon"]

    @node_lon.setter
    def node_lon(self, value):
        """Setter for ``node_lon``"""
        assert isinstance(value, xr.DataArray)
        self._ds["node_lon"] = value

    @property
    def node_lat(self) -> xr.DataArray:
        """Latitude of each node in degrees.

        Dimensions: ``(n_node, )``
        """
        if "node_lat" not in self._ds:
            _set_desired_longitude_range(self._ds)
            _populate_node_latlon(self)
        return self._ds["node_lat"]

    @node_lat.setter
    def node_lat(self, value):
        """Setter for ``node_lat``"""
        assert isinstance(value, xr.DataArray)
        self._ds["node_lat"] = value

    @property
    def node_x(self) -> xr.DataArray:
        """Cartesian x location of each node in meters.

        Dimensions: ``(n_node, )``
        """
        if "node_x" not in self._ds:
            _populate_node_xyz(self)

        return self._ds["node_x"]

    @node_x.setter
    def node_x(self, value):
        """Setter for ``node_x``"""
        assert isinstance(value, xr.DataArray)
        self._ds["node_x"] = value

    @property
    def node_y(self) -> xr.DataArray:
        """Cartesian y location of each node in meters.

        Dimensions: ``(n_node, )``
        """
        if "node_y" not in self._ds:
            _populate_node_xyz(self)
        return self._ds["node_y"]

    @node_y.setter
    def node_y(self, value):
        """Setter for ``node_y``"""
        assert isinstance(value, xr.DataArray)
        self._ds["node_y"] = value

    @property
    def node_z(self) -> xr.DataArray:
        """Cartesian z location of each node in meters.

        Dimensions: ``(n_node, )``
        """
        if "node_z" not in self._ds:
            _populate_node_xyz(self)
        return self._ds["node_z"]

    @node_z.setter
    def node_z(self, value):
        """Setter for ``node_z``"""
        assert isinstance(value, xr.DataArray)
        self._ds["node_z"] = value

    @property
    def edge_lon(self) -> xr.DataArray:
        """Longitude of the center of each edge in degrees.

        Dimensions: ``(n_edge, )``
        """
        if "edge_lon" not in self._ds:
            _populate_edge_centroids(self)
        # temp until we construct edge lon
        _set_desired_longitude_range(self._ds)
        return self._ds["edge_lon"]

    @edge_lon.setter
    def edge_lon(self, value):
        """Setter for ``edge_lon``"""
        assert isinstance(value, xr.DataArray)
        self._ds["edge_lon"] = value

    @property
    def edge_lat(self) -> xr.DataArray:
        """Latitude of the center of each edge in degrees.

        Dimensions: ``(n_edge, )``
        """
        if "edge_lat" not in self._ds:
            _populate_edge_centroids(self)
        _set_desired_longitude_range(self._ds)
        return self._ds["edge_lat"]

    @edge_lat.setter
    def edge_lat(self, value):
        """Setter for ``edge_lat``"""
        assert isinstance(value, xr.DataArray)
        self._ds["edge_lat"] = value

    @property
    def edge_x(self) -> xr.DataArray:
        """Cartesian x location of the center of each edge in meters.

        Dimensions: ``(n_edge, )``
        """
        if "edge_x" not in self._ds:
            _populate_edge_centroids(self)

        return self._ds["edge_x"]

    @edge_x.setter
    def edge_x(self, value):
        """Setter for ``edge_x``"""
        assert isinstance(value, xr.DataArray)
        self._ds["edge_x"] = value

    @property
    def edge_y(self) -> xr.DataArray:
        """Cartesian y location of the center of each edge in meters.

        Dimensions: ``(n_edge, )``
        """
        if "edge_y" not in self._ds:
            _populate_edge_centroids(self)
        return self._ds["edge_y"]

    @edge_y.setter
    def edge_y(self, value):
        """Setter for ``edge_y``"""
        assert isinstance(value, xr.DataArray)
        self._ds["edge_y"] = value

    @property
    def edge_z(self) -> xr.DataArray:
        """Cartesian z location of the center of each edge in meters.

        Dimensions: ``(n_edge, )``
        """
        if "edge_z" not in self._ds:
            _populate_edge_centroids(self)
        return self._ds["edge_z"]

    @edge_z.setter
    def edge_z(self, value):
        """Setter for ``edge_z``"""
        assert isinstance(value, xr.DataArray)
        self._ds["edge_z"] = value

    @property
    def face_lon(self) -> xr.DataArray:
        """Longitude of the center of each face in degrees.

        Dimensions: ``(n_face, )``
        """
        if "face_lon" not in self._ds:
            _populate_face_centroids(self)
            _set_desired_longitude_range(self._ds)
        return self._ds["face_lon"]

    @face_lon.setter
    def face_lon(self, value):
        """Setter for ``face_lon``"""
        assert isinstance(value, xr.DataArray)
        self._ds["face_lon"] = value

    @property
    def face_lat(self) -> xr.DataArray:
        """Latitude of the center of each face in degrees.

        Dimensions: ``(n_face, )``
        """
        if "face_lat" not in self._ds:
            _populate_face_centroids(self)
            _set_desired_longitude_range(self._ds)

        return self._ds["face_lat"]

    @face_lat.setter
    def face_lat(self, value):
        """Setter for ``face_lat``"""
        assert isinstance(value, xr.DataArray)
        self._ds["face_lat"] = value

    @property
    def face_x(self) -> xr.DataArray:
        """Cartesian x location of the center of each face in meters.

        Dimensions: ``(n_face, )``
        """
        if "face_x" not in self._ds:
            _populate_face_centroids(self)

        return self._ds["face_x"]

    @face_x.setter
    def face_x(self, value):
        """Setter for ``face_x``"""
        assert isinstance(value, xr.DataArray)
        self._ds["face_x"] = value

    @property
    def face_y(self) -> xr.DataArray:
        """Cartesian y location of the center of each face in meters.

        Dimensions: ``(n_face, )``
        """
        if "face_y" not in self._ds:
            _populate_face_centroids(self)
        return self._ds["face_y"]

    @face_y.setter
    def face_y(self, value):
        """Setter for ``face_x``"""
        assert isinstance(value, xr.DataArray)
        self._ds["face_y"] = value

    @property
    def face_z(self) -> xr.DataArray:
        """Cartesian z location of the center of each face in meters.

        Dimensions: ``(n_face, )``
        """
        if "face_z" not in self._ds:
            _populate_face_centroids(self)
        return self._ds["face_z"]

    @face_z.setter
    def face_z(self, value):
        """Setter for ``face_z``"""
        assert isinstance(value, xr.DataArray)
        self._ds["face_z"] = value

    @property
    def face_node_connectivity(self) -> xr.DataArray:
        """Indices of the nodes that make up each face.

        Dimensions: ``(n_face, n_max_face_nodes)``

        Nodes are in counter-clockwise order.
        """

        if self._ds["face_node_connectivity"].values.ndim == 1:
            face_node_connectivity_1d = self._ds["face_node_connectivity"].values
            face_node_connectivity_2d = np.expand_dims(
                face_node_connectivity_1d, axis=0
            )
            self._ds["face_node_connectivity"] = xr.DataArray(
                data=face_node_connectivity_2d,
                dims=["n_face", "n_max_face_nodes"],
                attrs=self._ds["face_node_connectivity"].attrs,
            )

        return self._ds["face_node_connectivity"]

    @face_node_connectivity.setter
    def face_node_connectivity(self, value):
        """Setter for ``face_node_connectivity``"""
        assert isinstance(value, xr.DataArray)
        self._ds["face_node_connectivity"] = value

    @property
    def edge_node_connectivity(self) -> xr.DataArray:
        """Indices of the two nodes that make up each edge.

        Dimensions: ``(n_edge, two)``

        Nodes are in arbitrary order.
        """
        if "edge_node_connectivity" not in self._ds:
            _populate_edge_node_connectivity(self)

        return self._ds["edge_node_connectivity"]

    @edge_node_connectivity.setter
    def edge_node_connectivity(self, value):
        """Setter for ``edge_node_connectivity``"""
        assert isinstance(value, xr.DataArray)
        self._ds["edge_node_connectivity"] = value

    @property
    def edge_node_z(self) -> xr.DataArray:
        """Cartesian z location for the two nodes that make up every edge.

        Dimensions: ``(n_edge, two)``
        """

        if "edge_node_z" not in self._ds:
            _edge_node_z = self.node_z.values[self.edge_node_connectivity.values]

            self._ds["edge_node_z"] = xr.DataArray(
                data=_edge_node_z,
                dims=["n_edge", "two"],
            )

        return self._ds["edge_node_z"]

    @property
    def node_node_connectivity(self) -> xr.DataArray:
        """Indices of the nodes that surround each node."""
        if "node_node_connectivity" not in self._ds:
            raise NotImplementedError(
                "Construction of `node_node_connectivity` not yet supported."
            )
        return self._ds["node_node_connectivity"]

    @node_node_connectivity.setter
    def node_node_connectivity(self, value):
        """Setter for ``node_node_connectivity``"""
        assert isinstance(value, xr.DataArray)
        self._ds["node_node_connectivity"] = value

    @property
    def face_edge_connectivity(self) -> xr.DataArray:
        """Indices of the edges that surround each face.

        Dimensions: ``(n_face, n_max_face_edges)``
        """
        if "face_edge_connectivity" not in self._ds:
            _populate_face_edge_connectivity(self)

        return self._ds["face_edge_connectivity"]

    @face_edge_connectivity.setter
    def face_edge_connectivity(self, value):
        """Setter for ``face_edge_connectivity``"""
        assert isinstance(value, xr.DataArray)
        self._ds["face_edge_connectivity"] = value

    @property
    def edge_edge_connectivity(self) -> xr.DataArray:
        """Indices of the edges that surround each edge.

        Dimensions: ``(n_face, n_max_edge_edges)``
        """
        if "edge_edge_connectivity" not in self._ds:
            raise NotImplementedError(
                "Construction of `edge_edge_connectivity` not yet supported."
            )

        return self._ds["edge_edge_connectivity"]

    @edge_edge_connectivity.setter
    def edge_edge_connectivity(self, value):
        """Setter for ``edge_edge_connectivity``"""
        assert isinstance(value, xr.DataArray)
        self._ds["edge_edge_connectivity"] = value

    @property
    def node_edge_connectivity(self) -> xr.DataArray:
        """Indices of the edges that surround each node."""
        if "node_edge_connectivity" not in self._ds:
            raise NotImplementedError(
                "Construction of `node_edge_connectivity` not yet supported."
            )

        return self._ds["node_edge_connectivity"]

    @node_edge_connectivity.setter
    def node_edge_connectivity(self, value):
        """Setter for ``node_edge_connectivity``"""
        assert isinstance(value, xr.DataArray)
        self._ds["node_edge_connectivity"] = value

    @property
    def face_face_connectivity(self) -> xr.DataArray:
        """Indices of the faces that surround each face.

        Dimensions ``(n_face, n_max_face_faces)``
        """
        if "face_face_connectivity" not in self._ds:
            _populate_face_face_connectivity(self)

        return self._ds["face_face_connectivity"]

    @face_face_connectivity.setter
    def face_face_connectivity(self, value):
        """Setter for ``face_face_connectivity``"""
        assert isinstance(value, xr.DataArray)
        self._ds["face_face_connectivity"] = value

    @property
    def edge_face_connectivity(self) -> xr.DataArray:
        """Indices of the faces that saddle each edge.

        Dimensions ``(n_edge, two)``
        """
        if "edge_face_connectivity" not in self._ds:
            _populate_edge_face_connectivity(self)

        return self._ds["edge_face_connectivity"]

    @edge_face_connectivity.setter
    def edge_face_connectivity(self, value):
        """Setter for ``edge_face_connectivity``"""
        assert isinstance(value, xr.DataArray)
        self._ds["edge_face_connectivity"] = value

    @property
    def node_face_connectivity(self) -> xr.DataArray:
        """Indices of the faces that surround each node.

        Dimensions ``(n_node, n_max_node_faces)``
        """
        if "node_face_connectivity" not in self._ds:
            _populate_node_face_connectivity(self)

        return self._ds["node_face_connectivity"]

    @node_face_connectivity.setter
    def node_face_connectivity(self, value):
        """Setter for ``node_face_connectivity``"""
        assert isinstance(value, xr.DataArray)
        self._ds["node_face_connectivity"] = value

    @property
    def edge_node_distances(self):
        """Distances between the two nodes that surround each edge in degrees.

        Dimensions ``(n_edge, )``
        """
        if "edge_node_distances" not in self._ds:
            _populate_edge_node_distances(self)
        return self._ds["edge_node_distances"]

    @edge_node_distances.setter
    def edge_node_distances(self, value):
        """Setter for ``edge_node_distances``"""
        assert isinstance(value, xr.DataArray)
        self._ds["edge_node_distances"] = value

    @property
    def edge_face_distances(self):
        """Distances between the centers of the faces that saddle each edge in
        degrees.

        Dimensions ``(n_edge, )``
        """
        if "edge_face_distances" not in self._ds:
            _populate_edge_face_distances(self)
        return self._ds["edge_face_distances"]

    @edge_face_distances.setter
    def edge_face_distances(self, value):
        """Setter for ``edge_face_distances``"""
        assert isinstance(value, xr.DataArray)
        self._ds["edge_face_distances"] = value

    @property
    def antimeridian_face_indices(self) -> np.ndarray:
        """Index of each face that crosses the antimeridian."""
        if self._antimeridian_face_indices is None:
            self._antimeridian_face_indices = _populate_antimeridian_face_indices(self)
        return self._antimeridian_face_indices

    @property
    def face_areas(self) -> xr.DataArray:
        """The area of each face."""
        from uxarray.conventions.descriptors import FACE_AREAS_DIMS, FACE_AREAS_ATTRS

        if "face_areas" not in self._ds:
            face_areas, self._face_jacobian = self.compute_face_areas()
            self._ds["face_areas"] = xr.DataArray(
                data=face_areas, dims=FACE_AREAS_DIMS, attrs=FACE_AREAS_ATTRS
            )
        return self._ds["face_areas"]

    @face_areas.setter
    def face_areas(self, value):
        """Setter for ``face_areas``"""
        assert isinstance(value, xr.DataArray)
        self._ds["face_areas"] = value

    @property
    def bounds(self):
        """Latitude Longitude Bounds for each Face in degrees.

        Dimensions ``(n_face", two, two)``
        """
        if "bounds" not in self._ds:
            warn(
                "Constructing of `Grid.bounds` has not been optimized, which may lead to a long execution time."
            )
            _populate_bounds(self)

        return self._ds["bounds"]

    @bounds.setter
    def bounds(self, value):
        """Setter for ``bounds``"""
        assert isinstance(value, xr.DataArray)
        self._ds["bounds"] = value

    @property
    def face_jacobian(self):
        """Declare face_jacobian as a property."""
        if self._face_jacobian is None:
            _ = self.face_areas
        return self._face_jacobian

    @property
    def hole_edge_indices(self):
        """Indices of edges that border a region of the grid not covered by any
        geometry, know as a hole, in a partial grid."""
        if "hole_edge_indices" not in self._ds:
            self._ds["hole_edge_indices"] = _construct_hole_edge_indices(
                self.edge_face_connectivity.values
            )
        return self._ds["hole_edge_indices"]

    def chunk(self, n_node="auto", n_edge="auto", n_face="auto"):
        """Converts all arrays to dask arrays with given chunks across grid
        dimensions in-place.

        Non-dask arrays will be converted to dask arrays. Dask arrays will be chunked to the given chunk size.

        Parameters
        ----------
        n_node : int, tuple
            How to chunk node variables. Must be one of the following forms:

            - A blocksize like 1000.
            - A blockshape like (1000, 1000).
            - Explicit sizes of all blocks along all dimensions like
              ((1000, 1000, 500), (400, 400)).
            - A size in bytes, like "100 MiB" which will choose a uniform
              block-like shape
            - The word "auto" which acts like the above, but uses a configuration
              value ``array.chunk-size`` for the chunk size

            -1 or None as a blocksize indicate the size of the corresponding
            dimension.

        n_edge : int, tuple
            How to chunk edge variables. Must be one of the following forms:

            - A blocksize like 1000.
            - A blockshape like (1000, 1000).
            - Explicit sizes of all blocks along all dimensions like
              ((1000, 1000, 500), (400, 400)).
            - A size in bytes, like "100 MiB" which will choose a uniform
              block-like shape
            - The word "auto" which acts like the above, but uses a configuration
              value ``array.chunk-size`` for the chunk size

            -1 or None as a blocksize indicate the size of the corresponding
            dimension.

        n_face : int, tuple
            How to chunk face variables. Must be one of the following forms:

            - A blocksize like 1000.
            - A blockshape like (1000, 1000).
            - Explicit sizes of all blocks along all dimensions like
              ((1000, 1000, 500), (400, 400)).
            - A size in bytes, like "100 MiB" which will choose a uniform
              block-like shape
            - The word "auto" which acts like the above, but uses a configuration
              value ``array.chunk-size`` for the chunk size

            -1 or None as a blocksize indicate the size of the corresponding
            dimension.
        """

        grid_var_names = self.coordinates | self.connectivity | self.descriptors

        for var_name in grid_var_names:
            grid_var = getattr(self, var_name)

            if "n_node" in grid_var.dims:
                setattr(self, var_name, grid_var.chunk(chunks={"n_node": n_node}))
            elif "n_edge" in grid_var.dims:
                setattr(self, var_name, grid_var.chunk(chunks={"n_edge": n_edge}))
            elif "n_face" in grid_var.dims:
                setattr(self, var_name, grid_var.chunk(chunks={"n_face": n_face}))

    def get_ball_tree(
        self,
        coordinates: Optional[str] = "nodes",
        coordinate_system: Optional[str] = "spherical",
        distance_metric: Optional[str] = "haversine",
        reconstruct: bool = False,
    ):
        """Get the BallTree data structure of this Grid that allows for nearest
        neighbor queries (k nearest or within some radius) on either the
        (``node_x``, ``node_y``, ``node_z``) and (``node_lon``, ``node_lat``),
        edge (``edge_x``, ``edge_y``, ``edge_z``) and (``edge_lon``,
        ``edge_lat``), or center (``face_x``, ``face_y``, ``face_z``) and
        (``face_lon``, `   `face_lat``) nodes.

        Parameters
        ----------
        coordinates : str, default="nodes"
            Selects which tree to query, with "nodes" selecting the Corner Nodes, "edge centers" selecting the Edge
            Centers of each edge, and "face centers" selecting the Face Centers of each face
        coordinate_system : str, default="cartesian"
            Selects which coordinate type to use to create the tree, "cartesian" selecting cartesian coordinates, and
            "spherical" selecting spherical coordinates.
        distance_metric : str, default="haversine"
            Distance metric used to construct the BallTree, options include:
            'euclidean', 'l2', 'minkowski', 'p','manhattan', 'cityblock', 'l1', 'chebyshev', 'infinity', 'seuclidean',
            'mahalanobis', 'hamming', 'canberra', 'braycurtis', 'jaccard', 'dice', 'rogerstanimoto', 'russellrao',
            'sokalmichener', 'sokalsneath', 'haversine'
        reconstruct : bool, default=False
            If true, reconstructs the tree

        Returns
        -------
        self._ball_tree : grid.Neighbors.BallTree
            BallTree instance
        """

        if self._ball_tree is None or reconstruct:
            self._ball_tree = BallTree(
                self,
                coordinates=coordinates,
                distance_metric=distance_metric,
                coordinate_system=coordinate_system,
                reconstruct=reconstruct,
            )
        else:
            if coordinates != self._ball_tree._coordinates:
                self._ball_tree.coordinates = coordinates

        return self._ball_tree

    def get_kd_tree(
        self,
        coordinates: Optional[str] = "nodes",
        coordinate_system: Optional[str] = "cartesian",
        distance_metric: Optional[str] = "minkowski",
        reconstruct: bool = False,
    ):
        """Get the KDTree data structure of this Grid that allows for nearest
        neighbor queries (k nearest or within some radius) on either the
        (``node_x``, ``node_y``, ``node_z``) and (``node_lon``, ``node_lat``),
        edge (``edge_x``, ``edge_y``, ``edge_z``) and (``edge_lon``,
        ``edge_lat``), or center (``face_x``, ``face_y``, ``face_z``) and
        (``face_lon``, ``face_lat``) nodes.

        Parameters
        ----------
        coordinates : str, default="nodes"
            Selects which tree to query, with "nodes" selecting the Corner Nodes, "edge centers" selecting the Edge
            Centers of each edge, and "face centers" selecting the Face Centers of each face
        coordinate_system : str, default="cartesian"
            Selects which coordinate type to use to create the tree, "cartesian" selecting cartesian coordinates, and
            "spherical" selecting spherical coordinates.
        distance_metric : str, default="minkowski"
            Distance metric used to construct the KDTree, available options include:
            'euclidean', 'l2', 'minkowski', 'p', 'manhattan', 'cityblock', 'l1', 'chebyshev', 'infinity'
        reconstruct : bool, default=False
            If true, reconstructs the tree

        Returns
        -------
        self._kd_tree : grid.Neighbors.KDTree
            KDTree instance
        """

        if self._kd_tree is None or reconstruct:
            self._kd_tree = KDTree(
                self,
                coordinates=coordinates,
                distance_metric=distance_metric,
                coordinate_system=coordinate_system,
                reconstruct=reconstruct,
            )

        else:
            if coordinates != self._kd_tree._coordinates:
                self._kd_tree.coordinates = coordinates

        return self._kd_tree

    def copy(self):
        """Returns a deep copy of this grid."""

        return Grid(
            self._ds,
            source_grid_spec=self.source_grid_spec,
            source_dims_dict=self._source_dims_dict,
        )

    def encode_as(self, grid_type: str) -> xr.Dataset:
        """Encodes the grid as a new `xarray.Dataset` per grid format supplied
        in the `grid_type` argument.

        Parameters
        ----------
        grid_type : str, required
            Grid type of output dataset.
            Currently supported options are "ugrid", "exodus", and "scrip"

        Returns
        -------
        out_ds : xarray.Dataset
            The output `xarray.Dataset` that is encoded from the this grid.

        Raises
        ------
        RuntimeError
            If provided grid type or file type is unsupported.
        """

        warn(
            "Grid.encode_as will be deprecated in a future release. Please use Grid.to_xarray instead."
        )

        if grid_type == "UGRID":
            out_ds = _encode_ugrid(self._ds)

        elif grid_type == "Exodus":
            out_ds = _encode_exodus(self._ds)

        elif grid_type == "SCRIP":
            out_ds = _encode_scrip(
                self.face_node_connectivity,
                self.node_lon,
                self.node_lat,
                self.face_areas,
            )
        else:
            raise RuntimeError("The grid type not supported: ", grid_type)

        return out_ds

    def calculate_total_face_area(
        self, quadrature_rule: Optional[str] = "triangular", order: Optional[int] = 4
    ) -> float:
        """Function to calculate the total surface area of all the faces in a
        mesh.

        Parameters
        ----------
        quadrature_rule : str, optional
            Quadrature rule to use. Defaults to "triangular".
        order : int, optional
            Order of quadrature rule. Defaults to 4.

        Returns
        -------
        Sum of area of all the faces in the mesh : float
        """

        # call function to get area of all the faces as a np array
        face_areas, face_jacobian = self.compute_face_areas(quadrature_rule, order)

        return np.sum(face_areas)

    def compute_face_areas(
        self,
        quadrature_rule: Optional[str] = "triangular",
        order: Optional[int] = 4,
        latlon: Optional[bool] = True,
    ):
        """Face areas calculation function for grid class, calculates area of
        all faces in the grid.

        Parameters
        ----------
        quadrature_rule : str, optional
            Quadrature rule to use. Defaults to "triangular".
        order : int, optional
            Order of quadrature rule. Defaults to 4.

        Returns
        -------
        1. Area of all the faces in the mesh : np.ndarray
        2. Jacobian of all the faces in the mesh : np.ndarray

        Examples
        --------
        Open a uxarray grid file

        >>> grid = ux.open_dataset("/home/jain/uxarray/test/meshfiles/ugrid/outCSne30/outCSne30.ug")


        >>> grid.face_areas
        array([0.00211174, 0.00211221, 0.00210723, ..., 0.00210723, 0.00211221,
            0.00211174])
        """
        # if self._face_areas is None: # this allows for using the cached result,
        # but is not the expected behavior behavior as we are in need to recompute if this function is called with different quadrature_rule or order

        if latlon:
            x = self.node_lon.data
            y = self.node_lat.data
            z = np.zeros((self.n_node))
            coords_type = "spherical"
        else:
            x = self.node_x.data
            y = self.node_y.data
            z = self.node_z.data
            coords_type = "cartesian"

        dim = 2

        # Note: x, y, z are np arrays of type float
        # Using np.issubdtype to check if the type is float
        # if not (int etc.), convert to float, this is to avoid numba errors
        x, y, z = (
            arr.astype(float) if not np.issubdtype(arr[0], np.floating) else arr
            for arr in (x, y, z)
        )

        face_nodes = self.face_node_connectivity.values
        n_nodes_per_face = self.n_nodes_per_face.values

        # call function to get area of all the faces as a np array
        self._face_areas, self._face_jacobian = get_all_face_area_from_coords(
            x,
            y,
            z,
            face_nodes,
            n_nodes_per_face,
            dim,
            quadrature_rule,
            order,
            coords_type,
        )

        min_jacobian = np.min(self._face_jacobian)
        max_jacobian = np.max(self._face_jacobian)

        if np.any(self._face_jacobian < 0):
            raise ValueError(
                "Negative jacobian found. Min jacobian: {}, Max jacobian: {}".format(
                    min_jacobian, max_jacobian
                )
            )

        return self._face_areas, self._face_jacobian

    def normalize_cartesian_coordinates(self):
        """Normalizes Cartesian coordinates."""

        if _check_normalization(self):
            # check if coordinates are already normalized
            return

        if "node_x" in self._ds:
            # normalize node coordinates
            node_x, node_y, node_z = _normalize_xyz(
                self.node_x.values, self.node_y.values, self.node_z.values
            )
            self.node_x.data = node_x
            self.node_y.data = node_y
            self.node_z.data = node_z
        if "edge_x" in self._ds:
            # normalize edge coordinates
            edge_x, edge_y, edge_z = _normalize_xyz(
                self.edge_x.values, self.edge_y.values, self.edge_z.values
            )
            self.edge_x.data = edge_x
            self.edge_y.data = edge_y
            self.edge_z.data = edge_z
        if "face_x" in self._ds:
            # normalize face coordinates
            face_x, face_y, face_z = _normalize_xyz(
                self.face_x.values, self.face_y.values, self.face_z.values
            )
            self.face_x.data = face_x
            self.face_y.data = face_y
            self.face_z.data = face_z

    def to_xarray(self, grid_format: Optional[str] = "ugrid"):
        """Returns an ``xarray.Dataset`` with the variables stored under the
        ``Grid`` encoded in a specific grid format.

        Parameters
        ----------
        grid_format: str, optional
            The desired grid format for the output dataset.
            One of "ugrid", "exodus", or "scrip"

        Returns
        -------
        out_ds: xarray.Dataset
            Dataset representing the unstructured grid in a given grid format
        """

        if grid_format == "ugrid":
            out_ds = _encode_ugrid(self._ds)

        elif grid_format == "exodus":
            out_ds = _encode_exodus(self._ds)

        elif grid_format == "scrip":
            out_ds = _encode_scrip(
                self.face_node_connectivity,
                self.node_lon,
                self.node_lat,
                self.face_areas,
            )

        else:
            raise ValueError(
                f"Invalid grid_format encountered. Expected one of ['ugrid', 'exodus', 'scrip'] but received: {grid_format}"
            )

        return out_ds

    def to_geodataframe(
        self,
        periodic_elements: Optional[str] = "exclude",
        projection: Optional[ccrs.Projection] = None,
        project: Optional[bool] = False,
        cache: Optional[bool] = True,
        override: Optional[bool] = False,
        engine: Optional[str] = "spatialpandas",
        exclude_antimeridian: Optional[bool] = None,
        return_non_nan_polygon_indices: Optional[bool] = False,
        exclude_nan_polygons: Optional[bool] = True,
    ):
        """Constructs a ``GeoDataFrame`` consisting of polygons representing
        the faces of the current ``Grid``

        Periodic polygons (i.e. those that cross the antimeridian) can be handled using the ``periodic_elements``
        parameter. Setting ``periodic_elements='split'`` will split each periodic polygon along the antimeridian.
        Setting ``periodic_elements='exclude'`` will exclude any periodic polygon from the computed GeoDataFrame.
        Setting ``periodic_elements='ignore'`` will compute the GeoDataFrame assuming no corrections are needed, which
        is best used for grids that do not initially include any periodic polygons.


        Parameters
        ----------
        periodic_elements : str, optional
            Method for handling periodic elements. One of ['exclude', 'split', or 'ignore']:
            - 'exclude': Periodic elements will be identified and excluded from the GeoDataFrame
            - 'split': Periodic elements will be identified and split using the ``antimeridian`` package
            - 'ignore': No processing will be applied to periodic elements.
        projection: ccrs.Projection, optional
            Geographic projection used to transform polygons
        cache: bool, optional
            Flag used to select whether to cache the computed GeoDataFrame
        override: bool, optional
            Flag used to select whether to ignore any cached GeoDataFrame
        engine: str, optional
            Selects what library to use for creating a GeoDataFrame. One of ['spatialpandas', 'geopandas']. Defaults
            to spatialpandas
        exclude_antimeridian: bool, optional
            Flag used to select whether to exclude polygons that cross the antimeridian (Will be deprecated)
        return_non_nan_polygon_indices: bool, optional
            Flag used to select whether to return the indices of any non-nan polygons
        exclude_nan_polygons: bool, optional
            Flag to select whether to exclude any nan polygons


        Returns
        -------
        gdf : spatialpandas.GeoDataFrame
            The output ``GeoDataFrame`` with a filled out "geometry" column of polygons.
        """

        if engine not in ["spatialpandas", "geopandas"]:
            raise ValueError(
                f"Invalid engine. Expected one of ['spatialpandas', 'geopandas'] but received {engine}"
            )

        if projection and project:
            if periodic_elements == "split":
                raise ValueError(
                    "Setting ``periodic_elements='split'`` is not supported when a "
                    "projection is provided."
                )

        if exclude_antimeridian is not None:
            warn(
                DeprecationWarning(
                    "The parameter ``exclude_antimeridian`` will be deprecated in a future release. Please "
                    "use ``periodic_elements='exclude'`` or ``periodic_elements='split'`` instead."
                ),
                stacklevel=2,
            )
            if exclude_antimeridian:
                periodic_elements = "exclude"
            else:
                periodic_elements = "split"

        if periodic_elements not in ["ignore", "exclude", "split"]:
            raise ValueError(
                f"Invalid value for 'periodic_elements'. Expected one of ['exclude', 'split', 'ignore'] but received: {periodic_elements}"
            )

        if self._gdf_cached_parameters["gdf"] is not None:
            if (
                self._gdf_cached_parameters["periodic_elements"] != periodic_elements
                or self._gdf_cached_parameters["projection"] != projection
                or self._gdf_cached_parameters["engine"] != engine
            ):
                # cached GeoDataFrame has a different projection or periodic element handling method
                override = True

        if self._gdf_cached_parameters["gdf"] is not None and not override:
            # use cached PolyCollection
            if return_non_nan_polygon_indices:
                return self._gdf_cached_parameters["gdf"], self._gdf_cached_parameters[
                    "non_nan_polygon_indices"
                ]
            else:
                return self._gdf_cached_parameters["gdf"]

        # construct a GeoDataFrame with the faces stored as polygons as the geometry
        gdf, non_nan_polygon_indices = _grid_to_polygon_geodataframe(
            self, periodic_elements, projection, project, engine
        )

        if exclude_nan_polygons and non_nan_polygon_indices is not None:
            # exclude any polygons that contain NaN values
            gdf = GeoDataFrame({"geometry": gdf["geometry"][non_nan_polygon_indices]})

        if cache:
            self._gdf_cached_parameters["gdf"] = gdf
            self._gdf_cached_parameters["non_nan_polygon_indices"] = (
                non_nan_polygon_indices
            )
            self._gdf_cached_parameters["periodic_elements"] = periodic_elements
            self._gdf_cached_parameters["projection"] = projection
            self._gdf_cached_parameters["engine"] = engine

        if return_non_nan_polygon_indices:
            return gdf, non_nan_polygon_indices

        return gdf

    def to_polycollection(
        self,
        periodic_elements: Optional[str] = "exclude",
        projection: Optional[ccrs.Projection] = None,
        return_indices: Optional[bool] = False,
        cache: Optional[bool] = True,
        override: Optional[bool] = False,
        return_non_nan_polygon_indices: Optional[bool] = False,
        **kwargs,
    ):
        """Constructs a ``matplotlib.collections.PolyCollection``` consisting
        of polygons representing the faces of the current ``Grid``

        Parameters
        ----------
        periodic_elements : str, optional
            Method for handling periodic elements. One of ['exclude', 'split', or 'ignore']:
            - 'exclude': Periodic elements will be identified and excluded from the GeoDataFrame
            - 'split': Periodic elements will be identified and split using the ``antimeridian`` package
            - 'ignore': No processing will be applied to periodic elements.
        projection: ccrs.Projection
            Cartopy geographic projection to use
        return_indices: bool
            Flag to indicate whether to return the indices of corrected polygons, if any exist
        cache: bool
            Flag to indicate whether to cache the computed PolyCollection
        override: bool
            Flag to indicate whether to override a cached PolyCollection, if it exists
        **kwargs: dict
            Key word arguments to pass into the construction of a PolyCollection
        """

        if periodic_elements not in ["ignore", "exclude", "split"]:
            raise ValueError(
                f"Invalid value for 'periodic_elements'. Expected one of ['include', 'exclude', 'split'] but received: {periodic_elements}"
            )

        if self._poly_collection_cached_parameters["poly_collection"] is not None:
            if (
                self._poly_collection_cached_parameters["periodic_elements"]
                != periodic_elements
                or self._poly_collection_cached_parameters["projection"] != projection
            ):
                # cached PolyCollection has a different projection or periodic element handling method
                override = True

        if (
            self._poly_collection_cached_parameters["poly_collection"] is not None
            and not override
        ):
            # use cached PolyCollection
            if return_indices:
                return copy.deepcopy(
                    self._poly_collection_cached_parameters["poly_collection"]
                ), self._poly_collection_cached_parameters[
                    "corrected_to_original_faces"
                ]
            else:
                return copy.deepcopy(
                    self._poly_collection_cached_parameters["poly_collection"]
                )

        (
            poly_collection,
            corrected_to_original_faces,
        ) = _grid_to_matplotlib_polycollection(
            self, periodic_elements, projection, **kwargs
        )

        if cache:
            # cache PolyCollection, indices, and state
            self._poly_collection_cached_parameters["poly_collection"] = poly_collection
            self._poly_collection_cached_parameters["corrected_to_original_faces"] = (
                corrected_to_original_faces
            )
            self._poly_collection_cached_parameters["periodic_elements"] = (
                periodic_elements
            )
            self._poly_collection_cached_parameters["projection"] = projection

        if return_indices:
            return copy.deepcopy(poly_collection), corrected_to_original_faces
        else:
            return copy.deepcopy(poly_collection)

    def to_linecollection(
        self,
        periodic_elements: Optional[str] = "exclude",
        projection: Optional[ccrs.Projection] = None,
        cache: Optional[bool] = True,
        override: Optional[bool] = False,
        **kwargs,
    ):
        """Constructs a ``matplotlib.collections.LineCollection``` consisting
        of lines representing the edges of the current ``Grid``

        Parameters
        ----------
        periodic_elements : str, optional
            Method for handling periodic elements. One of ['exclude', 'split', or 'ignore']:
            - 'exclude': Periodic elements will be identified and excluded from the GeoDataFrame
            - 'split': Periodic elements will be identified and split using the ``antimeridian`` package
            - 'ignore': No processing will be applied to periodic elements.
        projection: ccrs.Projection
            Cartopy geographic projection to use
        cache: bool
            Flag to indicate whether to cache the computed PolyCollection
        override: bool
            Flag to indicate whether to override a cached PolyCollection, if it exists
        **kwargs: dict
            Key word arguments to pass into the construction of a PolyCollection
        """
        if periodic_elements not in ["ignore", "exclude", "split"]:
            raise ValueError(
                f"Invalid value for 'periodic_elements'. Expected one of ['ignore', 'exclude', 'split'] but received: {periodic_elements}"
            )

        if projection is not None:
            if periodic_elements == "split":
                raise ValueError(
                    "Setting ``periodic_elements='split'`` is not supported when a "
                    "projection is provided."
                )

        if self._line_collection_cached_parameters["line_collection"] is not None:
            if (
                self._line_collection_cached_parameters["periodic_elements"]
                != periodic_elements
                or self._line_collection_cached_parameters["projection"] != projection
            ):
                override = True

            if not override:
                return self._line_collection_cached_parameters["line_collection"]

        line_collection = _grid_to_matplotlib_linecollection(
            grid=self,
            periodic_elements=periodic_elements,
            projection=projection,
            **kwargs,
        )

        if cache:
            self._line_collection_cached_parameters["line_collection"] = line_collection
            self._line_collection_cached_parameters["periodic_elements"] = (
                periodic_elements
            )
            self._line_collection_cached_parameters["periodic_elements"] = (
                periodic_elements
            )

        return line_collection

    def isel(self, **dim_kwargs):
        """Indexes an unstructured grid along a given dimension (``n_node``,
        ``n_edge``, or ``n_face``) and returns a new grid.

        Currently only supports inclusive selection, meaning that for cases where node or edge indices are provided,
        any face that contains that element is included in the resulting subset. This means that additional elements
        beyond those that were initially provided in the indices will be included. Support for more methods, such as
        exclusive and clipped indexing is in the works.

        Parameters
        **dims_kwargs: kwargs
            Dimension to index, one of ['n_node', 'n_edge', 'n_face']


        Example
        -------`
        >> grid = ux.open_grid(grid_path)
        >> grid.isel(n_face = [1,2,3,4])
        """
        from .slice import _slice_node_indices, _slice_edge_indices, _slice_face_indices

        if len(dim_kwargs) != 1:
            raise ValueError("Indexing must be along a single dimension.")

        if "n_node" in dim_kwargs:
            return _slice_node_indices(self, dim_kwargs["n_node"])

        elif "n_edge" in dim_kwargs:
            return _slice_edge_indices(self, dim_kwargs["n_edge"])

        elif "n_face" in dim_kwargs:
            return _slice_face_indices(self, dim_kwargs["n_face"])

        else:
            raise ValueError(
                "Indexing must be along a grid dimension: ('n_node', 'n_edge', 'n_face')"
            )

<<<<<<< HEAD
    def get_edges_at_constant_latitude(self, lat, method="fast"):
        """Identifies the edges of the grid that intersect with a specified
        constant latitude.

        This method computes the intersection of grid edges with a given latitude and
        returns a collection of edges that cross or are aligned with that latitude.
        The method used for identifying these edges can be controlled by the `method`
        parameter.

        Parameters
        ----------
        lat : float
            The latitude at which to identify intersecting edges, in degrees.
        method : str, optional
            The computational method used to determine edge intersections. Options are:
            - 'fast': Uses a faster but potentially less accurate method for determining intersections.
            - 'accurate': Uses a slower but more precise method.
            Default is 'fast'.

        Returns
        -------
        edges : array
            A squeezed array of edges that intersect the specified constant latitude.
        """
        if method == "fast":
            edges = fast_constant_lat_intersections(
                lat, self.edge_node_z.values, self.n_edge
            )
        elif method == "accurate":
            raise NotImplementedError("Accurate method not yet implemented.")
        else:
            raise ValueError(f"Invalid method: {method}.")
        return edges.squeeze()

    def get_faces_at_constant_latitude(self, lat, method="fast"):
        """Identifies the faces of the grid that intersect with a specified
        constant latitude.

        This method finds the faces (or cells) of the grid that intersect a given latitude
        by first identifying the intersecting edges and then determining the faces connected
        to these edges. The method used for identifying edges can be adjusted with the `method`
        parameter.

        Parameters
        ----------
        lat : float
            The latitude at which to identify intersecting faces, in degrees.
        method : str, optional
            The computational method used to determine intersecting edges. Options are:
            - 'fast': Uses a faster but potentially less accurate method for determining intersections.
            - 'accurate': Uses a slower but more precise method.
            Default is 'fast'.

        Returns
        -------
        faces : array
            An array of unique face indices that intersect the specified latitude.
            Faces that are invalid or missing (e.g., with a fill value) are excluded
            from the result.
        """
        edges = self.get_edges_at_constant_latitude(lat, method)
        faces = np.unique(self.edge_face_connectivity[edges].data.ravel())

        return faces[faces != INT_FILL_VALUE]
=======
    def get_dual(self):
        """Compute the dual for a grid, which constructs a new grid centered
        around the nodes, where the nodes of the primal become the face centers
        of the dual, and the face centers of the primal become the nodes of the
        dual. Returns a new `Grid` object.

        Returns
        --------
        dual : Grid
            Dual Mesh Grid constructed
        """

        if _check_duplicate_nodes_indices(self):
            raise RuntimeError("Duplicate nodes found, cannot construct dual")

        # Get dual mesh node face connectivity
        dual_node_face_conn = construct_dual(grid=self)

        # Construct dual mesh
        dual = self.from_topology(
            self.face_lon.values, self.face_lat.values, dual_node_face_conn
        )

        return dual
>>>>>>> d6e26e9d
<|MERGE_RESOLUTION|>--- conflicted
+++ resolved
@@ -89,7 +89,6 @@
 
 from uxarray.conventions import ugrid
 
-
 from xarray.core.utils import UncachedAccessor
 
 from warnings import warn
@@ -98,11 +97,9 @@
 
 import copy
 
-<<<<<<< HEAD
+
 from uxarray.constants import INT_FILL_VALUE
-=======
 from uxarray.grid.dual import construct_dual
->>>>>>> d6e26e9d
 
 
 class Grid:
@@ -1910,6 +1907,31 @@
 
         return line_collection
 
+    def get_dual(self):
+        """Compute the dual for a grid, which constructs a new grid centered
+        around the nodes, where the nodes of the primal become the face centers
+        of the dual, and the face centers of the primal become the nodes of the
+        dual. Returns a new `Grid` object.
+
+        Returns
+        --------
+        dual : Grid
+            Dual Mesh Grid constructed
+        """
+
+        if _check_duplicate_nodes_indices(self):
+            raise RuntimeError("Duplicate nodes found, cannot construct dual")
+
+        # Get dual mesh node face connectivity
+        dual_node_face_conn = construct_dual(grid=self)
+
+        # Construct dual mesh
+        dual = self.from_topology(
+            self.face_lon.values, self.face_lat.values, dual_node_face_conn
+        )
+
+        return dual
+
     def isel(self, **dim_kwargs):
         """Indexes an unstructured grid along a given dimension (``n_node``,
         ``n_edge``, or ``n_face``) and returns a new grid.
@@ -1948,7 +1970,6 @@
                 "Indexing must be along a grid dimension: ('n_node', 'n_edge', 'n_face')"
             )
 
-<<<<<<< HEAD
     def get_edges_at_constant_latitude(self, lat, method="fast"):
         """Identifies the edges of the grid that intersect with a specified
         constant latitude.
@@ -2012,30 +2033,4 @@
         edges = self.get_edges_at_constant_latitude(lat, method)
         faces = np.unique(self.edge_face_connectivity[edges].data.ravel())
 
-        return faces[faces != INT_FILL_VALUE]
-=======
-    def get_dual(self):
-        """Compute the dual for a grid, which constructs a new grid centered
-        around the nodes, where the nodes of the primal become the face centers
-        of the dual, and the face centers of the primal become the nodes of the
-        dual. Returns a new `Grid` object.
-
-        Returns
-        --------
-        dual : Grid
-            Dual Mesh Grid constructed
-        """
-
-        if _check_duplicate_nodes_indices(self):
-            raise RuntimeError("Duplicate nodes found, cannot construct dual")
-
-        # Get dual mesh node face connectivity
-        dual_node_face_conn = construct_dual(grid=self)
-
-        # Construct dual mesh
-        dual = self.from_topology(
-            self.face_lon.values, self.face_lat.values, dual_node_face_conn
-        )
-
-        return dual
->>>>>>> d6e26e9d
+        return faces[faces != INT_FILL_VALUE]
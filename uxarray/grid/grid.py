--- conflicted
+++ resolved
@@ -62,6 +62,7 @@
     _grid_to_matplotlib_linecollection,
     _populate_bounds,
     _construct_boundary_edge_indices,
+    compute_temp_latlon_array,
 )
 
 from uxarray.grid.neighbors import (
@@ -1371,8 +1372,6 @@
         Dimensions ``(n_face", two, two)``
         """
         if "bounds" not in self._ds:
-<<<<<<< HEAD
-=======
             if not is_numba_function_cached(compute_temp_latlon_array):
                 warn(
                     "Necessary functions for computing the bounds of each face are not yet compiled with Numba. "
@@ -1380,7 +1379,6 @@
                     RuntimeWarning,
                 )
 
->>>>>>> 2f193a47
             _populate_bounds(self)
 
         return self._ds["bounds"]
@@ -2347,10 +2345,6 @@
         """
         Identifies the indices of faces that intersect with a line of constant latitude.
 
-        When `use_spherical_bounding_box` is set to `True`,
-        the bounding box for each face is computed by representing each edge as a great circle arc.
-        This approach takes into account the extreme minimums or maximums along the arcs.
-
         Parameters
         ----------
         lat : float

import numpy as np
from uxarray.constants import ERROR_TOLERANCE
from uxarray.grid.utils import _newton_raphson_solver_for_gca_constLat
from uxarray.grid.arcs import point_within_gca
import platform
import warnings
from uxarray.utils.computing import cross_fma


def gca_gca_intersection(gca1_cart, gca2_cart, fma_disabled=False):
    """Calculate the intersection point(s) of two Great Circle Arcs (GCAs) in a
    Cartesian coordinate system.

    To reduce relative errors, the Fused Multiply-Add (FMA) operation is utilized.
    A warning is raised if the given coordinates are not in the cartesian coordinates, or
    they cannot be accurately handled using floating-point arithmetic.

    Parameters
    ----------
    gca1_cart : [n, 3] np.ndarray where n is the number of intersection points
        Cartesian coordinates of the first GCA.
    gca2_cart : [n, 3] np.ndarray where n is the number of intersection points
        Cartesian coordinates of the second GCA.
    fma_disabled : bool, optional (default=False)
        If True, the FMA operation is disabled. And a naive `np.cross` is used instead.

    Returns
    -------
    np.ndarray
        Cartesian coordinates of the intersection point(s).

    Raises
    ------
    ValueError
        If the input GCAs are not in the cartesian [x, y, z] format.



    Warning
    -------
        If the current input data cannot be computed accurately using floating-point arithmetic. Use with care

        If running on the Windows system with fma_disabled=False since the C/C++ implementation of FMA in MS Windows
        is fundamentally broken. (bug report: https://bugs.python.org/msg312480)
    """

    # Support lists as an input
    gca1_cart = np.asarray(gca1_cart)
    gca2_cart = np.asarray(gca2_cart)
    # Check if the two GCAs are in the cartesian format (size of three)
    if gca1_cart.shape[1] != 3 or gca2_cart.shape[1] != 3:
        raise ValueError("The two GCAs must be in the cartesian [x, y, z] format")

    w0, w1 = gca1_cart
    v0, v1 = gca2_cart

    # Compute normals and orthogonal bases using FMA
    if fma_disabled:
        w0w1_norm = np.cross(w0, w1)
        v0v1_norm = np.cross(v0, v1)
        cross_norms = np.cross(w0w1_norm, v0v1_norm)
    else:
        w0w1_norm = cross_fma(w0, w1)
        v0v1_norm = cross_fma(v0, v1)
        cross_norms = cross_fma(w0w1_norm, v0v1_norm)

        # Raise a warning for windows users
        if platform.system() == "Windows":
            warnings.warn(
                "The C/C++ implementation of FMA in MS Windows is reportedly broken. Use with care. (bug report: "
                "https://bugs.python.org/msg312480)"
                "The single rounding cannot be guaranteed, hence the relative error bound of 3u cannot be guaranteed."
            )

    # Check perpendicularity conditions and floating-point arithmetic limitations
    if not np.allclose(
        np.dot(w0w1_norm, w0), 0, atol=ERROR_TOLERANCE
    ) or not np.allclose(np.dot(w0w1_norm, w1), 0, atol=ERROR_TOLERANCE):
        warnings.warn(
            "The current input data cannot be computed accurately using floating-point arithmetic. Use with caution."
        )

    if not np.allclose(
        np.dot(v0v1_norm, v0), 0, atol=ERROR_TOLERANCE
    ) or not np.allclose(np.dot(v0v1_norm, v1), 0, atol=ERROR_TOLERANCE):
        warnings.warn(
            "The current input data cannot be computed accurately using floating-point arithmetic.  Use with caution. "
        )

    if not np.allclose(
        np.dot(cross_norms, v0v1_norm), 0, atol=ERROR_TOLERANCE
    ) or not np.allclose(np.dot(cross_norms, w0w1_norm), 0, atol=ERROR_TOLERANCE):
        warnings.warn(
            "The current input data cannot be computed accurately using floating-point arithmetic. Use with caution. "
        )

    # If the cross_norms is zero, the two GCAs are parallel
    if np.allclose(cross_norms, 0, atol=ERROR_TOLERANCE):
        return np.array([])

    # Normalize the cross_norms
    cross_norms = cross_norms / np.linalg.norm(cross_norms)
    x1 = cross_norms
    x2 = -x1

    res = np.array([])

    # Determine which intersection point is within the GCAs range
    if point_within_gca(x1, [w0, w1]) and point_within_gca(x1, [v0, v1]):
        res = np.append(res, x1)

    elif point_within_gca(x2, [w0, w1]) and point_within_gca(x2, [v0, v1]):
        res = np.append(res, x2)

    return res


<<<<<<< HEAD
def gca_constLat_intersection(gca_cart,
                              constLat,
                              fma_disabled=False,
                              verbose=False,
                              is_directed=False):
=======
def gca_constLat_intersection(
    gca_cart, constLat, fma_disabled=False, verbose=False, is_directed=False
):
>>>>>>> 3c1f5dec
    """Calculate the intersection point(s) of a Great Circle Arc (GCA) and a
    constant latitude line in a Cartesian coordinate system.

    To reduce relative errors, the Fused Multiply-Add (FMA) operation is utilized.
    A warning is raised if the given coordinates are not in the cartesian coordinates, or
    they cannot be accurately handled using floating-point arithmetic.

    Parameters
    ----------
    gca_cart : [2, 3] np.ndarray
        Cartesian coordinates of the two end points GCA.
    constLat : float
        The constant latitude of the latitude line.
    fma_disabled : bool, optional (default=False)
        If True, the FMA operation is disabled. And a naive `np.cross` is used instead.
    verbose : bool, optional (default=False)
        If True, the function prints out the intermediate results.
    is_directed : bool, optional (default=False)
        If True, the GCA is considered to be directed, which means it can only from v0-->v1. If False, the GCA is undirected,
        and we will always assume the small circle (The one less than 180 degree) side is the GCA.

    Returns
    -------
    np.ndarray
        Cartesian coordinates of the intersection point(s) the shape is [n_intersext_pts, 3].

    Raises
    ------
    ValueError
        If the input GCA is not in the cartesian [x, y, z] format.

    Warning
    -------
        If running on the Windows system with fma_disabled=False since the C/C++ implementation of FMA in MS Windows
        is fundamentally broken. (bug report: https://bugs.python.org/msg312480)
    """
    constZ = np.sin(constLat)
    x1, x2 = gca_cart

    if fma_disabled:
        n = np.cross(x1, x2)

    else:
        # Raise a warning for Windows users
        if platform.system() == "Windows":
            warnings.warn(
                "The C/C++ implementation of FMA in MS Windows is reportedly broken. Use with care. (bug report: "
                "https://bugs.python.org/msg312480)"
                "The single rounding cannot be guaranteed, hence the relative error bound of 3u cannot be guaranteed."
            )
        n = cross_fma(x1, x2)

    nx, ny, nz = n

    s_tilde = np.sqrt(nx**2 + ny**2 - np.linalg.norm(n) ** 2 * constZ**2)
    p1_x = -(1.0 / (nx**2 + ny**2)) * (constZ * nx * nz + s_tilde * ny)
    p2_x = -(1.0 / (nx**2 + ny**2)) * (constZ * nx * nz - s_tilde * ny)
    p1_y = -(1.0 / (nx**2 + ny**2)) * (constZ * ny * nz - s_tilde * nx)
    p2_y = -(1.0 / (nx**2 + ny**2)) * (constZ * ny * nz + s_tilde * nx)

    p1 = np.array([p1_x, p1_y, constZ])
    p2 = np.array([p2_x, p2_y, constZ])

    res = None

    # Now test which intersection point is within the GCA range
    if point_within_gca(p1, gca_cart, is_directed=is_directed):
<<<<<<< HEAD
        converged_pt = _newton_raphson_solver_for_gca_constLat(p1,
                                                               gca_cart,
                                                               verbose=verbose)
        res = np.array([converged_pt]) if res is None else np.vstack(
            (res, converged_pt))

    if point_within_gca(p2, gca_cart, is_directed=is_directed):
        converged_pt = _newton_raphson_solver_for_gca_constLat(p2,
                                                               gca_cart,
                                                               verbose=verbose)
        res = np.array([converged_pt]) if res is None else np.vstack(
            (res, converged_pt))
=======
        converged_pt = _newton_raphson_solver_for_gca_constLat(
            p1, gca_cart, verbose=verbose
        )
        res = (
            np.array([converged_pt]) if res is None else np.vstack((res, converged_pt))
        )

    if point_within_gca(p2, gca_cart, is_directed=is_directed):
        converged_pt = _newton_raphson_solver_for_gca_constLat(
            p2, gca_cart, verbose=verbose
        )
        res = (
            np.array([converged_pt]) if res is None else np.vstack((res, converged_pt))
        )
>>>>>>> 3c1f5dec

    return res if res is not None else np.array([])<|MERGE_RESOLUTION|>--- conflicted
+++ resolved
@@ -115,17 +115,9 @@
     return res
 
 
-<<<<<<< HEAD
-def gca_constLat_intersection(gca_cart,
-                              constLat,
-                              fma_disabled=False,
-                              verbose=False,
-                              is_directed=False):
-=======
 def gca_constLat_intersection(
     gca_cart, constLat, fma_disabled=False, verbose=False, is_directed=False
 ):
->>>>>>> 3c1f5dec
     """Calculate the intersection point(s) of a Great Circle Arc (GCA) and a
     constant latitude line in a Cartesian coordinate system.
 
@@ -135,8 +127,7 @@
 
     Parameters
     ----------
-    gca_cart : [2, 3] np.ndarray
-        Cartesian coordinates of the two end points GCA.
+    gca_cart : [2, 3] np.ndarray Cartesian coordinates of the two end points GCA.
     constLat : float
         The constant latitude of the latitude line.
     fma_disabled : bool, optional (default=False)
@@ -193,20 +184,6 @@
 
     # Now test which intersection point is within the GCA range
     if point_within_gca(p1, gca_cart, is_directed=is_directed):
-<<<<<<< HEAD
-        converged_pt = _newton_raphson_solver_for_gca_constLat(p1,
-                                                               gca_cart,
-                                                               verbose=verbose)
-        res = np.array([converged_pt]) if res is None else np.vstack(
-            (res, converged_pt))
-
-    if point_within_gca(p2, gca_cart, is_directed=is_directed):
-        converged_pt = _newton_raphson_solver_for_gca_constLat(p2,
-                                                               gca_cart,
-                                                               verbose=verbose)
-        res = np.array([converged_pt]) if res is None else np.vstack(
-            (res, converged_pt))
-=======
         converged_pt = _newton_raphson_solver_for_gca_constLat(
             p1, gca_cart, verbose=verbose
         )
@@ -221,6 +198,5 @@
         res = (
             np.array([converged_pt]) if res is None else np.vstack((res, converged_pt))
         )
->>>>>>> 3c1f5dec
 
     return res if res is not None else np.array([])
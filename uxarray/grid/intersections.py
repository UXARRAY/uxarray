--- conflicted
+++ resolved
@@ -127,33 +127,18 @@
 
 
 @njit(cache=True)
-<<<<<<< HEAD
-def constant_lat_intersections_face_bounds(lat, face_bounds_lat):
-    """Identifies the candidate faces on a grid that intersect with a given
-    constant latitude.
-
-    This function checks whether the specified latitude, `lat`, in degrees lies within
-    the latitude bounds of grid faces, defined by `face_bounds_lat_min` and `face_bounds_lat_max`,
-    which are given in radians. The function returns the indices of the faces where the
-    latitude is within these bounds.
-=======
 def constant_lat_intersections_face_bounds(lat: float, face_bounds_lat: np.ndarray):
     """
     Identify candidate faces that intersect with a given constant latitude line.
->>>>>>> e0098bca
 
     Parameters
     ----------
     lat : float
         The latitude in degrees for which to find intersecting faces.
     face_bounds_lat : numpy.ndarray
-<<<<<<< HEAD
-        The latitude bounds for the face, in radians
-=======
         A 2D array of shape (n_faces, 2), where each row represents the latitude
         bounds of a face. The first element of each row is the minimum latitude
         and the second element is the maximum latitude of the face.
->>>>>>> e0098bca
 
     Returns
     -------
@@ -170,33 +155,18 @@
 
 
 @njit(cache=True)
-<<<<<<< HEAD
-def constant_lon_intersections_face_bounds(lon, face_bounds_lon):
-    """Identifies the candidate faces on a grid that intersect with a given
-    constant longitude.
-
-    This function checks whether the specified longitude, `lon`, in degrees lies within
-    the longitude bounds of grid faces, defined by `face_bounds_lon_min` and `face_bounds_lon_max`,
-    which are given in radians. The function returns the indices of the faces where the
-    longitude is within these bounds.
-=======
 def constant_lon_intersections_face_bounds(lon: float, face_bounds_lon: np.ndarray):
     """
     Identify candidate faces that intersect with a given constant longitude line.
->>>>>>> e0098bca
 
     Parameters
     ----------
     lon : float
         The longitude in degrees for which to find intersecting faces.
     face_bounds_lon : numpy.ndarray
-<<<<<<< HEAD
-        The latitude bounds for the face, in radians
-=======
         A 2D array of shape (n_faces, 2), where each row represents the longitude
         bounds of a face. The first element of each row is the minimum longitude
         and the second element is the maximum longitude of the face.
->>>>>>> e0098bca
 
     Returns
     -------
@@ -325,23 +295,6 @@
 
 
 def _gca_gca_intersection_cartesian(gca_a_xyz, gca_b_xyz):
-    """Testing function for 'gca_gca_intersection' which converts xyz to the proper coordinates to use for
-    `gca_gca_intersection`. This function is not optimized and shouldn't be used for anything but testing.
-
-     Parameters
-    ----------
-    gca_a_xyz : numpy.ndarray
-        The first arc check for intersection, shape [2, 3]
-    gca_b_xyz : numpy.ndarray
-        The second arc to check for intersection, shape [2, 3]
-
-    Returns
-    -------
-    numpy.ndarray
-        Returns the result of `gca_gca_intersection`, which is an array of points where the two arcs intersect. Returns
-        an empty if the arcs do not intersect anywhere
-
-    """
     gca_a_xyz = np.asarray(gca_a_xyz)
     gca_b_xyz = np.asarray(gca_b_xyz)
 

import numpy as np
from uxarray.constants import MACHINE_EPSILON, ERROR_TOLERANCE, INT_DTYPE
from uxarray.grid.utils import (
    _angle_of_2_vectors,
)
from uxarray.grid.arcs import (
    in_between,
    extreme_gca_z,
    point_within_gca,
)
<<<<<<< HEAD
from uxarray.utils.computing import allclose, cross, norm, isclose
=======
from uxarray.utils.computing import allclose, cross, norm
>>>>>>> 0fd0c7e1


from numba import njit, prange


@njit(parallel=True, nogil=True, cache=True)
def constant_lat_intersections_no_extreme(lat, edge_node_z, n_edge):
    """Determine which edges intersect a constant line of latitude on a
    sphere, without wrapping to the opposite longitude, with extremes
    along each great circle arc not considered.

    Parameters
    ----------
    lat:
        Constant latitude value in degrees.
    edge_node_x:
        Array of shape (n_edge, 2) containing x-coordinates of the edge nodes.
    edge_node_y:
        Array of shape (n_edge, 2) containing y-coordinates of the edge nodes.
    n_edge:
        Total number of edges to check.

    Returns
    -------
    intersecting_edges:
        array of indices of edges that intersect the constant latitude.
    """
    lat = np.deg2rad(lat)

    intersecting_edges_mask = np.zeros(n_edge, dtype=np.int32)

    # Calculate the constant z-value for the given latitude
    z_constant = np.sin(lat)

    # Iterate through each edge and check for intersections
    for i in prange(n_edge):
        # Check if the edge crosses the constant latitude or lies exactly on it
        if edge_intersects_constant_lat_no_extreme(edge_node_z[i], z_constant):
            intersecting_edges_mask[i] = 1

    intersecting_edges = np.argwhere(intersecting_edges_mask)

    return np.unique(intersecting_edges)


@njit(cache=True, nogil=True)
def edge_intersects_constant_lat_no_extreme(edge_node_z, z_constant):
    """Helper to compute whether an edge intersects a line of constant latitude."""

    # z coordinate of edge nodes
    z0 = edge_node_z[0]
    z1 = edge_node_z[1]

    if (z0 - z_constant) * (z1 - z_constant) < 0.0 or (
        abs(z0 - z_constant) < ERROR_TOLERANCE
        and abs(z1 - z_constant) < ERROR_TOLERANCE
    ):
        return True
    else:
        return False


@njit(parallel=True, nogil=True, cache=True)
def constant_lon_intersections_no_extreme(lon, edge_node_x, edge_node_y, n_edge):
    """Determine which edges intersect a constant line of longitude on a
    sphere, without wrapping to the opposite longitude, with extremes
    along each great circle arc not considered.

    Parameters
    ----------
    lon:
        Constant longitude value in degrees.
    edge_node_x:
        Array of shape (n_edge, 2) containing x-coordinates of the edge nodes.
    edge_node_y:
        Array of shape (n_edge, 2) containing y-coordinates of the edge nodes.
    n_edge:
        Total number of edges to check.

    Returns
    -------
    intersecting_edges:
        array of indices of edges that intersect the constant longitude.
    """

    lon = np.deg2rad(lon)

    intersecting_edges_mask = np.zeros(n_edge, dtype=np.int32)

    # calculate the cos and sin of the constant longitude
    cos_lon = np.cos(lon)
    sin_lon = np.sin(lon)

    for i in prange(n_edge):
        # get the x and y coordinates of the edge's nodes
        x0, x1 = edge_node_x[i, 0], edge_node_x[i, 1]
        y0, y1 = edge_node_y[i, 0], edge_node_y[i, 1]

        # calculate the dot products to determine on which side of the constant longitude the points lie
        dot0 = x0 * sin_lon - y0 * cos_lon
        dot1 = x1 * sin_lon - y1 * cos_lon

        # ensure that both points are not on the opposite longitude (180 degrees away)
        if (x0 * cos_lon + y0 * sin_lon) < 0.0 or (x1 * cos_lon + y1 * sin_lon) < 0.0:
            continue

        # check if the edge crosses the constant longitude or lies exactly on it
        if dot0 * dot1 < 0.0 or (
            abs(dot0) < ERROR_TOLERANCE and abs(dot1) < ERROR_TOLERANCE
        ):
            intersecting_edges_mask[i] = 1

    intersecting_edges = np.argwhere(intersecting_edges_mask)

    return np.unique(intersecting_edges)


@njit(cache=True)
def constant_lat_intersections_face_bounds(lat: float, face_bounds_lat: np.ndarray):
    """
    Identify candidate faces that intersect with a given constant latitude line.

    Parameters
    ----------
    lat : float
        The latitude in degrees for which to find intersecting faces.
    face_bounds_lat : numpy.ndarray
        A 2D array of shape (n_faces, 2), where each row represents the latitude
        bounds of a face. The first element of each row is the minimum latitude
        and the second element is the maximum latitude of the face.

    Returns
    -------
    candidate_faces : numpy.ndarray
        A 1D array of integers containing the indices of the faces that intersect
        the given latitude.
    """

    face_bounds_lat_min = face_bounds_lat[:, 0]
    face_bounds_lat_max = face_bounds_lat[:, 1]

    within_bounds = (face_bounds_lat_min <= lat) & (face_bounds_lat_max >= lat)
    candidate_faces = np.where(within_bounds)[0]
    return candidate_faces


@njit(cache=True)
def constant_lon_intersections_face_bounds(lon: float, face_bounds_lon: np.ndarray):
    """
    Identify candidate faces that intersect with a given constant longitude line.

    Parameters
    ----------
    lon : float
        The longitude in degrees for which to find intersecting faces.
    face_bounds_lon : numpy.ndarray
        A 2D array of shape (n_faces, 2), where each row represents the longitude
        bounds of a face. The first element of each row is the minimum longitude
        and the second element is the maximum longitude of the face.

    Returns
    -------
    candidate_faces : numpy.ndarray
        A 1D array of integers containing the indices of the faces that intersect
        the given longitude.
    """
    face_bounds_lon_min = face_bounds_lon[:, 0]
    face_bounds_lon_max = face_bounds_lon[:, 1]
    n_face = face_bounds_lon.shape[0]

    candidate_faces = []
    for i in range(n_face):
        cur_face_bounds_lon_min = face_bounds_lon_min[i]
        cur_face_bounds_lon_max = face_bounds_lon_max[i]

        if cur_face_bounds_lon_min < cur_face_bounds_lon_max:
            if (lon >= cur_face_bounds_lon_min) and (lon <= cur_face_bounds_lon_max):
                candidate_faces.append(i)
        else:
            # antimeridian case
            if (lon >= cur_face_bounds_lon_min) or (lon <= cur_face_bounds_lon_max):
                candidate_faces.append(i)

    return np.array(candidate_faces, dtype=INT_DTYPE)


@njit(cache=True)
def faces_within_lon_bounds(lons, face_bounds_lon):
    """
    Identify candidate faces that lie within a specified longitudinal interval.

    Parameters
    ----------
    lons : tuple or list of length 2
        A pair (min_lon, max_lon) specifying the query interval. If `min_lon <= max_lon`,
        the interval is [min_lon, max_lon]. If `min_lon > max_lon`, the interval
        crosses the antimeridian and should be interpreted as [min_lon, 180] U [-180, max_lon].
    face_bounds_lon : numpy.ndarray
        A 2D array of shape (n_faces, 2), where each row represents the longitude bounds
        of a face. The first element is the minimum longitude and the second is the maximum
        longitude for that face. Bounds may cross the antimeridian.

    Returns
    -------
    candidate_faces : numpy.ndarray
        A 1D array of integers containing the indices of the faces whose longitude bounds
        overlap with the specified interval.
    """
    face_bounds_lon_min = face_bounds_lon[:, 0]
    face_bounds_lon_max = face_bounds_lon[:, 1]
    n_face = face_bounds_lon.shape[0]

    min_lon, max_lon = lons

    # For example, a query of (160, -160) would cross the antimeridian
    antimeridian = min_lon > max_lon

    candidate_faces = []
    for i in range(n_face):
        cur_face_min = face_bounds_lon_min[i]
        cur_face_max = face_bounds_lon_max[i]

        # Check if the face itself crosses the antimeridian
        face_crosses_antimeridian = cur_face_min > cur_face_max

        if not antimeridian:
            # Normal case: min_lon <= max_lon
            # Face must be strictly contained within [min_lon, max_lon]
            if not face_crosses_antimeridian:
                if (cur_face_min >= min_lon) and (cur_face_max <= max_lon):
                    candidate_faces.append(i)
            else:
                # If face crosses antimeridian, it cannot be strictly contained
                # in a non-antimeridian query interval
                continue
        else:
            # Antimeridian case: interval crosses the -180/180 boundary
            # The query interval is effectively [min_lon, 180] U [-180, max_lon]

            if face_crosses_antimeridian:
                # If face crosses antimeridian, check if it's contained in the full query range
                if (cur_face_min >= min_lon) and (cur_face_max <= max_lon):
                    candidate_faces.append(i)
            else:
                # For non-crossing faces, check if they're strictly contained in either part
                contained_part1 = (cur_face_min >= min_lon) and (cur_face_max <= 180)
                contained_part2 = (cur_face_min >= -180) and (cur_face_max <= max_lon)

                if contained_part1 or contained_part2:
                    candidate_faces.append(i)

    return np.array(candidate_faces, dtype=INT_DTYPE)


@njit(cache=True)
def faces_within_lat_bounds(lats, face_bounds_lat):
    """
    Identify candidate faces that lie within a specified latitudinal interval.

    Parameters
    ----------
    lats : tuple or list of length 2
        A pair (min_lat, max_lat) specifying the query interval. All returned faces
        must be fully contained within this interval.
    face_bounds_lat : numpy.ndarray
        A 2D array of shape (n_faces, 2), where each row represents the latitude
        bounds of a face. The first element is the minimum latitude and the second
        is the maximum latitude for that face.

    Returns
    -------
    candidate_faces : numpy.ndarray
        A 1D array of integers containing the indices of the faces whose latitude
        bounds lie completely within the specified interval.
    """

    min_lat, max_lat = lats

    face_bounds_lat_min = face_bounds_lat[:, 0]
    face_bounds_lat_max = face_bounds_lat[:, 1]

    within_bounds = (face_bounds_lat_max <= max_lat) & (face_bounds_lat_min >= min_lat)
    candidate_faces = np.where(within_bounds)[0]
    return candidate_faces


def _gca_gca_intersection_cartesian(gca_a_xyz, gca_b_xyz):
    gca_a_xyz = np.asarray(gca_a_xyz)
    gca_b_xyz = np.asarray(gca_b_xyz)

    return gca_gca_intersection(gca_a_xyz, gca_b_xyz)


@njit(cache=True)
def gca_gca_intersection(gca_a_xyz, gca_b_xyz):
    if gca_a_xyz.shape[1] != 3 or gca_b_xyz.shape[1] != 3:
        raise ValueError("The two GCAs must be in the cartesian [x, y, z] format")

    # Extract points
    w0_xyz = gca_a_xyz[0]
    w1_xyz = gca_a_xyz[1]
    v0_xyz = gca_b_xyz[0]
    v1_xyz = gca_b_xyz[1]

    angle_w0w1 = _angle_of_2_vectors(w0_xyz, w1_xyz)
    angle_v0v1 = _angle_of_2_vectors(v0_xyz, v1_xyz)

    if angle_w0w1 > np.pi:
        w0_xyz, w1_xyz = w1_xyz, w0_xyz

    if angle_v0v1 > np.pi:
        v0_xyz, v1_xyz = v1_xyz, v0_xyz

    w0w1_norm = cross(w0_xyz, w1_xyz)
    v0v1_norm = cross(v0_xyz, v1_xyz)
    cross_norms = cross(w0w1_norm, v0v1_norm)

    # Initialize result array and counter
    res = np.empty((2, 3))
    count = 0

    # Check if the two GCAs are parallel
    if allclose(cross_norms, 0.0, atol=MACHINE_EPSILON):
        if point_within_gca(v0_xyz, w0_xyz, w1_xyz):
            res[count, :] = v0_xyz
            count += 1

        if point_within_gca(v1_xyz, w0_xyz, w1_xyz):
            res[count, :] = v1_xyz
            count += 1

        return res[:count, :]

    # Normalize the cross_norms
    cross_norms = cross_norms / norm(cross_norms)
    x1_xyz = cross_norms
    x2_xyz = -x1_xyz

    # Check intersection points
    if point_within_gca(x1_xyz, w0_xyz, w1_xyz) and point_within_gca(
        x1_xyz, v0_xyz, v1_xyz
    ):
        res[count, :] = x1_xyz
        count += 1

    if point_within_gca(x2_xyz, w0_xyz, w1_xyz) and point_within_gca(
        x2_xyz, v0_xyz, v1_xyz
    ):
        res[count, :] = x2_xyz
        count += 1

    return res[:count, :]


@njit(cache=True)
def gca_const_lat_intersection(gca_cart, const_z):
    """Calculate the intersection point(s) of a Great Circle Arc (GCA) and a
    constant latitude line in a Cartesian coordinate system.
<<<<<<< HEAD
=======

>>>>>>> 0fd0c7e1
    Parameters
    ----------
    gca_cart : [2, 3] np.ndarray Cartesian coordinates of the two end points GCA.
    const_z : float
        The constant latitude represented in cartesian of the latitude line.
<<<<<<< HEAD
    Returns
    -------
    np.ndarray
        Cartesian coordinates of the intersection point(s) the shape is [2, 3].
=======

    Returns
    -------
    np.ndarray
        Cartesian coordinates of the intersection point(s) the shape is [2, 3]. If no intersections are found,
        all values a `nan`. If one intersection is found, the first column represent the intersection point, and
        if two intersections are found, each column represents a point.
>>>>>>> 0fd0c7e1

    """
    res = np.empty((2, 3))
    res.fill(np.nan)

    x1, x2 = gca_cart

    # Check if the constant latitude has the same latitude as the GCA endpoints
<<<<<<< HEAD
    # We are using the relative tolerance and ERROR_TOLERANCE since the constZ is calculated from np.sin, which
    # may have some floating-point error.
    x1_at_const_z = isclose(x1[2], const_z, rtol=ERROR_TOLERANCE, atol=ERROR_TOLERANCE)
    x2_at_const_z = isclose(x2[2], const_z, rtol=ERROR_TOLERANCE, atol=ERROR_TOLERANCE)

    if x1_at_const_z and x2_at_const_z:
        res[0] = x1
        res[1] = x2
        return res
    elif x1_at_const_z:
        res[0] = x1
        return res
    elif x2_at_const_z:
        res[0] = x2
        return res

    # If the constant latitude is not the same as the GCA endpoints, calculate the intersection point
    z_min = extreme_gca_z(gca_cart, extreme_type="min")
    z_max = extreme_gca_z(gca_cart, extreme_type="max")
    lat_min = np.arcsin(z_min)
    lat_max = np.arcsin(z_max)

    const_lat_rad = np.arcsin(const_z)

    # Check if the constant latitude is within the GCA range
    # Because the constant latitude is calculated from np.sin, which may have some floating-point error,
    if not in_between(lat_min, const_lat_rad, lat_max):
        return res

    n = cross(x1, x2)
=======
    x1_at_const_z = np.isclose(
        x1[2], const_z, rtol=ERROR_TOLERANCE, atol=ERROR_TOLERANCE
    )
    x2_at_const_z = np.isclose(
        x2[2], const_z, rtol=ERROR_TOLERANCE, atol=ERROR_TOLERANCE
    )

    if x1_at_const_z and x2_at_const_z:
        res[0] = x1
        res[1] = x2
        return res
    elif x1_at_const_z:
        res[0] = x1
        return res
    elif x2_at_const_z:
        res[0] = x2
        return res

    # If the constant latitude is not the same as the GCA endpoints, calculate the intersection point
    z_min = extreme_gca_z(gca_cart, extreme_type="min")
    z_max = extreme_gca_z(gca_cart, extreme_type="max")

    # Check if the constant latitude is within the GCA range
    if not in_between(z_min, const_z, z_max):
        return res

    n = cross(x1, x2)

    nx, ny, nz = n

    s_tilde = np.sqrt(nx**2 + ny**2 - (nx**2 + ny**2 + nz**2) * const_z**2)
    p1_x = -(1.0 / (nx**2 + ny**2)) * (const_z * nx * nz + s_tilde * ny)
    p2_x = -(1.0 / (nx**2 + ny**2)) * (const_z * nx * nz - s_tilde * ny)
    p1_y = -(1.0 / (nx**2 + ny**2)) * (const_z * ny * nz - s_tilde * nx)
    p2_y = -(1.0 / (nx**2 + ny**2)) * (const_z * ny * nz + s_tilde * nx)

    p1 = np.array([p1_x, p1_y, const_z])
    p2 = np.array([p2_x, p2_y, const_z])

    p1_intersects_gca = point_within_gca(p1, gca_cart[0], gca_cart[1])
    p2_intersects_gca = point_within_gca(p2, gca_cart[0], gca_cart[1])
>>>>>>> 0fd0c7e1

    if p1_intersects_gca and p2_intersects_gca:
        res[0] = p1
        res[1] = p2
    elif p1_intersects_gca:
        res[0] = p1
    elif p2_intersects_gca:
        res[0] = p2

<<<<<<< HEAD
    s_tilde = np.sqrt(nx**2 + ny**2 - (nx**2 + ny**2 + nz**2) * const_z**2)
    p1_x = -(1.0 / (nx**2 + ny**2)) * (const_z * nx * nz + s_tilde * ny)
    p2_x = -(1.0 / (nx**2 + ny**2)) * (const_z * nx * nz - s_tilde * ny)
    p1_y = -(1.0 / (nx**2 + ny**2)) * (const_z * ny * nz - s_tilde * nx)
    p2_y = -(1.0 / (nx**2 + ny**2)) * (const_z * ny * nz + s_tilde * nx)

    p1 = np.array([p1_x, p1_y, const_z])
    p2 = np.array([p2_x, p2_y, const_z])

    p1_intersects_gca = point_within_gca(p1, gca_cart[0], gca_cart[1])
    p2_intersects_gca = point_within_gca(p2, gca_cart[0], gca_cart[1])

    if p1_intersects_gca and p2_intersects_gca:
        res[0] = p1
        res[1] = p2
    elif p1_intersects_gca:
        res[0] = p1
    elif p2_intersects_gca:
        res[0] = p2

=======
>>>>>>> 0fd0c7e1
    return res


@njit(cache=True)
def get_number_of_intersections(arr):
<<<<<<< HEAD
    """Helper that detrmines the number of intersections
    for the output of gca_const_lat_intersection."""
=======
    """Returns the number of intersection points for the output of the gca-const-lat intersection."""
>>>>>>> 0fd0c7e1
    row1_is_nan = np.all(np.isnan(arr[0]))
    row2_is_nan = np.all(np.isnan(arr[1]))

    if row1_is_nan and row2_is_nan:
        return 0
    elif row2_is_nan:
        return 1
    else:
        return 2<|MERGE_RESOLUTION|>--- conflicted
+++ resolved
@@ -8,11 +8,7 @@
     extreme_gca_z,
     point_within_gca,
 )
-<<<<<<< HEAD
-from uxarray.utils.computing import allclose, cross, norm, isclose
-=======
 from uxarray.utils.computing import allclose, cross, norm
->>>>>>> 0fd0c7e1
 
 
 from numba import njit, prange
@@ -150,7 +146,6 @@
         A 1D array of integers containing the indices of the faces that intersect
         the given latitude.
     """
-
     face_bounds_lat_min = face_bounds_lat[:, 0]
     face_bounds_lat_max = face_bounds_lat[:, 1]
 
@@ -371,21 +366,12 @@
 def gca_const_lat_intersection(gca_cart, const_z):
     """Calculate the intersection point(s) of a Great Circle Arc (GCA) and a
     constant latitude line in a Cartesian coordinate system.
-<<<<<<< HEAD
-=======
-
->>>>>>> 0fd0c7e1
+
     Parameters
     ----------
     gca_cart : [2, 3] np.ndarray Cartesian coordinates of the two end points GCA.
     const_z : float
         The constant latitude represented in cartesian of the latitude line.
-<<<<<<< HEAD
-    Returns
-    -------
-    np.ndarray
-        Cartesian coordinates of the intersection point(s) the shape is [2, 3].
-=======
 
     Returns
     -------
@@ -393,7 +379,6 @@
         Cartesian coordinates of the intersection point(s) the shape is [2, 3]. If no intersections are found,
         all values a `nan`. If one intersection is found, the first column represent the intersection point, and
         if two intersections are found, each column represents a point.
->>>>>>> 0fd0c7e1
 
     """
     res = np.empty((2, 3))
@@ -402,11 +387,12 @@
     x1, x2 = gca_cart
 
     # Check if the constant latitude has the same latitude as the GCA endpoints
-<<<<<<< HEAD
-    # We are using the relative tolerance and ERROR_TOLERANCE since the constZ is calculated from np.sin, which
-    # may have some floating-point error.
-    x1_at_const_z = isclose(x1[2], const_z, rtol=ERROR_TOLERANCE, atol=ERROR_TOLERANCE)
-    x2_at_const_z = isclose(x2[2], const_z, rtol=ERROR_TOLERANCE, atol=ERROR_TOLERANCE)
+    x1_at_const_z = np.isclose(
+        x1[2], const_z, rtol=ERROR_TOLERANCE, atol=ERROR_TOLERANCE
+    )
+    x2_at_const_z = np.isclose(
+        x2[2], const_z, rtol=ERROR_TOLERANCE, atol=ERROR_TOLERANCE
+    )
 
     if x1_at_const_z and x2_at_const_z:
         res[0] = x1
@@ -422,39 +408,6 @@
     # If the constant latitude is not the same as the GCA endpoints, calculate the intersection point
     z_min = extreme_gca_z(gca_cart, extreme_type="min")
     z_max = extreme_gca_z(gca_cart, extreme_type="max")
-    lat_min = np.arcsin(z_min)
-    lat_max = np.arcsin(z_max)
-
-    const_lat_rad = np.arcsin(const_z)
-
-    # Check if the constant latitude is within the GCA range
-    # Because the constant latitude is calculated from np.sin, which may have some floating-point error,
-    if not in_between(lat_min, const_lat_rad, lat_max):
-        return res
-
-    n = cross(x1, x2)
-=======
-    x1_at_const_z = np.isclose(
-        x1[2], const_z, rtol=ERROR_TOLERANCE, atol=ERROR_TOLERANCE
-    )
-    x2_at_const_z = np.isclose(
-        x2[2], const_z, rtol=ERROR_TOLERANCE, atol=ERROR_TOLERANCE
-    )
-
-    if x1_at_const_z and x2_at_const_z:
-        res[0] = x1
-        res[1] = x2
-        return res
-    elif x1_at_const_z:
-        res[0] = x1
-        return res
-    elif x2_at_const_z:
-        res[0] = x2
-        return res
-
-    # If the constant latitude is not the same as the GCA endpoints, calculate the intersection point
-    z_min = extreme_gca_z(gca_cart, extreme_type="min")
-    z_max = extreme_gca_z(gca_cart, extreme_type="max")
 
     # Check if the constant latitude is within the GCA range
     if not in_between(z_min, const_z, z_max):
@@ -475,7 +428,6 @@
 
     p1_intersects_gca = point_within_gca(p1, gca_cart[0], gca_cart[1])
     p2_intersects_gca = point_within_gca(p2, gca_cart[0], gca_cart[1])
->>>>>>> 0fd0c7e1
 
     if p1_intersects_gca and p2_intersects_gca:
         res[0] = p1
@@ -485,40 +437,12 @@
     elif p2_intersects_gca:
         res[0] = p2
 
-<<<<<<< HEAD
-    s_tilde = np.sqrt(nx**2 + ny**2 - (nx**2 + ny**2 + nz**2) * const_z**2)
-    p1_x = -(1.0 / (nx**2 + ny**2)) * (const_z * nx * nz + s_tilde * ny)
-    p2_x = -(1.0 / (nx**2 + ny**2)) * (const_z * nx * nz - s_tilde * ny)
-    p1_y = -(1.0 / (nx**2 + ny**2)) * (const_z * ny * nz - s_tilde * nx)
-    p2_y = -(1.0 / (nx**2 + ny**2)) * (const_z * ny * nz + s_tilde * nx)
-
-    p1 = np.array([p1_x, p1_y, const_z])
-    p2 = np.array([p2_x, p2_y, const_z])
-
-    p1_intersects_gca = point_within_gca(p1, gca_cart[0], gca_cart[1])
-    p2_intersects_gca = point_within_gca(p2, gca_cart[0], gca_cart[1])
-
-    if p1_intersects_gca and p2_intersects_gca:
-        res[0] = p1
-        res[1] = p2
-    elif p1_intersects_gca:
-        res[0] = p1
-    elif p2_intersects_gca:
-        res[0] = p2
-
-=======
->>>>>>> 0fd0c7e1
     return res
 
 
 @njit(cache=True)
 def get_number_of_intersections(arr):
-<<<<<<< HEAD
-    """Helper that detrmines the number of intersections
-    for the output of gca_const_lat_intersection."""
-=======
     """Returns the number of intersection points for the output of the gca-const-lat intersection."""
->>>>>>> 0fd0c7e1
     row1_is_nan = np.all(np.isnan(arr[0]))
     row2_is_nan = np.all(np.isnan(arr[1]))
 

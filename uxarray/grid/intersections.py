--- conflicted
+++ resolved
@@ -127,20 +127,9 @@
 
 
 @njit(cache=True)
-<<<<<<< HEAD
-def constant_lat_intersections_face_bounds(lat, face_bounds_lat):
-    """Identifies the candidate faces on a grid that intersect with a given
-    constant latitude.
-
-    This function checks whether the specified latitude, `lat`, in degrees lies within
-    the latitude bounds of grid faces, defined by `face_min_lat_rad` and `face_max_lat_rad`,
-    which are given in radians. The function returns the indices of the faces where the
-    latitude is within these bounds.
-=======
 def constant_lat_intersections_face_bounds(lat: float, face_bounds_lat: np.ndarray):
     """
     Identify candidate faces that intersect with a given constant latitude line.
->>>>>>> 78dca676
 
     Parameters
     ----------
@@ -157,6 +146,7 @@
         A 1D array of integers containing the indices of the faces that intersect
         the given latitude.
     """
+
     face_bounds_lat_min = face_bounds_lat[:, 0]
     face_bounds_lat_max = face_bounds_lat[:, 1]
 
@@ -398,15 +388,10 @@
         return res
 
     # If the constant latitude is not the same as the GCA endpoints, calculate the intersection point
-<<<<<<< HEAD
     z_min = extreme_gca_z(gca_cart, extreme_type="min")
     z_max = extreme_gca_z(gca_cart, extreme_type="max")
     lat_min = np.arcsin(z_min)
     lat_max = np.arcsin(z_max)
-=======
-    lat_min = _extreme_gca_latitude_cartesian(gca_cart, extreme_type="min")
-    lat_max = _extreme_gca_latitude_cartesian(gca_cart, extreme_type="max")
->>>>>>> 78dca676
 
     const_lat_rad = np.arcsin(const_z)
 

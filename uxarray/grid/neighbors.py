import numpy as np
from numpy import deg2rad

from sklearn.neighbors import BallTree as SKBallTree
from sklearn.neighbors import KDTree as SKKDTree
from typing import Optional, Union

from uxarray.constants import INT_DTYPE


class KDTree:
    """Custom KDTree data structure written around the
    ``sklearn.neighbors.KDTree`` implementation for use with either the corner
    (``node_x``, ``node_y``, ``node_z``) or center (``face_x``, ``face_y``,
    ``face_z``) nodes of the inputted unstructured grid.

    Parameters
    ----------
    grid : ux.Grid
        Source grid used to construct the KDTree
    coordinates : str, default="nodes"
            Identifies which tree to construct or select, with "nodes" selecting the corner nodes, "face centers" selecting the face
            centers of each face, and "edge centers" selecting the centers of each edge of a face
    coordinate_system : str, default="cartesian"
            Sets the coordinate type used to construct the KDTree, either cartesian coordinates or spherical coordinates.
    distance_metric : str, default="minkowski"
        Distance metric used to construct the KDTree, available options include:
        'euclidean', 'l2', 'minkowski', 'p', 'manhattan', 'cityblock', 'l1', 'chebyshev', 'infinity'
    reconstruct : bool, default=False
        If true, reconstructs the tree

    Notes
    -----
    See `sklearn.neighbors.KDTree <https://scikit-learn.org/stable/modules/generated/sklearn.neighbors.KDTree.html>`__
    for further information about the wrapped data structures.
    """

<<<<<<< HEAD
    def __init__(self,
                 grid,
                 coordinates: Optional[str] = "nodes",
                 coordinate_system: Optional[str] = "cartesian",
                 distance_metric: Optional[str] = "minkowski",
                 reconstruct: bool = False):

=======
    def __init__(
        self, grid, tree_type: Optional[str] = "nodes", distance_metric="minkowski"
    ):
>>>>>>> d9e35500
        # Set up references
        self._source_grid = grid
        self._coordinates = coordinates
        self.coordinate_system = coordinate_system
        self.distance_metric = distance_metric
        self.reconstruct = reconstruct

        self._tree_from_nodes = None
        self._tree_from_face_centers = None
        self._tree_from_edge_centers = None

        # Build the tree based on nodes, face centers, or edge centers
        if coordinates == "nodes":
            self._tree_from_nodes = self._build_from_nodes()
            self._n_elements = self._source_grid.n_node
        elif coordinates == "face centers":
            self._tree_from_face_centers = self._build_from_face_centers()
            self._n_elements = self._source_grid.n_face
        elif coordinates == "edge centers":
            self._tree_from_edge_centers = self._build_from_edge_centers()
            self._n_elements = self._source_grid.n_edge
        else:
            raise ValueError(
                f"Unknown coordinates location, {self._coordinates}, use either 'nodes', 'face centers', "
                f"or 'edge centers'")

    def _build_from_nodes(self):
        """Internal``sklearn.neighbors.KDTree`` constructed from corner
        nodes."""
<<<<<<< HEAD
        if self._tree_from_nodes is None or self.reconstruct:

            # Sets which values to use for the tree based on the coordinate_system
            if self.coordinate_system == "cartesian":
                coords = np.stack((self._source_grid.node_x.values,
                                   self._source_grid.node_y.values,
                                   self._source_grid.node_z.values),
                                  axis=-1)

            elif self.coordinate_system == "spherical":
                coords = np.vstack(
                    (deg2rad(self._source_grid.node_lat.values),
                     deg2rad(self._source_grid.node_lon.values))).T

            else:
                raise TypeError(
                    f"Unknown coordinate_system, {self.coordinate_system}, use either 'cartesian' or "
                    f"'spherical'")

            self._tree_from_nodes = SKKDTree(coords,
                                             metric=self.distance_metric)
=======
        if self._tree_from_nodes is None:
            cart_coords = np.stack(
                (
                    self._source_grid.node_x.values,
                    self._source_grid.node_y.values,
                    self._source_grid.node_z.values,
                ),
                axis=-1,
            )
            self._tree_from_nodes = SKKDTree(cart_coords, metric=self.distance_metric)
>>>>>>> d9e35500

        return self._tree_from_nodes

    def _build_from_face_centers(self):
        """Internal``sklearn.neighbors.KDTree`` constructed from face
        centers."""
<<<<<<< HEAD
        if self._tree_from_face_centers is None or self.reconstruct:

            # Sets which values to use for the tree based on the coordinate_system
            if self.coordinate_system == "cartesian":
                coords = np.stack((self._source_grid.face_x.values,
                                   self._source_grid.face_y.values,
                                   self._source_grid.face_z.values),
                                  axis=-1)

            elif self.coordinate_system == "spherical":
                coords = np.vstack(
                    (deg2rad(self._source_grid.face_lat.values),
                     deg2rad(self._source_grid.face_lon.values))).T

            else:
                raise ValueError(
                    f"Unknown coordinate_system, {self.coordinate_system}, use either 'cartesian' or "
                    f"'spherical'")

            self._tree_from_face_centers = SKKDTree(coords,
                                                    metric=self.distance_metric)
=======
        if self._tree_from_face_centers is None:
            if self._source_grid.face_x is None:
                raise ValueError

            cart_coords = np.stack(
                (
                    self._source_grid.face_x.values,
                    self._source_grid.face_y.values,
                    self._source_grid.face_z.values,
                ),
                axis=-1,
            )
            self._tree_from_face_centers = SKKDTree(
                cart_coords, metric=self.distance_metric
            )
>>>>>>> d9e35500

        return self._tree_from_face_centers

    def _build_from_edge_centers(self):
        """Internal``sklearn.neighbors.KDTree`` constructed from edge
        centers."""
        if self._tree_from_edge_centers is None or self.reconstruct:

            # Sets which values to use for the tree based on the coordinate_system
            if self.coordinate_system == "cartesian":
                if self._source_grid.edge_x is None:
                    raise ValueError("edge_x isn't populated")

                coords = np.stack((self._source_grid.edge_x.values,
                                   self._source_grid.edge_y.values,
                                   self._source_grid.edge_z.values),
                                  axis=-1)

            elif self.coordinate_system == "spherical":
                if self._source_grid.edge_lat is None:
                    raise ValueError("edge_lat isn't populated")

                coords = np.vstack(
                    (deg2rad(self._source_grid.edge_lat.values),
                     deg2rad(self._source_grid.edge_lon.values))).T

            else:
                raise ValueError(
                    f"Unknown coordinate_system, {self.coordinate_system}, use either 'cartesian' or "
                    f"'spherical'")

            self._tree_from_edge_centers = SKKDTree(coords,
                                                    metric=self.distance_metric)

        return self._tree_from_edge_centers

    def _current_tree(self):
        """Creates and returns the current tree."""
        _tree = None

        if self._coordinates == "nodes":
            _tree = self._tree_from_nodes
        elif self._coordinates == "face centers":
            _tree = self._tree_from_face_centers
        elif self._coordinates == "edge centers":
            _tree = self._tree_from_edge_centers
        else:
            raise TypeError(
                f"Unknown coordinates location, {self._coordinates}, use either 'nodes', 'face centers', "
                f"or 'edge centers'")

        return _tree

<<<<<<< HEAD
    def query(self,
              coords: Union[np.ndarray, list, tuple],
              k: Optional[int] = 1,
              return_distance: Optional[bool] = True,
              in_radians: Optional[bool] = False,
              dualtree: Optional[bool] = False,
              breadth_first: Optional[bool] = False,
              sort_results: Optional[bool] = True):
=======
    def query(
        self,
        xyz: Union[np.ndarray, list, tuple],
        k: Optional[int] = 1,
        return_distance: Optional[bool] = True,
        dualtree: Optional[bool] = False,
        breadth_first: Optional[bool] = False,
        sort_results: Optional[bool] = True,
    ):
>>>>>>> d9e35500
        """Queries the tree for the ``k`` nearest neighbors.

        Parameters
        ----------
        coords : array_like
            coordinate pairs in cartesian (x, y, z) or spherical (lat, lon) to query
        k: int, default=1
            The number of nearest neighbors to return
        return_distance : bool, optional
            Indicates whether distances should be returned
        in_radians : bool, optional
            if True, queries assuming coords are inputted in radians, not degrees. Only applies for spherical coordinates
        dualtree : bool, default=False
            Indicates whether to use the dual-tree formalism for node queries
        breadth_first : bool, default=False
            Indicates whether to query nodes in a breadth-first manner
        sort_results : bool, default=True
            Indicates whether distances should be sorted

        Returns
        -------
        d : ndarray of shape (xyz.shape[0], k), dtype=double
            Distance array that keeps the distances of the k-nearest neighbors to the entries from xyz in each row
        ind : ndarray of shape (xyz.shape[0], k), dtype=INT_DTYPE
            Index array that keeps the indices of the k-nearest neighbors to the entries from xyz in each row
        """

        if k < 1 or k > self._n_elements:
            raise AssertionError(
                f"The value of k must be greater than 1 and less than the number of elements used to construct "
<<<<<<< HEAD
                f"the tree ({self._n_elements}).")
        if self.coordinate_system == "cartesian":
            coords = _prepare_xyz_for_query(coords)
        elif self.coordinate_system == "spherical":
            coords = _prepare_xy_for_query(coords,
                                           in_radians,
                                           distance_metric=self.distance_metric)
        else:
            raise ValueError(
                f"Unknown coordinate_system, {self.coordinate_system}, use either 'cartesian' or "
                f"'spherical'")

        # perform query with distance
        if return_distance:
            d, ind = self._current_tree().query(coords, k, return_distance,
                                                dualtree, breadth_first,
                                                sort_results)
=======
                f"the tree ({self._n_elements})."
            )

        xyz = _prepare_xyz_for_query(xyz)

        d, ind = self._current_tree().query(
            xyz, k, return_distance, dualtree, breadth_first, sort_results
        )
>>>>>>> d9e35500

            ind = np.asarray(ind, dtype=INT_DTYPE)

            if coords.shape[0] == 1:
                ind = ind.squeeze()

            # only one pair was queried
            if coords.shape[0] == 1:
                d = d.squeeze()

            if not in_radians and self.coordinate_system == "spherical":
                d = np.rad2deg(d)

            return d, ind

        # perform query without distance
        else:
            ind = self._current_tree().query(coords, k, return_distance,
                                             dualtree, breadth_first,
                                             sort_results)

            ind = np.asarray(ind, dtype=INT_DTYPE)

            if coords.shape[0] == 1:
                ind = ind.squeeze()
        return ind

<<<<<<< HEAD
    def query_radius(self,
                     coords: Union[np.ndarray, list, tuple],
                     r: Optional[int] = 1.0,
                     return_distance: Optional[bool] = False,
                     in_radians: Optional[bool] = False,
                     count_only: Optional[bool] = False,
                     sort_results: Optional[bool] = False):
=======
    def query_radius(
        self,
        xyz: Union[np.ndarray, list, tuple],
        r: Optional[int] = 1.0,
        return_distance: Optional[bool] = True,
        count_only: Optional[bool] = False,
        sort_results: Optional[bool] = False,
    ):
>>>>>>> d9e35500
        """Queries the tree for all neighbors within a radius ``r``.

        Parameters
        ----------
        coords : array_like
           coordinate pairs in cartesian (x, y, z) or spherical (lat, lon) to query
        r: distance within which neighbors are returned
            r is a single value for the radius of which to query
        return_distance : bool, default=False
            Indicates whether distances should be returned
        in_radians : bool, optional
            if True, queries assuming coords are inputted in radians, not degrees. Only applies to spherical coordinates
        count_only : bool, default=False
            Indicates whether only counts should be returned
        sort_results : bool, default=False
            Indicates whether distances should be sorted

        Returns
        -------
        d : ndarray of shape (xyz.shape[0], k), dtype=double
            Distance array that keeps the distances of all neighbors within some radius to the entries from xyz in each row
        ind : ndarray of shape (xyz.shape[0], k), dtype=INT_DTYPE
            Index array that keeps the indices of all neighbors within some radius to the entries from xyz in each row
        """

        if r < 0.0:
            raise AssertionError(
                "The value of r must be greater than or equal to zero."
            )

        # Use the correct function to prepare for query based on coordinate type
        if self.coordinate_system == "cartesian":
            coords = _prepare_xyz_for_query(coords)
        elif self.coordinate_system == "spherical":
            coords = _prepare_xy_for_query(coords,
                                           in_radians,
                                           distance_metric=self.distance_metric)
        else:
            raise ValueError(
                f"Unknown coordinate_system, {self.coordinate_system}, use either 'cartesian' or "
                f"'spherical'")

        if count_only:
<<<<<<< HEAD
            count = self._current_tree().query_radius(coords, r,
                                                      return_distance,
                                                      count_only, sort_results)

            return count

        elif return_distance:

            ind, d = self._current_tree().query_radius(coords, r,
                                                       return_distance,
                                                       count_only, sort_results)
=======
            count = self._current_tree().query_radius(
                xyz, r, return_distance, count_only, sort_results
            )

            return count

        else:
            ind, d = self._current_tree().query_radius(
                xyz, r, return_distance, count_only, sort_results
            )
>>>>>>> d9e35500

            ind = np.asarray(ind[0], dtype=INT_DTYPE)

            if coords.shape[0] == 1:
                ind = ind.squeeze()

<<<<<<< HEAD
            if not in_radians and self.coordinate_system == "spherical":
                d = np.rad2deg(d[0])

            return d, ind
        else:
            ind = self._current_tree().query_radius(coords, r, return_distance,
                                                    count_only, sort_results)

            ind = np.asarray(ind[0], dtype=INT_DTYPE)

            if coords.shape[0] == 1:
                ind = ind.squeeze()
=======
            if return_distance:
                return d, ind
>>>>>>> d9e35500

            return ind

    @property
    def coordinates(self):
        return self._coordinates

    @coordinates.setter
    def coordinates(self, value):
        self._coordinates = value

        # set up appropriate reference to tree
        if self._coordinates == "nodes":
            if self._tree_from_nodes is None or self.reconstruct:
                self._tree_from_nodes = self._build_from_nodes()
            self._n_elements = self._source_grid.n_node
        elif self._coordinates == "face centers":
            if self._tree_from_face_centers is None or self.reconstruct:
                self._tree_from_face_centers = self._build_from_face_centers()
            self._n_elements = self._source_grid.n_face
        elif self._coordinates == "edge centers":
            if self._tree_from_edge_centers is None or self.reconstruct:
                self._tree_from_edge_centers = self._build_from_edge_centers()
            self._n_elements = self._source_grid.n_edge
        else:
            raise ValueError(
                f"Unknown coordinates location, {self._coordinates}, use either 'nodes', 'face centers', "
                f"or 'edge centers'")


class BallTree:
    """Custom BallTree data structure written around the
    ``sklearn.neighbors.BallTree`` implementation for use with either the
    corner (``node_lon``, ``node_lat``) or center (``face_lon``, ``face_lat``)
    nodes of the inputted unstructured grid.

    Parameters
    ----------
    grid : ux.Grid
        Source grid used to construct the BallTree
    coordinates : str, default="nodes"
            Identifies which tree to construct or select, with "nodes" selecting the Corner Nodes, "face centers" selecting the Face
            Centers of each face, and "edge centers" selecting the edge centers of each face.
    distance_metric : str, default="haversine"
        Distance metric used to construct the BallTree, options include:
        'euclidean', 'l2', 'minkowski', 'p','manhattan', 'cityblock', 'l1', 'chebyshev', 'infinity', 'seuclidean',
        'mahalanobis', 'hamming', 'canberra', 'braycurtis', 'jaccard', 'dice', 'rogerstanimoto', 'russellrao',
        'sokalmichener', 'sokalsneath', 'haversine'

    Notes
    -----
    See `sklearn.neighbors.BallTree <https://scikit-learn.org/stable/modules/generated/sklearn.neighbors.BallTree.html>`__
    for further information about the wrapped data structures.
    """

<<<<<<< HEAD
    def __init__(self,
                 grid,
                 coordinates: Optional[str] = "nodes",
                 coordinate_system: Optional[str] = "spherical",
                 distance_metric: Optional[str] = 'haversine',
                 reconstruct: bool = False):

=======
    def __init__(
        self, grid, tree_type: Optional[str] = "nodes", distance_metric="haversine"
    ):
>>>>>>> d9e35500
        # maintain a reference to the source grid
        self._source_grid = grid
        self.distance_metric = distance_metric
        self._coordinates = coordinates
        self.coordinate_system = coordinate_system
        self.reconstruct = reconstruct

        self._tree_from_nodes = None
        self._tree_from_face_centers = None
        self._tree_from_edge_centers = None

        # set up appropriate reference to tree
        if coordinates == "nodes":
            self._tree_from_nodes = self._build_from_nodes()
            self._n_elements = self._source_grid.n_node
        elif coordinates == "face centers":
            self._tree_from_face_centers = self._build_from_face_centers()
            self._n_elements = self._source_grid.n_face
        elif coordinates == "edge centers":
            self._tree_from_edge_centers = self._build_from_edge_centers()
            self._n_elements = self._source_grid.n_edge
        else:
            raise ValueError(
                f"Unknown coordinates location, {self._coordinates}, use either 'nodes', 'face centers', "
                f"or 'edge centers'")

    def _build_from_face_centers(self):
        """Internal``sklearn.neighbors.BallTree`` constructed from face
        centers."""
<<<<<<< HEAD
        if self._tree_from_face_centers is None or self.reconstruct:

            # Sets which values to use for the tree based on the coordinate_system
            if self.coordinate_system == "spherical":
                coords = np.vstack(
                    (deg2rad(self._source_grid.face_lat.values),
                     deg2rad(self._source_grid.face_lon.values))).T

            elif self.coordinate_system == "cartesian":
                coords = np.stack((self._source_grid.face_x.values,
                                   self._source_grid.face_y.values,
                                   self._source_grid.face_z.values),
                                  axis=-1)
            else:
                raise ValueError(
                    f"Unknown coordinate_system, {self.coordinate_system}, use either 'cartesian' or "
                    f"'spherical'")

            self._tree_from_face_centers = SKBallTree(
                coords, metric=self.distance_metric)
=======
        if self._tree_from_face_centers is None:
            if self._source_grid.node_lon is None:
                raise ValueError

            latlon = np.vstack(
                (
                    deg2rad(self._source_grid.face_lat.values),
                    deg2rad(self._source_grid.face_lon.values),
                )
            ).T

            self._tree_from_face_centers = SKBallTree(
                latlon, metric=self.distance_metric
            )
>>>>>>> d9e35500

        return self._tree_from_face_centers

    def _build_from_nodes(self):
        """Internal``sklearn.neighbors.BallTree`` constructed from corner
        nodes."""
<<<<<<< HEAD
        if self._tree_from_nodes is None or self.reconstruct:

            # Sets which values to use for the tree based on the coordinate_system
            if self.coordinate_system == "spherical":
                coords = np.vstack(
                    (deg2rad(self._source_grid.node_lat.values),
                     deg2rad(self._source_grid.node_lon.values))).T

            if self.coordinate_system == "cartesian":
                coords = np.stack((self._source_grid.node_x.values,
                                   self._source_grid.node_y.values,
                                   self._source_grid.node_z.values),
                                  axis=-1)
            self._tree_from_nodes = SKBallTree(coords,
                                               metric=self.distance_metric)
=======
        if self._tree_from_nodes is None:
            latlon = np.vstack(
                (
                    deg2rad(self._source_grid.node_lat.values),
                    deg2rad(self._source_grid.node_lon.values),
                )
            ).T
            self._tree_from_nodes = SKBallTree(latlon, metric=self.distance_metric)
>>>>>>> d9e35500

        return self._tree_from_nodes

    def _build_from_edge_centers(self):
        """Internal``sklearn.neighbors.BallTree`` constructed from edge
        centers."""
        if self._tree_from_edge_centers is None or self.reconstruct:

            # Sets which values to use for the tree based on the coordinate_system
            if self.coordinate_system == "spherical":
                if self._source_grid.edge_lat is None:
                    raise ValueError("edge_lat isn't populated")

                coords = np.vstack(
                    (deg2rad(self._source_grid.edge_lat.values),
                     deg2rad(self._source_grid.edge_lon.values))).T

            elif self.coordinate_system == "cartesian":
                if self._source_grid.edge_x is None:
                    raise ValueError("edge_x isn't populated")

                coords = np.stack((self._source_grid.edge_x.values,
                                   self._source_grid.edge_y.values,
                                   self._source_grid.edge_z.values),
                                  axis=-1)
            else:
                raise ValueError(
                    f"Unknown coordinate_system, {self.coordinate_system}, use either 'cartesian' or "
                    f"'spherical'")

            self._tree_from_edge_centers = SKBallTree(
                coords, metric=self.distance_metric)

        return self._tree_from_edge_centers

    def _current_tree(self):
        _tree = None

        if self._coordinates == "nodes":
            _tree = self._tree_from_nodes
        elif self._coordinates == "face centers":
            _tree = self._tree_from_face_centers
        elif self._coordinates == "edge centers":
            _tree = self._tree_from_edge_centers
        else:
            raise TypeError(
                f"Unknown coordinates location, {self._coordinates}, use either 'nodes', 'face centers', "
                f"or 'edge centers'")

        return _tree

<<<<<<< HEAD
    def query(self,
              coords: Union[np.ndarray, list, tuple],
              k: Optional[int] = 1,
              in_radians: Optional[bool] = False,
              return_distance: Optional[bool] = True,
              dualtree: Optional[bool] = False,
              breadth_first: Optional[bool] = False,
              sort_results: Optional[bool] = True):
=======
    def query(
        self,
        xy: Union[np.ndarray, list, tuple],
        k: Optional[int] = 1,
        xy_in_radians: Optional[bool] = False,
        return_distance: Optional[bool] = True,
        dualtree: Optional[bool] = False,
        breadth_first: Optional[bool] = False,
        sort_results: Optional[bool] = True,
    ):
>>>>>>> d9e35500
        """Queries the tree for the ``k`` nearest neighbors.

        Parameters
        ----------
        coords : array_like
            coordinate pairs in degrees (lon, lat) or cartesian (x, y, z) to query
        k: int, default=1
            The number of nearest neighbors to return
        in_radians : bool, optional
            if True, queries assuming coords are inputted in radians, not degrees. Only applies to spherical coords
        return_distance : bool, optional
            Indicates whether distances should be returned
        dualtree : bool, default=False
            Indicates whether to use the dual-tree formalism for node queries
        breadth_first : bool, default=False
            Indicates whether to query nodes in a breadth-first manner
        sort_results : bool, default=True
            Indicates whether distances should be sorted

        Returns
        -------
        d : ndarray of shape (coords.shape[0], k), dtype=double
            Distance array that keeps the distances of the k-nearest neighbors to the entries from coords in each row
        ind : ndarray of shape (coords.shape[0], k), dtype=INT_DTYPE
            Index array that keeps the indices of the k-nearest neighbors to the entries from coords in each row
        """

        if k < 1 or k > self._n_elements:
            raise AssertionError(
                f"The value of k must be greater than 1 and less than the number of elements used to construct "
                f"the tree ({self._n_elements})."
            )

<<<<<<< HEAD
        # Use the correct function to prepare for query based on coordinate type
        if self.coordinate_system == "spherical":
            coords = _prepare_xy_for_query(coords,
                                           in_radians,
                                           distance_metric=self.distance_metric)
=======
        xy = _prepare_xy_for_query(xy, xy_in_radians)

        d, ind = self._current_tree().query(
            xy, k, return_distance, dualtree, breadth_first, sort_results
        )
>>>>>>> d9e35500

        elif self.coordinate_system == "cartesian":
            coords = _prepare_xyz_for_query(coords)

        # perform query with distance
        if return_distance:
            d, ind = self._current_tree().query(coords, k, return_distance,
                                                dualtree, breadth_first,
                                                sort_results)

            ind = np.asarray(ind, dtype=INT_DTYPE)

            if coords.shape[0] == 1:
                ind = ind.squeeze()

            # only one pair was queried
            if coords.shape[0] == 1:
                d = d.squeeze()

            if not in_radians and self.coordinate_system == "spherical":
                d = np.rad2deg(d)

            return d, ind

        # perform query without distance
        else:
            ind = self._current_tree().query(coords, k, return_distance,
                                             dualtree, breadth_first,
                                             sort_results)

            ind = np.asarray(ind, dtype=INT_DTYPE)

            if coords.shape[0] == 1:
                ind = ind.squeeze()

            return ind

<<<<<<< HEAD
    def query_radius(self,
                     coords: Union[np.ndarray, list, tuple],
                     r: Optional[int] = 1.0,
                     in_radians: Optional[bool] = False,
                     return_distance: Optional[bool] = False,
                     count_only: Optional[bool] = False,
                     sort_results: Optional[bool] = False):
=======
    def query_radius(
        self,
        xy: Union[np.ndarray, list, tuple],
        r: Optional[int] = 1.0,
        xy_in_radians: Optional[bool] = False,
        return_distance: Optional[bool] = True,
        count_only: Optional[bool] = False,
        sort_results: Optional[bool] = False,
    ):
>>>>>>> d9e35500
        """Queries the tree for all neighbors within a radius ``r``.

        Parameters
        ----------
        coords : array_like
           coordinate pairs in degrees (lon, lat) to query
        r: distance in degrees within which neighbors are returned
            r is a single value for the radius of which to query
        in_radians : bool, optional
            if True, queries assuming coords are inputted in radians, not degrees. Only applies to spherical coordinates
        return_distance : bool, default=False
            Indicates whether distances should be returned
        count_only : bool, default=False
            Indicates whether only counts should be returned
        sort_results : bool, default=False
            Indicates whether distances should be sorted

        Returns
        -------
        d : ndarray of shape (coords.shape[0], k), dtype=double
            Distance array that keeps the distances of all neighbors within some radius to the entries from coords in each row
        ind : ndarray of shape (coords.shape[0], k), dtype=INT_DTYPE
            Index array that keeps the indices of all neighbors within some radius to the entries from coords in each row
        """

        if r < 0.0:
            raise AssertionError(
                "The value of r must be greater than or equal to zero."
            )

        # Use the correct function to prepare for query based on coordinate type
        if self.coordinate_system == "spherical":
            r = np.deg2rad(r)
            coords = _prepare_xy_for_query(coords,
                                           in_radians,
                                           distance_metric=self.distance_metric)

        if self.coordinate_system == "cartesian":
            coords = _prepare_xyz_for_query(coords)

        if count_only:
<<<<<<< HEAD
            count = self._current_tree().query_radius(coords, r,
                                                      return_distance,
                                                      count_only, sort_results)

            return count

        elif return_distance:
            ind, d = self._current_tree().query_radius(coords, r,
                                                       return_distance,
                                                       count_only, sort_results)
=======
            count = self._current_tree().query_radius(
                xy, r, return_distance, count_only, sort_results
            )

            return count

        else:
            ind, d = self._current_tree().query_radius(
                xy, r, return_distance, count_only, sort_results
            )
>>>>>>> d9e35500

            ind = np.asarray(ind[0], dtype=INT_DTYPE)

            if coords.shape[0] == 1:
                ind = ind.squeeze()

            if not in_radians and self.coordinate_system == "spherical":
                d = np.rad2deg(d[0])

            return d, ind
        else:
            ind = self._current_tree().query_radius(coords, r, return_distance,
                                                    count_only, sort_results)
            ind = np.asarray(ind[0], dtype=INT_DTYPE)

            if coords.shape[0] == 1:
                ind = ind.squeeze()

            return ind

    @property
    def coordinates(self):
        return self._coordinates

    @coordinates.setter
    def coordinates(self, value):
        self._coordinates = value

        # set up appropriate reference to tree
        if self._coordinates == "nodes":
            if self._tree_from_nodes is None or self.reconstruct:
                self._tree_from_nodes = self._build_from_nodes()
            self._n_elements = self._source_grid.n_node
        elif self._coordinates == "face centers":
            if self._tree_from_face_centers is None or self.reconstruct:
                self._tree_from_face_centers = self._build_from_face_centers()
            self._n_elements = self._source_grid.n_face
        elif self._coordinates == "edge centers":
            if self._tree_from_edge_centers is None or self.reconstruct:
                self._tree_from_edge_centers = self._build_from_edge_centers()
            self._n_elements = self._source_grid.n_edge
        else:
            raise ValueError(
                f"Unknown coordinates location, {self._coordinates}, use either 'nodes', 'face centers', "
                f"or 'edge centers'")


def _prepare_xy_for_query(xy, use_radians, distance_metric):
    """Prepares xy coordinates for query with the sklearn BallTree or
    KDTree."""

    xy = np.asarray(xy)

    # expand if only a single node pair is provided
    if xy.ndim == 1:
        xy = np.expand_dims(xy, axis=0)

    # expected shape is [n_pairs, 2]
    if xy.shape[1] == 3:
        raise AssertionError(
            "The dimension of each coordinate pair must be two (lon, lat). Did you attempt to query using Cartesian "
            "(x, y, z) coordinates?"
        )

    if xy.shape[1] != 2:
        raise AssertionError(
            "The dimension of each coordinate pair must be two (lon, lat).)"
        )

    # swap x and y if the distance metric used is haversine
    if distance_metric == "haversine":
        # swap X and Y for query
        xy = np.flip(xy, axis=1)

    # balltree expects units in radians for query
    if not use_radians:
        xy = np.deg2rad(xy)

    return xy


def _prepare_xyz_for_query(xyz):
    """Prepares xyz coordinates for query with the sklearn BallTree and
    KDTree."""

    xyz = np.asarray(xyz)

    # expand if only a single node pair is provided
    if xyz.ndim == 1:
        xyz = np.expand_dims(xyz, axis=0)

    # expected shape is [n_pairs, 3]
    if xyz.shape[1] == 2:
        raise AssertionError(
            "The dimension of each coordinate pair must be three (x, y, z). Did you attempt to query using latlon "
            "(lat, lon) coordinates?"
        )

    if xyz.shape[1] != 3:
        raise AssertionError(
            "The dimension of each coordinate pair must be three (x, y, z).)"
        )

    return xyz<|MERGE_RESOLUTION|>--- conflicted
+++ resolved
@@ -35,7 +35,6 @@
     for further information about the wrapped data structures.
     """
 
-<<<<<<< HEAD
     def __init__(self,
                  grid,
                  coordinates: Optional[str] = "nodes",
@@ -43,11 +42,6 @@
                  distance_metric: Optional[str] = "minkowski",
                  reconstruct: bool = False):
 
-=======
-    def __init__(
-        self, grid, tree_type: Optional[str] = "nodes", distance_metric="minkowski"
-    ):
->>>>>>> d9e35500
         # Set up references
         self._source_grid = grid
         self._coordinates = coordinates
@@ -77,7 +71,7 @@
     def _build_from_nodes(self):
         """Internal``sklearn.neighbors.KDTree`` constructed from corner
         nodes."""
-<<<<<<< HEAD
+
         if self._tree_from_nodes is None or self.reconstruct:
 
             # Sets which values to use for the tree based on the coordinate_system
@@ -99,25 +93,13 @@
 
             self._tree_from_nodes = SKKDTree(coords,
                                              metric=self.distance_metric)
-=======
-        if self._tree_from_nodes is None:
-            cart_coords = np.stack(
-                (
-                    self._source_grid.node_x.values,
-                    self._source_grid.node_y.values,
-                    self._source_grid.node_z.values,
-                ),
-                axis=-1,
-            )
-            self._tree_from_nodes = SKKDTree(cart_coords, metric=self.distance_metric)
->>>>>>> d9e35500
 
         return self._tree_from_nodes
 
     def _build_from_face_centers(self):
         """Internal``sklearn.neighbors.KDTree`` constructed from face
         centers."""
-<<<<<<< HEAD
+
         if self._tree_from_face_centers is None or self.reconstruct:
 
             # Sets which values to use for the tree based on the coordinate_system
@@ -139,23 +121,6 @@
 
             self._tree_from_face_centers = SKKDTree(coords,
                                                     metric=self.distance_metric)
-=======
-        if self._tree_from_face_centers is None:
-            if self._source_grid.face_x is None:
-                raise ValueError
-
-            cart_coords = np.stack(
-                (
-                    self._source_grid.face_x.values,
-                    self._source_grid.face_y.values,
-                    self._source_grid.face_z.values,
-                ),
-                axis=-1,
-            )
-            self._tree_from_face_centers = SKKDTree(
-                cart_coords, metric=self.distance_metric
-            )
->>>>>>> d9e35500
 
         return self._tree_from_face_centers
 
@@ -209,7 +174,6 @@
 
         return _tree
 
-<<<<<<< HEAD
     def query(self,
               coords: Union[np.ndarray, list, tuple],
               k: Optional[int] = 1,
@@ -218,17 +182,7 @@
               dualtree: Optional[bool] = False,
               breadth_first: Optional[bool] = False,
               sort_results: Optional[bool] = True):
-=======
-    def query(
-        self,
-        xyz: Union[np.ndarray, list, tuple],
-        k: Optional[int] = 1,
-        return_distance: Optional[bool] = True,
-        dualtree: Optional[bool] = False,
-        breadth_first: Optional[bool] = False,
-        sort_results: Optional[bool] = True,
-    ):
->>>>>>> d9e35500
+    
         """Queries the tree for the ``k`` nearest neighbors.
 
         Parameters
@@ -259,7 +213,7 @@
         if k < 1 or k > self._n_elements:
             raise AssertionError(
                 f"The value of k must be greater than 1 and less than the number of elements used to construct "
-<<<<<<< HEAD
+
                 f"the tree ({self._n_elements}).")
         if self.coordinate_system == "cartesian":
             coords = _prepare_xyz_for_query(coords)
@@ -277,16 +231,6 @@
             d, ind = self._current_tree().query(coords, k, return_distance,
                                                 dualtree, breadth_first,
                                                 sort_results)
-=======
-                f"the tree ({self._n_elements})."
-            )
-
-        xyz = _prepare_xyz_for_query(xyz)
-
-        d, ind = self._current_tree().query(
-            xyz, k, return_distance, dualtree, breadth_first, sort_results
-        )
->>>>>>> d9e35500
 
             ind = np.asarray(ind, dtype=INT_DTYPE)
 
@@ -314,7 +258,6 @@
                 ind = ind.squeeze()
         return ind
 
-<<<<<<< HEAD
     def query_radius(self,
                      coords: Union[np.ndarray, list, tuple],
                      r: Optional[int] = 1.0,
@@ -322,16 +265,7 @@
                      in_radians: Optional[bool] = False,
                      count_only: Optional[bool] = False,
                      sort_results: Optional[bool] = False):
-=======
-    def query_radius(
-        self,
-        xyz: Union[np.ndarray, list, tuple],
-        r: Optional[int] = 1.0,
-        return_distance: Optional[bool] = True,
-        count_only: Optional[bool] = False,
-        sort_results: Optional[bool] = False,
-    ):
->>>>>>> d9e35500
+
         """Queries the tree for all neighbors within a radius ``r``.
 
         Parameters
@@ -375,7 +309,6 @@
                 f"'spherical'")
 
         if count_only:
-<<<<<<< HEAD
             count = self._current_tree().query_radius(coords, r,
                                                       return_distance,
                                                       count_only, sort_results)
@@ -387,25 +320,12 @@
             ind, d = self._current_tree().query_radius(coords, r,
                                                        return_distance,
                                                        count_only, sort_results)
-=======
-            count = self._current_tree().query_radius(
-                xyz, r, return_distance, count_only, sort_results
-            )
-
-            return count
-
-        else:
-            ind, d = self._current_tree().query_radius(
-                xyz, r, return_distance, count_only, sort_results
-            )
->>>>>>> d9e35500
 
             ind = np.asarray(ind[0], dtype=INT_DTYPE)
 
             if coords.shape[0] == 1:
                 ind = ind.squeeze()
 
-<<<<<<< HEAD
             if not in_radians and self.coordinate_system == "spherical":
                 d = np.rad2deg(d[0])
 
@@ -418,10 +338,6 @@
 
             if coords.shape[0] == 1:
                 ind = ind.squeeze()
-=======
-            if return_distance:
-                return d, ind
->>>>>>> d9e35500
 
             return ind
 
@@ -477,7 +393,6 @@
     for further information about the wrapped data structures.
     """
 
-<<<<<<< HEAD
     def __init__(self,
                  grid,
                  coordinates: Optional[str] = "nodes",
@@ -485,11 +400,6 @@
                  distance_metric: Optional[str] = 'haversine',
                  reconstruct: bool = False):
 
-=======
-    def __init__(
-        self, grid, tree_type: Optional[str] = "nodes", distance_metric="haversine"
-    ):
->>>>>>> d9e35500
         # maintain a reference to the source grid
         self._source_grid = grid
         self.distance_metric = distance_metric
@@ -519,7 +429,7 @@
     def _build_from_face_centers(self):
         """Internal``sklearn.neighbors.BallTree`` constructed from face
         centers."""
-<<<<<<< HEAD
+        
         if self._tree_from_face_centers is None or self.reconstruct:
 
             # Sets which values to use for the tree based on the coordinate_system
@@ -540,29 +450,13 @@
 
             self._tree_from_face_centers = SKBallTree(
                 coords, metric=self.distance_metric)
-=======
-        if self._tree_from_face_centers is None:
-            if self._source_grid.node_lon is None:
-                raise ValueError
-
-            latlon = np.vstack(
-                (
-                    deg2rad(self._source_grid.face_lat.values),
-                    deg2rad(self._source_grid.face_lon.values),
-                )
-            ).T
-
-            self._tree_from_face_centers = SKBallTree(
-                latlon, metric=self.distance_metric
-            )
->>>>>>> d9e35500
 
         return self._tree_from_face_centers
 
     def _build_from_nodes(self):
         """Internal``sklearn.neighbors.BallTree`` constructed from corner
         nodes."""
-<<<<<<< HEAD
+
         if self._tree_from_nodes is None or self.reconstruct:
 
             # Sets which values to use for the tree based on the coordinate_system
@@ -578,16 +472,6 @@
                                   axis=-1)
             self._tree_from_nodes = SKBallTree(coords,
                                                metric=self.distance_metric)
-=======
-        if self._tree_from_nodes is None:
-            latlon = np.vstack(
-                (
-                    deg2rad(self._source_grid.node_lat.values),
-                    deg2rad(self._source_grid.node_lon.values),
-                )
-            ).T
-            self._tree_from_nodes = SKBallTree(latlon, metric=self.distance_metric)
->>>>>>> d9e35500
 
         return self._tree_from_nodes
 
@@ -639,7 +523,6 @@
 
         return _tree
 
-<<<<<<< HEAD
     def query(self,
               coords: Union[np.ndarray, list, tuple],
               k: Optional[int] = 1,
@@ -648,18 +531,7 @@
               dualtree: Optional[bool] = False,
               breadth_first: Optional[bool] = False,
               sort_results: Optional[bool] = True):
-=======
-    def query(
-        self,
-        xy: Union[np.ndarray, list, tuple],
-        k: Optional[int] = 1,
-        xy_in_radians: Optional[bool] = False,
-        return_distance: Optional[bool] = True,
-        dualtree: Optional[bool] = False,
-        breadth_first: Optional[bool] = False,
-        sort_results: Optional[bool] = True,
-    ):
->>>>>>> d9e35500
+      
         """Queries the tree for the ``k`` nearest neighbors.
 
         Parameters
@@ -693,19 +565,11 @@
                 f"the tree ({self._n_elements})."
             )
 
-<<<<<<< HEAD
         # Use the correct function to prepare for query based on coordinate type
         if self.coordinate_system == "spherical":
             coords = _prepare_xy_for_query(coords,
                                            in_radians,
                                            distance_metric=self.distance_metric)
-=======
-        xy = _prepare_xy_for_query(xy, xy_in_radians)
-
-        d, ind = self._current_tree().query(
-            xy, k, return_distance, dualtree, breadth_first, sort_results
-        )
->>>>>>> d9e35500
 
         elif self.coordinate_system == "cartesian":
             coords = _prepare_xyz_for_query(coords)
@@ -743,7 +607,6 @@
 
             return ind
 
-<<<<<<< HEAD
     def query_radius(self,
                      coords: Union[np.ndarray, list, tuple],
                      r: Optional[int] = 1.0,
@@ -751,17 +614,7 @@
                      return_distance: Optional[bool] = False,
                      count_only: Optional[bool] = False,
                      sort_results: Optional[bool] = False):
-=======
-    def query_radius(
-        self,
-        xy: Union[np.ndarray, list, tuple],
-        r: Optional[int] = 1.0,
-        xy_in_radians: Optional[bool] = False,
-        return_distance: Optional[bool] = True,
-        count_only: Optional[bool] = False,
-        sort_results: Optional[bool] = False,
-    ):
->>>>>>> d9e35500
+      
         """Queries the tree for all neighbors within a radius ``r``.
 
         Parameters
@@ -803,7 +656,6 @@
             coords = _prepare_xyz_for_query(coords)
 
         if count_only:
-<<<<<<< HEAD
             count = self._current_tree().query_radius(coords, r,
                                                       return_distance,
                                                       count_only, sort_results)
@@ -814,18 +666,6 @@
             ind, d = self._current_tree().query_radius(coords, r,
                                                        return_distance,
                                                        count_only, sort_results)
-=======
-            count = self._current_tree().query_radius(
-                xy, r, return_distance, count_only, sort_results
-            )
-
-            return count
-
-        else:
-            ind, d = self._current_tree().query_radius(
-                xy, r, return_distance, count_only, sort_results
-            )
->>>>>>> d9e35500
 
             ind = np.asarray(ind[0], dtype=INT_DTYPE)
 

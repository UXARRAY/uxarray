--- conflicted
+++ resolved
@@ -5,12 +5,10 @@
 from numba import njit
 
 from sklearn.neighbors import BallTree as SKBallTree
-<<<<<<< HEAD
+from sklearn.neighbors import KDTree as SKKDTree
 from sklearn.metrics.pairwise import haversine_distances
 
-=======
-from sklearn.neighbors import KDTree as SKKDTree
->>>>>>> 12027459
+
 from typing import Optional, Union
 
 from uxarray.constants import INT_DTYPE, INT_FILL_VALUE
@@ -501,42 +499,7 @@
     return xy
 
 
-<<<<<<< HEAD
-# @njit
-def _construct_edge_node_distances(node_lon, node_lat, edge_nodes):
-
-    edge_lon_a = np.deg2rad((node_lon[edge_nodes[:, 0]]))
-    edge_lon_b = np.deg2rad((node_lon[edge_nodes[:, 1]]))
-
-    # need to handle INT_FILL_VALUE
-    edge_lat_a = np.deg2rad((node_lat[edge_nodes[:, 0]]))
-    edge_lat_b = np.deg2rad((node_lat[edge_nodes[:, 1]]))
-
-    edge_node_distances = np.arccos(
-        np.sin(edge_lat_a) * np.sin(edge_lat_b) + np.cos(edge_lat_a) *
-        np.cos(edge_lat_b) * np.cos(edge_lon_a - edge_lon_b))
-
-    return edge_node_distances
-
-
-def _construct_edge_face_distances(node_lon, node_lat, edge_faces):
-
-    saddle_mask = edge_faces[:, 1] != INT_FILL_VALUE
-
-    edge_face_distances = np.zeros(edge_faces.shape[0])
-
-    edge_lon_a = np.deg2rad((node_lon[edge_faces[saddle_mask, 0]]))
-    edge_lon_b = np.deg2rad((node_lon[edge_faces[saddle_mask, 1]]))
-
-    edge_lat_a = np.deg2rad((node_lat[edge_faces[saddle_mask, 0]]))
-    edge_lat_b = np.deg2rad((node_lat[edge_faces[saddle_mask, 1]]))
-
-    edge_face_distances[saddle_mask] = np.arccos(
-        np.sin(edge_lat_a) * np.sin(edge_lat_b) + np.cos(edge_lat_a) *
-        np.cos(edge_lat_b) * np.cos(edge_lon_a - edge_lon_b))
-
-    return edge_face_distances
-=======
+
 def _prepare_xyz_for_query(xyz):
     """Prepares xyz coordinates for query with the sklearn KDTree."""
 
@@ -557,4 +520,38 @@
             f"The dimension of each coordinate pair must be three (x, y, z).)")
 
     return xyz
->>>>>>> 12027459
+
+ # @njit
+def _construct_edge_node_distances(node_lon, node_lat, edge_nodes):
+
+    edge_lon_a = np.deg2rad((node_lon[edge_nodes[:, 0]]))
+    edge_lon_b = np.deg2rad((node_lon[edge_nodes[:, 1]]))
+
+    # need to handle INT_FILL_VALUE
+    edge_lat_a = np.deg2rad((node_lat[edge_nodes[:, 0]]))
+    edge_lat_b = np.deg2rad((node_lat[edge_nodes[:, 1]]))
+
+    edge_node_distances = np.arccos(
+        np.sin(edge_lat_a) * np.sin(edge_lat_b) + np.cos(edge_lat_a) *
+        np.cos(edge_lat_b) * np.cos(edge_lon_a - edge_lon_b))
+
+    return edge_node_distances
+
+
+def _construct_edge_face_distances(node_lon, node_lat, edge_faces):
+
+    saddle_mask = edge_faces[:, 1] != INT_FILL_VALUE
+
+    edge_face_distances = np.zeros(edge_faces.shape[0])
+
+    edge_lon_a = np.deg2rad((node_lon[edge_faces[saddle_mask, 0]]))
+    edge_lon_b = np.deg2rad((node_lon[edge_faces[saddle_mask, 1]]))
+
+    edge_lat_a = np.deg2rad((node_lat[edge_faces[saddle_mask, 0]]))
+    edge_lat_b = np.deg2rad((node_lat[edge_faces[saddle_mask, 1]]))
+
+    edge_face_distances[saddle_mask] = np.arccos(
+        np.sin(edge_lat_a) * np.sin(edge_lat_b) + np.cos(edge_lat_a) *
+        np.cos(edge_lat_b) * np.cos(edge_lon_a - edge_lon_b))
+
+    return edge_face_distances
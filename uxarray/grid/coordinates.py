--- conflicted
+++ resolved
@@ -334,7 +334,6 @@
     centroid_z = np.zeros((face_nodes.shape[0]), dtype=np.float64)
     n_face = n_nodes_per_face.shape[0]
 
-<<<<<<< HEAD
     for face_idx in prange(face_nodes.shape[0]):
         n_max_nodes = n_nodes_per_face[face_idx]
         # Compute Cartesian Average
@@ -349,20 +348,6 @@
         centroid_y[face_idx] = y
         centroid_z[face_idx] = z
 
-=======
-    for i_face in prange(n_face):
-        n_max_nodes = n_nodes_per_face[i_face]
-
-        x = np.mean(node_x[face_nodes[i_face, 0:n_max_nodes]])
-        y = np.mean(node_y[face_nodes[i_face, 0:n_max_nodes]])
-        z = np.mean(node_z[face_nodes[i_face, 0:n_max_nodes]])
-
-        x, y, z = _normalize_xyz_scalar(x, y, z)
-
-        centroid_x[i_face] = x
-        centroid_y[i_face] = y
-        centroid_z[i_face] = z
->>>>>>> fe4cae13
     return centroid_x, centroid_y, centroid_z
 
 

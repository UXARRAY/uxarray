--- conflicted
+++ resolved
@@ -3,177 +3,16 @@
 
 import warnings
 
-<<<<<<< HEAD
-=======
-from uxarray.constants import ERROR_TOLERANCE
-from uxarray.conventions import ugrid
-
-from typing import Union
-
-from numba import njit
-
-import math
-
-
-@njit(cache=True)
-def _lonlat_rad_to_xyz(
-    lon: Union[np.ndarray, float],
-    lat: Union[np.ndarray, float],
-) -> tuple[np.ndarray, np.ndarray, np.ndarray]:
-    """Converts Spherical latitude and longitude coordinates into Cartesian x,
-    y, z coordinates."""
-    x = np.cos(lon) * np.cos(lat)
-    y = np.sin(lon) * np.cos(lat)
-    z = np.sin(lat)
-
-    return x, y, z
-
-
-@njit
-def _xyz_to_lonlat_rad_no_norm(
-    x: Union[np.ndarray, float],
-    y: Union[np.ndarray, float],
-    z: Union[np.ndarray, float],
-):
-    """Converts a Cartesian x,y,z coordinates into Spherical latitude and
-    longitude without normalization, decorated with Numba.
-
-    Parameters
-    ----------
-    x : float
-        Cartesian x coordinate
-    y: float
-        Cartesiain y coordinate
-    z: float
-        Cartesian z coordinate
-
-
-    Returns
-    -------
-    lon : float
-        Longitude in radians
-    lat: float
-        Latitude in radians
-    """
-
-    lon = math.atan2(y, x)
-    lat = math.asin(z)
-
-    # set longitude range to [0, pi]
-    lon = np.mod(lon, 2 * np.pi)
-
-    z_mask = np.abs(z) > 1.0 - ERROR_TOLERANCE
-
-    lat = np.where(z_mask, np.sign(z) * np.pi / 2, lat)
-    lon = np.where(z_mask, 0.0, lon)
-
-    return lon, lat
-
-
-def _xyz_to_lonlat_rad(
-    x: Union[np.ndarray, float],
-    y: Union[np.ndarray, float],
-    z: Union[np.ndarray, float],
-    normalize: bool = True,
-) -> tuple[np.ndarray, np.ndarray, np.ndarray]:
-    """Converts Cartesian x, y, z coordinates in Spherical latitude and
-    longitude coordinates in degrees.
-
-    Parameters
-    ----------
-    x : Union[np.ndarray, float]
-        Cartesian x coordinates
-    y: Union[np.ndarray, float]
-        Cartesiain y coordinates
-    z: Union[np.ndarray, float]
-        Cartesian z coordinates
-    normalize: bool
-        Flag to select whether to normalize the coordinates
-
-    Returns
-    -------
-    lon : Union[np.ndarray, float]
-        Longitude in radians
-    lat: Union[np.ndarray, float]
-        Latitude in radians
-    """
-
-    if normalize:
-        x, y, z = _normalize_xyz(x, y, z)
-        denom = np.abs(x * x + y * y + z * z)
-        x /= denom
-        y /= denom
-        z /= denom
-
-    lon = np.arctan2(y, x, dtype=np.float64)
-    lat = np.arcsin(z, dtype=np.float64)
-
-    # set longitude range to [0, pi]
-    lon = np.mod(lon, 2 * np.pi)
-
-    z_mask = np.abs(z) > 1.0 - ERROR_TOLERANCE
-
-    lat = np.where(z_mask, np.sign(z) * np.pi / 2, lat)
-    lon = np.where(z_mask, 0.0, lon)
-
-    return lon, lat
-
-
-def _xyz_to_lonlat_deg(
-    x: Union[np.ndarray, float],
-    y: Union[np.ndarray, float],
-    z: Union[np.ndarray, float],
-    normalize: bool = True,
-) -> tuple[np.ndarray, np.ndarray, np.ndarray]:
-    """Converts Cartesian x, y, z coordinates in Spherical latitude and
-    longitude coordinates in degrees.
-
-    Parameters
-    ----------
-    x : Union[np.ndarray, float]
-        Cartesian x coordinates
-    y: Union[np.ndarray, float]
-        Cartesiain y coordinates
-    z: Union[np.ndarray, float]
-        Cartesian z coordinates
-    normalize: bool
-        Flag to select whether to normalize the coordinates
-
-    Returns
-    -------
-    lon : Union[np.ndarray, float]
-        Longitude in degrees
-    lat: Union[np.ndarray, float]
-        Latitude in degrees
-    """
-    lon_rad, lat_rad = _xyz_to_lonlat_rad(x, y, z, normalize=normalize)
-
-    lon = np.rad2deg(lon_rad)
-    lat = np.rad2deg(lat_rad)
-
-    lon = (lon + 180) % 360 - 180
-    return lon, lat
-
->>>>>>> 38ae0017
 
 from uxarray.conventions import ugrid
 from uxarray.grid.arcs import _angle_of_2_vectors
 from uxarray.grid.utils import (
     _xyz_to_lonlat_rad,
+    _xyz_to_lonlat_rad_no_norm,
     _lonlat_rad_to_xyz,
     _xyz_to_lonlat_deg,
     _normalize_xyz,
 )
-
-
-@njit
-def _normalize_xyz_scalar(x: float, y: float, z: float):
-    denom = np.linalg.norm(np.asarray(np.array([x, y, z]), dtype=np.float64), ord=2)
-    x_norm = x / denom
-    y_norm = y / denom
-    z_norm = z / denom
-    return x_norm, y_norm, z_norm
-
 
 def _populate_node_latlon(grid) -> None:
     """Populates the lon and lat coordinates of a Grid (`node_lon`,

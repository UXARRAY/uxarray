--- conflicted
+++ resolved
@@ -1,11 +1,6 @@
 from __future__ import annotations
 
-
-<<<<<<< HEAD
-from typing import TYPE_CHECKING, Tuple
-=======
-from typing import TYPE_CHECKING, Union, List, Set
->>>>>>> 0e45edaf
+from typing import TYPE_CHECKING, Union, List, Set, Tuple
 
 if TYPE_CHECKING:
     from uxarray.grid import Grid

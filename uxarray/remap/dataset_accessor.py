from __future__ import annotations

from typing import TYPE_CHECKING

<<<<<<< HEAD
from uxarray.remap.bilinear import _bilinear_uxds
from uxarray.remap.nearest_neighbor import _nearest_neighbor_uxds
=======
>>>>>>> 68d14f30
from uxarray.remap.inverse_distance_weighted import (
    _inverse_distance_weighted_remap_uxds,
)
from uxarray.remap.nearest_neighbor import _nearest_neighbor_uxds

if TYPE_CHECKING:
    from uxarray.core.dataset import UxDataset

from uxarray.grid import Grid


class UxDatasetRemapAccessor:
    def __init__(self, uxds: UxDataset):
        self.uxds = uxds

    def __repr__(self):
        prefix = "<uxarray.UxDataset.remap>\n"
        methods_heading = "Supported Methods:\n"

        methods_heading += (
            "  * nearest_neighbor(destination_obj, remap_to, coord_type)\n"
        )
        methods_heading += "  * inverse_distance_weighted(destination_obj, remap_to, coord_type, power, k)\n"

        return prefix + methods_heading

    def nearest_neighbor(
        self,
        destination_grid: Grid = None,
        remap_to: str = "face centers",
        coord_type: str = "spherical",
    ):
        """Nearest Neighbor Remapping between a source (``UxDataset``) and
        destination.`.

        Parameters
        ---------
        destination_grid : Grid
            Destination Grid for remapping
        remap_to : str, default="nodes"
            Location of where to map data, either "nodes", "edge centers", or "face centers"
        coord_type : str, default="spherical"
            Indicates whether to remap using on spherical or cartesian coordinates
        """

        if destination_grid is None:
            raise ValueError("Destination needed for remap.")

        return _nearest_neighbor_uxds(self.uxds, destination_grid, remap_to, coord_type)

    def inverse_distance_weighted(
        self,
        destination_grid: Grid = None,
        remap_to: str = "face centers",
        coord_type: str = "spherical",
        power=2,
        k=8,
    ):
        """Inverse Distance Weighted Remapping between a source (``UxDataset``)
        and destination.`.

        Parameters
        ---------
        destination_grid : Grid
            Destination Grid for remapping
        remap_to : str, default="nodes"
            Location of where to map data, either "nodes", "edge centers", or "face centers"
        coord_type : str, default="spherical"
            Indicates whether to remap using on spherical or cartesian coordinates
        power : int, default=2
            Power parameter for inverse distance weighting. This controls how local or global the remapping is, a higher
            power causes points that are further away to have less influence
        k : int, default=8
            Number of nearest neighbors to consider in the weighted calculation.
        """

        if destination_grid is None:
            raise ValueError("Destination needed for remap.")

        return _inverse_distance_weighted_remap_uxds(
            self.uxds, destination_grid, remap_to, coord_type, power, k
        )

    def bilinear(
        self,
        destination_grid: Grid = None,
        remap_to: str = "face centers",
    ):
        """Bilinear Remapping between a source (``UxDataset``) and
        destination.

        Parameters
        ---------
        destination_grid : Grid
            Destination Grid for remapping
        remap_to : str, default="nodes"
            Location of where to map data, either "nodes" or "face centers"
        """
        if destination_grid is None:
            raise ValueError("Destination needed for remap.")

        return _bilinear_uxds(self.uxds, destination_grid, remap_to)<|MERGE_RESOLUTION|>--- conflicted
+++ resolved
@@ -2,11 +2,9 @@
 
 from typing import TYPE_CHECKING
 
-<<<<<<< HEAD
 from uxarray.remap.bilinear import _bilinear_uxds
 from uxarray.remap.nearest_neighbor import _nearest_neighbor_uxds
-=======
->>>>>>> 68d14f30
+
 from uxarray.remap.inverse_distance_weighted import (
     _inverse_distance_weighted_remap_uxds,
 )

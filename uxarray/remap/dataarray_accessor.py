from __future__ import annotations
from typing import TYPE_CHECKING, Optional
from warnings import warn

from uxarray.remap.nearest_neighbor import _nearest_neighbor_uxda
from uxarray.remap.inverse_distance_weighted import (
    _inverse_distance_weighted_remap_uxda,
)

if TYPE_CHECKING:
    from uxarray.core.dataset import UxDataset
    from uxarray.core.dataarray import UxDataArray

from uxarray.grid import Grid


class UxDataArrayRemapAccessor:
    def __init__(self, uxda: UxDataArray):
        self.uxda = uxda

    def __repr__(self):
        prefix = "<uxarray.UxDataArray.remap>\n"
        methods_heading = "Supported Methods:\n"

        methods_heading += (
            "  * nearest_neighbor(destination_obj, remap_to, coord_type)\n"
        )
        methods_heading += "  * inverse_distance_weighted(destination_obj, remap_to, coord_type, power, k)\n"

        return prefix + methods_heading

    def nearest_neighbor(
        self,
<<<<<<< HEAD
        destination_obj: Union[Grid, UxDataArray, UxDataset],
        remap_to: str = "face centers",
=======
        destination_grid: Optional[Grid] = None,
        destination_obj: Optional[Grid, UxDataArray, UxDataset] = None,
        remap_to: str = "nodes",
>>>>>>> 3f18e013
        coord_type: str = "spherical",
    ):
        """Nearest Neighbor Remapping between a source (``UxDataArray``) and
        destination.`.

        Parameters
        ---------
        destination_grid : Grid
            Destination Grid for remapping
        destination_obj : Grid, UxDataArray, UxDataset
            Optional destination for remapping, deprecating
        remap_to : str, default="nodes"
            Location of where to map data, either "nodes" or "face centers"
        coord_type : str, default="spherical"
            Indicates whether to remap using on spherical or cartesian coordinates
        """
        if destination_grid is not None and destination_obj is not None:
            raise ValueError(
                "Only one destination allowed, "
                "please remove either `destination_grid` or `destination_obj`."
            )
        elif destination_grid is None and destination_obj is None:
            raise ValueError("Destination needed for remap.")

        if destination_grid is not None:
            return _nearest_neighbor_uxda(
                self.uxda, destination_grid, remap_to, coord_type
            )
        elif destination_obj is not None:
            warn(
                "destination_obj will be deprecated in a future release. Please use destination_grid instead.",
                DeprecationWarning,
            )
            return _nearest_neighbor_uxda(
                self.uxda, destination_obj, remap_to, coord_type
            )

    def inverse_distance_weighted(
        self,
<<<<<<< HEAD
        destination_obj: Union[Grid, UxDataArray, UxDataset],
        remap_to: str = "face centers",
=======
        destination_grid: Optional[Grid] = None,
        destination_obj: Optional[Grid, UxDataArray, UxDataset] = None,
        remap_to: str = "nodes",
>>>>>>> 3f18e013
        coord_type: str = "spherical",
        power=2,
        k=8,
    ):
        """Inverse Distance Weighted Remapping between a source
        (``UxDataArray``) and destination.`.

        Parameters
        ---------
        destination_grid : Grid
            Destination Grid for remapping
        destination_obj : Grid, UxDataArray, UxDataset
            Optional destination for remapping, deprecating
        remap_to : str, default="nodes"
            Location of where to map data, either "nodes" or "face centers"
        coord_type : str, default="spherical"
            Indicates whether to remap using on spherical or cartesian coordinates
        power : int, default=2
            Power parameter for inverse distance weighting. This controls how local or global the remapping is, a higher
            power causes points that are further away to have less influence
        k : int, default=8
            Number of nearest neighbors to consider in the weighted calculation.
        """
        if destination_grid is not None and destination_obj is not None:
            raise ValueError(
                "Only one destination allowed, "
                "please remove either `destination_grid` or `destination_obj`."
            )
        elif destination_grid is None and destination_obj is None:
            raise ValueError("Destination needed for remap.")

        if destination_grid is not None:
            return _inverse_distance_weighted_remap_uxda(
                self.uxda, destination_grid, remap_to, coord_type
            )
        elif destination_obj is not None:
            warn(
                "destination_obj will be deprecated in a future release. Please use destination_grid instead.",
                DeprecationWarning,
            )
            return _inverse_distance_weighted_remap_uxda(
                self.uxda, destination_obj, remap_to, coord_type
            )<|MERGE_RESOLUTION|>--- conflicted
+++ resolved
@@ -31,14 +31,9 @@
 
     def nearest_neighbor(
         self,
-<<<<<<< HEAD
-        destination_obj: Union[Grid, UxDataArray, UxDataset],
-        remap_to: str = "face centers",
-=======
         destination_grid: Optional[Grid] = None,
         destination_obj: Optional[Grid, UxDataArray, UxDataset] = None,
-        remap_to: str = "nodes",
->>>>>>> 3f18e013
+        remap_to: str = "face centers",
         coord_type: str = "spherical",
     ):
         """Nearest Neighbor Remapping between a source (``UxDataArray``) and
@@ -78,14 +73,9 @@
 
     def inverse_distance_weighted(
         self,
-<<<<<<< HEAD
-        destination_obj: Union[Grid, UxDataArray, UxDataset],
-        remap_to: str = "face centers",
-=======
         destination_grid: Optional[Grid] = None,
         destination_obj: Optional[Grid, UxDataArray, UxDataset] = None,
-        remap_to: str = "nodes",
->>>>>>> 3f18e013
+        remap_to: str = "face centers",
         coord_type: str = "spherical",
         power=2,
         k=8,

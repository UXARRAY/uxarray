--- conflicted
+++ resolved
@@ -6,6 +6,7 @@
 from uxarray.grid.connectivity import _replace_fill_values
 from uxarray.constants import INT_DTYPE, INT_FILL_VALUE
 from uxarray.grid.utils import _get_ugrid_var_vame_dict
+from uxarray.grid.coordinates import _get_lonlat_from_xyz, _get_xyz_from_lonlat
 
 
 # Exodus Number is one-based.
@@ -54,22 +55,24 @@
         elif key == "coord":
             ds.Mesh2.attrs['topology_dimension'] = INT_DTYPE(
                 ext_ds.dims['num_dim'])
-            ds["Mesh2_node_x"] = xr.DataArray(data=ext_ds.coord[0],
-                                              dims=["nMesh2_node"],
-                                              attrs={
-                                                  "standard_name": "x",
-                                                  "long_name": "cartesian x",
-                                                  "units": "m",
-                                              })
-            ds["Mesh2_node_y"] = xr.DataArray(data=ext_ds.coord[1],
-                                              dims=["nMesh2_node"],
-                                              attrs={
-                                                  "standard_name": "y",
-                                                  "long_name": "cartesian y",
-                                                  "units": "m",
-                                              })
+            ds["Mesh2_node_cart_x"] = xr.DataArray(
+                data=ext_ds.coord[0],
+                dims=["nMesh2_node"],
+                attrs={
+                    "standard_name": "x",
+                    "long_name": "cartesian x",
+                    "units": "m",
+                })
+            ds["Mesh2_node_cart_y"] = xr.DataArray(
+                data=ext_ds.coord[1],
+                dims=["nMesh2_node"],
+                attrs={
+                    "standard_name": "y",
+                    "long_name": "cartesian y",
+                    "units": "m",
+                })
             if ext_ds.dims['num_dim'] > 2:
-                ds["Mesh2_node_z"] = xr.DataArray(
+                ds["Mesh2_node_cart_z"] = xr.DataArray(
                     data=ext_ds.coord[2],
                     dims=["nMesh2_node"],
                     attrs={
@@ -78,24 +81,26 @@
                         "units": "m",
                     })
         elif key == "coordx":
-            ds["Mesh2_node_x"] = xr.DataArray(data=ext_ds.coordx,
-                                              dims=["nMesh2_node"],
-                                              attrs={
-                                                  "standard_name": "x",
-                                                  "long_name": "cartesian x",
-                                                  "units": "m",
-                                              })
+            ds["Mesh2_node_cart_x"] = xr.DataArray(
+                data=ext_ds.coordx,
+                dims=["nMesh2_node"],
+                attrs={
+                    "standard_name": "x",
+                    "long_name": "cartesian x",
+                    "units": "m",
+                })
         elif key == "coordy":
-            ds["Mesh2_node_y"] = xr.DataArray(data=ext_ds.coordx,
-                                              dims=["nMesh2_node"],
-                                              attrs={
-                                                  "standard_name": "y",
-                                                  "long_name": "cartesian y",
-                                                  "units": "m",
-                                              })
+            ds["Mesh2_node_cart_y"] = xr.DataArray(
+                data=ext_ds.coordx,
+                dims=["nMesh2_node"],
+                attrs={
+                    "standard_name": "y",
+                    "long_name": "cartesian y",
+                    "units": "m",
+                })
         elif key == "coordz":
             if ext_ds.dims['num_dim'] > 2:
-                ds["Mesh2_node_z"] = xr.DataArray(
+                ds["Mesh2_node_cart_z"] = xr.DataArray(
                     data=ext_ds.coordx,
                     dims=["nMesh2_node"],
                     attrs={
@@ -141,19 +146,33 @@
                 INT_DTYPE(
                     0)  # NOTE: This might cause an error if numbering has holes
         })
-    print("Finished reading exodus file.")
-
-<<<<<<< HEAD
-    if ext_ds.dims['num_dim'] > 2:
-        # set coordinates
-        ds = ds.set_coords(["Mesh2_node_x", "Mesh2_node_y", "Mesh2_node_z"])
-    else:
-        ds = ds.set_coords(["Mesh2_node_x", "Mesh2_node_y"])
+
+    # populate lon/lat coordinates
+    lon, lat = _get_lonlat_from_xyz(ds["Mesh2_node_cart_x"].values,
+                                    ds["Mesh2_node_cart_y"].values,
+                                    ds["Mesh2_node_cart_z"].values)
+
+    # populate dataset
+    ds["Mesh2_node_x"] = xr.DataArray(
+        data=lon,
+        dims=["nMesh2_node"],
+        attrs={
+            "standard_name": "longitude",
+            "long_name": "longitude of mesh nodes",
+            "units": "degrees_east",
+        })
+    ds["Mesh2_node_y"] = xr.DataArray(data=lat,
+                                      dims=["nMesh2_node"],
+                                      attrs={
+                                          "standard_name": "latitude",
+                                          "long_name": "latitude of mesh nodes",
+                                          "units": "degrees_north",
+                                      })
+
+    # set lon/lat coordinates
+    ds = ds.set_coords(["Mesh2_node_x", "Mesh2_node_y"])
 
     return ds, var_names_dict
-=======
-    return ds
->>>>>>> 1ccad784
 
 
 def _encode_exodus(ds, outfile=None):
@@ -215,34 +234,17 @@
         np.array(qa_records, dtype='str')),
                                         dims=["four", "num_qa_rec"])
 
-<<<<<<< HEAD
-    # get orig dimension from Mesh2 attribute topology dimension
-    dim = ds["Mesh2"].topology_dimension
-
-    c_data = []
-    if dim == 2:
-        c_data = xr.DataArray([
-            ds["Mesh2_node_x"].data.tolist(), ds["Mesh2_node_y"].data.tolist()
-        ])
-    elif dim == 3:
-        c_data = xr.DataArray([
-            ds["Mesh2_node_x"].data.tolist(), ds["Mesh2_node_y"].data.tolist(),
-            ds["Mesh2_node_z"].data.tolist()
-=======
     # Set the dim to 3 as we will always have x/y/z for cartesian grid
     # Note: Don't get orig dimension from Mesh2 attribute topology dimension
-    dim = 3
-
-    if "Mesh2_node_cart_z" not in ds.keys():
-        raise RuntimeError(
-            "The grid must have x/y/z cartesian coordinates to encode to exodus."
-        )
+    if "Mesh2_node_cart_x" not in ds:
+        x, y, z = _get_xyz_from_lonlat(ds["Mesh2_node_x"].values,
+                                       ds["Mesh2_node_y"].values)
+        c_data = xr.DataArray([x, y, z])
     else:
         c_data = xr.DataArray([
             ds["Mesh2_node_cart_x"].data.tolist(),
-            ds["Mesh2_node_cart_y"].data.tolist(),
+            ds["Mesh2_node_cart_z"].data.tolist(),
             ds["Mesh2_node_cart_z"].data.tolist()
->>>>>>> 1ccad784
         ])
 
     exo_ds["coord"] = xr.DataArray(data=c_data, dims=["num_dim", "num_nodes"])
@@ -348,12 +350,7 @@
     eb_names = np.empty(num_blks, dtype='str')
     exo_ds["eb_names"] = xr.DataArray(data=xr.DataArray(eb_names),
                                       dims=["num_el_blk"])
-    if dim == 2:
-        cnames = ["x", "y"]
-    elif dim == 3:
-        cnames = ["x", "y", "z"]
-    else:
-        raise RuntimeError("dim must be 2 or 3")
+    cnames = ["x", "y", "z"]
 
     exo_ds["coor_names"] = xr.DataArray(data=xr.DataArray(
         np.array(cnames, dtype='str')),

import xarray as xr
import numpy as np
from pathlib import PurePath
from datetime import datetime

<<<<<<< HEAD
from uxarray.grid.utils import _replace_fill_values
from uxarray.utils.constants import INT_DTYPE, INT_FILL_VALUE
=======
from uxarray.grid.connectivity import _replace_fill_values
from uxarray.constants import INT_DTYPE, INT_FILL_VALUE
>>>>>>> 6c438572


# Exodus Number is one-based.
def _read_exodus(ext_ds, grid_var_names):
    """Exodus file reader.

    Parameters: xarray.Dataset, required
    Returns: ugrid aware xarray.Dataset
    """

    # Not loading specific variables.
    # as there is no way to know number of face types etc. without loading
    # connect1, connect2, connect3, etc..
    ds = xr.Dataset()

    # populate ds
    # self.__init_mesh2__()
    ds["Mesh2"] = xr.DataArray(
        attrs={
            "cf_role": "mesh_topology",
            "long_name": "Topology data of unstructured mesh",
            "topology_dimension": -1,
            "node_coordinates": "Mesh2_node_x Mesh2_node_y Mesh2_node_z",
            "node_dimension": "nMesh2_node",
            "face_node_connectivity": "Mesh2_face_nodes",
            "face_dimension": "nMesh2_face"
        })

    # find max face nodes
    max_face_nodes = 0
    for dim in ext_ds.dims:
        if "num_nod_per_el" in dim:
            if ext_ds.dims[dim] > max_face_nodes:
                max_face_nodes = ext_ds.dims[dim]

    # create an empty conn array for storing all blk face_nodes_data
    conn = np.empty((0, max_face_nodes))

    for key, value in ext_ds.variables.items():
        if key == "qa_records":
            # TODO: Use the data here for Mesh2 construct, if required.
            pass
        elif key == "coord":
            ds.Mesh2.attrs['topology_dimension'] = INT_DTYPE(
                ext_ds.dims['num_dim'])
            ds["Mesh2_node_x"] = xr.DataArray(
                data=ext_ds.coord[0],
                dims=["nMesh2_node"],
                attrs={
                    "standard_name": "longitude",
                    "long_name": "longitude of mesh nodes",
                    "units": "degrees_east",
                })
            ds["Mesh2_node_y"] = xr.DataArray(
                data=ext_ds.coord[1],
                dims=["nMesh2_node"],
                attrs={
                    "standard_name": "latitude",
                    "long_name": "latitude of mesh nodes",
                    "units": "degrees_north",
                })
            if ext_ds.dims['num_dim'] > 2:
                ds["Mesh2_node_z"] = xr.DataArray(
                    data=ext_ds.coord[2],
                    dims=["nMesh2_node"],
                    attrs={
                        "standard_name": "spherical",
                        "long_name": "elevation",
                        "units": "degree",
                    })
        elif key == "coordx":
            ds["Mesh2_node_x"] = xr.DataArray(
                data=ext_ds.coordx,
                dims=["nMesh2_node"],
                attrs={
                    "standard_name": "longitude",
                    "long_name": "longitude of mesh nodes",
                    "units": "degrees_east",
                })
        elif key == "coordy":
            ds["Mesh2_node_y"] = xr.DataArray(
                data=ext_ds.coordx,
                dims=["nMesh2_node"],
                attrs={
                    "standard_name": "latitude",
                    "long_name": "latitude of mesh nodes",
                    "units": "degrees_north",
                })
        elif key == "coordz":
            if ext_ds.dims['num_dim'] > 2:
                ds["Mesh2_node_z"] = xr.DataArray(
                    data=ext_ds.coordx,
                    dims=["nMesh2_node"],
                    attrs={
                        "standard_name": "spherical",
                        "long_name": "elevation",
                        "units": "degree",
                    })
        elif "connect" in key:
            # check if num face nodes is less than max.
            if value.data.shape[1] <= max_face_nodes:
                conn = np.full((value.data.shape[1], max_face_nodes),
                               0,
                               dtype=conn.dtype)
                conn = value.data
            else:
                raise RuntimeError(
                    "found face_nodes_dim greater than nMaxMesh2_face_nodes")

            # find the elem_type as etype for this element
            for k, v in value.attrs.items():
                if k == "elem_type":
                    # TODO: etype if not used now, remove if it'll never be required
                    etype = v

    # outside the k,v for loop
    # set the face nodes data compiled in "connect" section

    # standardize fill values and data type face nodes
    face_nodes = _replace_fill_values(grid_var=conn[:] - 1,
                                      original_fill=-1,
                                      new_fill=INT_FILL_VALUE,
                                      new_dtype=INT_DTYPE)

    ds["Mesh2_face_nodes"] = xr.DataArray(
        data=face_nodes,
        dims=["nMesh2_face", "nMaxMesh2_face_nodes"],
        attrs={
            "cf_role":
                "face_node_connectivity",
            "_FillValue":
                INT_FILL_VALUE,
            "start_index":
                INT_DTYPE(
                    0)  # NOTE: This might cause an error if numbering has holes
        })
    print("Finished reading exodus file.")

    if ext_ds.dims['num_dim'] > 2:
        # set coordinates
        ds = ds.set_coords(["Mesh2_node_x", "Mesh2_node_y", "Mesh2_node_z"])
    else:
        ds = ds.set_coords(["Mesh2_node_x", "Mesh2_node_y"])

    return ds


def _encode_exodus(ds, grid_var_names, outfile=None):
    """Encodes an Exodus file.

    Parameters
    ----------

    ds : xarray.Dataset, required
        Dataset to be encoded to exodus file.

    outfile : string, required
       Name of output file to be added as metadata into the output
       dataset

    Returns
    -------
    exo_ds : xarray.Dataset
        Dataset encoded as exodus file.
    """
    # Note this is 1-based unlike native Mesh2 construct

    exo_ds = xr.Dataset()

    now = datetime.now()
    date = now.strftime("%Y:%m:%d")
    time = now.strftime("%H:%M:%S")
    fp_word = INT_DTYPE(8)
    exo_version = np.float32(5.0)
    api_version = np.float32(5.0)

    exo_ds.attrs = {
        "api_version": api_version,
        "version": exo_version,
        "floating_point_word_size": fp_word,
        "file_size": 0
    }

    if outfile:
        path = PurePath(outfile)
        out_filename = path.name
        title = f"uxarray(" + str(out_filename) + ")" + date + ": " + time

        exo_ds.attrs = {
            "api_version": api_version,
            "version": exo_version,
            "floating_point_word_size": fp_word,
            "file_size": 0,
            "title": title
        }

    exo_ds["time_whole"] = xr.DataArray(data=[], dims=["time_step"])

    # qa_records
    # version identifier of the application code: https://gsjaardema.github.io/seacas-docs/exodusII-new.pdf page: 12
    ux_exodus_version = 1.0
    qa_records = [["uxarray"], [ux_exodus_version], [date], [time]]
    exo_ds["qa_records"] = xr.DataArray(data=xr.DataArray(
        np.array(qa_records, dtype='str')),
                                        dims=["four", "num_qa_rec"])

    # get orig dimension from Mesh2 attribute topology dimension
    dim = ds[grid_var_names["Mesh2"]].topology_dimension

    c_data = []
    if dim == 2:
        c_data = xr.DataArray([
            ds[grid_var_names["Mesh2_node_x"]].data.tolist(),
            ds[grid_var_names["Mesh2_node_y"]].data.tolist()
        ])
    elif dim == 3:
        c_data = xr.DataArray([
            ds[grid_var_names["Mesh2_node_x"]].data.tolist(),
            ds[grid_var_names["Mesh2_node_y"]].data.tolist(),
            ds[grid_var_names["Mesh2_node_z"]].data.tolist()
        ])

    exo_ds["coord"] = xr.DataArray(data=c_data, dims=["num_dim", "num_nodes"])

    # process face nodes, this array holds num faces at corresponding location
    # eg num_el_all_blks = [0, 0, 6, 12] signifies 6 TRI and 12 SHELL elements
    num_el_all_blks = np.zeros(ds[grid_var_names["nMaxMesh2_face_nodes"]].size,
                               "i8")
    # this list stores connectivity without filling
    conn_nofill = []

    # store the number of faces in an array
    for row in ds[grid_var_names["Mesh2_face_nodes"]].astype(INT_DTYPE).data:

        # find out -1 in each row, this indicates lower than max face nodes
        arr = np.where(row == -1)
        # arr[0].size returns the location of first -1 in the conn list
        # if > 0, arr[0][0] is the num_nodes forming the face
        if arr[0].size > 0:
            # increment the number of faces at the corresponding location
            num_el_all_blks[arr[0][0] - 1] += 1
            # append without -1s eg. [1, 2, 3, -1] to [1, 2, 3]
            # convert to list (for sorting later)
            row = row[:(arr[0][0])].tolist()
            list_node = list(map(int, row))
            conn_nofill.append(list_node)
        elif arr[0].size == 0:
            # increment the number of faces for this "nMaxMesh2_face_nodes" face
            num_el_all_blks[ds[grid_var_names["nMaxMesh2_face_nodes"]].size -
                            1] += 1
            # get integer list nodes
            list_node = list(map(int, row.tolist()))
            conn_nofill.append(list_node)
        else:
            raise RuntimeError(
                "num nodes in conn array is greater than nMaxMesh2_face_nodes. Abort!"
            )
    # get number of blks found
    num_blks = np.count_nonzero(num_el_all_blks)

    # sort connectivity by size, lower dim faces first
    conn_nofill.sort(key=len)

    # get index of blocks found
    nonzero_el_index_blks = np.nonzero(num_el_all_blks)

    # break Mesh2_face_nodes into blks
    start = 0
    for blk in range(num_blks):
        blkID = blk + 1
        str_el_in_blk = "num_el_in_blk" + str(blkID)
        str_nod_per_el = "num_nod_per_el" + str(blkID)
        str_att_in_blk = "num_att_in_blk" + str(blkID)
        str_global_id = "global_id" + str(blkID)
        str_edge_type = "edge_type" + str(blkID)
        str_attrib = "attrib" + str(blkID)
        str_connect = "connect" + str(blkID)

        # get element type
        num_nodes = len(conn_nofill[start])
        element_type = _get_element_type(num_nodes)

        # get number of faces for this block
        num_faces = num_el_all_blks[nonzero_el_index_blks[0][blk]]
        # assign Data variables
        # convert list to np.array, sorted list guarantees we have the correct info
        conn_blk = conn_nofill[start:start + num_faces]
        conn_np = np.array([np.array(xi, dtype=INT_DTYPE) for xi in conn_blk])
        exo_ds[str_connect] = xr.DataArray(data=xr.DataArray((conn_np[:] + 1)),
                                           dims=[str_el_in_blk, str_nod_per_el],
                                           attrs={"elem_type": element_type})

        # edge type
        exo_ds[str_edge_type] = xr.DataArray(
            data=xr.DataArray(np.zeros((num_faces, num_nodes),
                                       dtype=INT_DTYPE)),
            dims=[str_el_in_blk, str_nod_per_el])

        # global id
        gid = np.arange(start + 1, start + num_faces + 1, 1)
        exo_ds[str_global_id] = xr.DataArray(data=(gid), dims=[str_el_in_blk])

        # attrib
        # TODO: fix num attr
        num_attr = 1
        exo_ds[str_attrib] = xr.DataArray(data=xr.DataArray(
            np.zeros((num_faces, num_attr), float)),
                                          dims=[str_el_in_blk, str_att_in_blk])

        start = num_faces

    # blk for loop ends

    # eb_prop1
    prop1_vals = np.arange(1, num_blks + 1, 1)
    exo_ds["eb_prop1"] = xr.DataArray(data=prop1_vals,
                                      dims=["num_el_blk"],
                                      attrs={"name": "ID"})
    # eb_status
    exo_ds["eb_status"] = xr.DataArray(data=xr.DataArray(
        np.ones([num_blks], dtype=INT_DTYPE)),
                                       dims=["num_el_blk"])

    # eb_names
    eb_names = np.empty(num_blks, dtype='str')
    exo_ds["eb_names"] = xr.DataArray(data=xr.DataArray(eb_names),
                                      dims=["num_el_blk"])
    if dim == 2:
        cnames = ["x", "y"]
    elif dim == 3:
        cnames = ["x", "y", "z"]
    else:
        raise RuntimeError("dim must be 2 or 3")

    exo_ds["coor_names"] = xr.DataArray(data=xr.DataArray(
        np.array(cnames, dtype='str')),
                                        dims=["num_dim"])

    return exo_ds


def _get_element_type(num_nodes):
    """Helper function to get exodus element type from number of nodes."""
    ELEMENT_TYPE_DICT = {
        2: "BEAM",
        3: "TRI",
        4: "SHELL4",
        5: "SHELL5",
        6: "TRI6",
        7: "TRI7",
        8: "SHELL8",
    }
    element_type = ELEMENT_TYPE_DICT[num_nodes]
    return element_type<|MERGE_RESOLUTION|>--- conflicted
+++ resolved
@@ -3,13 +3,8 @@
 from pathlib import PurePath
 from datetime import datetime
 
-<<<<<<< HEAD
-from uxarray.grid.utils import _replace_fill_values
-from uxarray.utils.constants import INT_DTYPE, INT_FILL_VALUE
-=======
 from uxarray.grid.connectivity import _replace_fill_values
 from uxarray.constants import INT_DTYPE, INT_FILL_VALUE
->>>>>>> 6c438572
 
 
 # Exodus Number is one-based.

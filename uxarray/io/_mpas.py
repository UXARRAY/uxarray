--- conflicted
+++ resolved
@@ -167,36 +167,7 @@
         node_y = in_ds["yVertex"].values
         node_z = in_ds["zVertex"].values
     else:
-<<<<<<< HEAD
-        # corners of dual-mesh cells (cartesian)
-        node_x = in_ds['xCell'].values
-        node_y = in_ds['yCell'].values
-        node_z = in_ds['zCell'].values
-
-    out_ds["node_x"] = xr.DataArray(data=node_x,
-                                    dims=["n_node"],
-                                    attrs={
-                                        "standard_name": "x",
-                                        "long_name": "cartesian node x",
-                                        "units": "m",
-                                    })
-
-    out_ds["node_y"] = xr.DataArray(data=node_y,
-                                    dims=["n_node"],
-                                    attrs={
-                                        "standard_name": "y",
-                                        "long_name": "cartesian node y",
-                                        "units": "m",
-                                    })
-
-    out_ds["node_z"] = xr.DataArray(data=node_z,
-                                    dims=["n_node"],
-                                    attrs={
-                                        "standard_name": "z",
-                                        "long_name": "cartesian node z",
-                                        "units": "m",
-                                    })
-=======
+
         # corners of dual-mesh cells (artesian)
         node_x = in_ds["xCell"].values
         node_y = in_ds["yCell"].values
@@ -231,7 +202,6 @@
             "units": "m",
         },
     )
->>>>>>> dbd6d18b
 
 
 def _parse_face_latlon_coords(in_ds, out_ds, mesh_type):

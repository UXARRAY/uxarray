--- conflicted
+++ resolved
@@ -79,10 +79,6 @@
         # initialize the multi-precision flag
         self._multi_precision = multi_precision
         self._precision = precision
-<<<<<<< HEAD
-
-=======
->>>>>>> 435245b2
         # TODO: fix when adding/exercising gridspec
 
         # unpack kwargs
@@ -97,18 +93,11 @@
         # check if initializing from verts:
         if isinstance(dataset, (list, tuple, np.ndarray)):
             dataset = np.asarray(dataset)
-<<<<<<< HEAD
-            # Pre-process dataset if the multi-precision flag is set
-            if self._multi_precision:
-                # If the input are floats
-                if dataset.dtype == np.float64 or dataset.dtype == np.float or dataset.dtype == np.float32:
-=======
 
             # Pre-process dataset if the multi-precision flag is set
             if self._multi_precision:
                 # If the input are floats
                 if dataset.dtype == float:
->>>>>>> 435245b2
                     dataset = convert_to_multiprecision(
                         dataset, str_mode=False, precision=self._precision)
                 # If the input are strings
@@ -222,7 +211,6 @@
             Input vertex coordinates that form our face(s)
         """
         self.ds = xr.Dataset()
-
         self.ds["Mesh2"] = xr.DataArray(
             attrs={
                 "cf_role": "mesh_topology",

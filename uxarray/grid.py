"""uxarray grid module."""
import os
import xarray as xr
import numpy as np
import random
from warnings import warn
from pathlib import PurePath

# reader and writer imports
from ._exodus import _read_exodus, _write_exodus
from ._ugrid import _read_ugrid, _write_ugrid
from ._shapefile import _read_shpfile
from ._scrip import _read_scrip
<<<<<<< HEAD
from .helpers import determine_file_type, insert_pt_in_latlonbox, Edge, is_parallel, is_intersect, \
    get_intersection_point, convert_node_latlon_rad_to_xyz, dot_product, sort_edge, normalize_in_place
=======
>>>>>>> 857df2d1


class Grid:
    """The Uxarray Grid object class that describes an unstructured grid.

    Examples
    ----------

    Open an exodus file with Uxarray Grid object

    >>> mesh = ux.Grid("filename.g")

    Save as ugrid file

    >>> mesh.write("outfile.ug")
    """

    def __init__(self, dataset, **kwargs):
        """Initialize grid variables, decide if loading happens via file, verts
        or gridspec If loading from file, initialization happens via the
        specified file.

        # TODO: Add or remove new Args/kwargs below as this develops further

        Parameters
        ----------

        dataset : xarray.Dataset, ndarray, list, tuple, required
            - Input xarray.Dataset or
            - Vertex coordinates that form one face.

        Other Parameters
        ----------------

        islatlon : bool, optional
            Specify if the grid is lat/lon based:
        concave: bool, optional
            Specify if this grid has concave elements (internal checks for this are possible)
        gridspec: bool, optional
            Specifies gridspec
        mesh_filetype: string, optional
            Specify the mesh file type, eg. exo, ugrid, shp etc

        Raises
        ------

            RuntimeError: File not found
        """
        # initialize internal variable names
        self.Mesh2_face_edges = None
        self.Mesh2_latlon_bounds = None
        self.Mesh2_edge_nodes = None
        self.__init_ds_var_names__()

        # TODO: fix when adding/exercising gridspec

        # unpack kwargs
        # sets default values for all kwargs to None
        kwargs_list = [
            'gridspec', 'vertices', 'islatlon', 'concave', 'mesh_filetype'
        ]
        for key in kwargs_list:
            setattr(self, key, kwargs.get(key, None))

        # internal uxarray representation of mesh stored in internal object ds
        self.ds = xr.Dataset()

        # check if initializing from verts:
        if isinstance(dataset, (list, tuple, np.ndarray)):
            self.vertices = dataset
            self.__from_vert__()

        # check if initializing from string
        # TODO: re-add gridspec initialization when implemented
        elif isinstance(dataset, xr.Dataset):
            self.__from_ds__(dataset=dataset)
        else:
            raise RuntimeError(f"{dataset} is not a valid input type.")

        # initialize convenience attributes
        self.__init_grid_var_attrs__()

    def __from_vert__(self):
        """Create a grid with one face with vertices specified by the given
        argument."""
        self.ds["Mesh2"] = xr.DataArray(
            attrs={
                "cf_role": "mesh_topology",
                "long_name": "Topology data of unstructured mesh",
                "topology_dimension": -1,
                "node_coordinates": "Mesh2_node_x Mesh2_node_y Mesh2_node_z",
                "node_dimension": "nMesh2_node",
                "face_node_connectivity": "Mesh2_face_nodes",
                "face_dimension": "nMesh2_face"
            })
        self.ds.Mesh2.attrs['topology_dimension'] = self.vertices[0].size

        x_coord = self.vertices.transpose()[0]
        y_coord = self.vertices.transpose()[1]

        # single face with all nodes
        num_nodes = x_coord.size
        conn = list(range(0, num_nodes))
        conn = [conn]

        self.ds["Mesh2_node_x"] = xr.DataArray(data=xr.DataArray(x_coord),
                                               dims=["nMesh2_node"])
        self.ds["Mesh2_node_y"] = xr.DataArray(data=xr.DataArray(y_coord),
                                               dims=["nMesh2_node"])
        self.ds["Mesh2_face_nodes"] = xr.DataArray(
            data=xr.DataArray(conn),
            dims=["nMesh2_face", "nMaxMesh2_face_nodes"],
            attrs={
                "cf_role": "face_node_connectivity",
                "_FillValue": -1,
                "start_index": 0
            })

    # load mesh from a file
    def __from_ds__(self, dataset):
        """Loads a mesh dataset."""
        # call reader as per mesh_filetype
        if self.mesh_filetype == "exo":
            self.ds = _read_exodus(dataset, self.ds_var_names)
        elif self.mesh_filetype == "scrip":
            self.ds = _read_scrip(dataset)
        elif self.mesh_filetype == "ugrid":
            self.ds, self.ds_var_names = _read_ugrid(dataset, self.ds_var_names)
        elif self.mesh_filetype == "shp":
            self.ds = _read_shpfile(self.filepath)
        else:
            raise RuntimeError("unknown file format: " + self.mesh_filetype)
        dataset.close()

    def write(self, outfile, extension=""):
        """Writes mesh file as per extension supplied in the outfile string.

        Parameters
        ----------

        outfile : string, required
        extension : file extension, optional
            Defaults to ""
        """
        if extension == "":
            outfile_path = PurePath(outfile)
            extension = outfile_path.suffix
            if not os.path.isdir(outfile_path.parent):
                raise ("File directory not found: " + outfile)

        if extension == ".ugrid" or extension == ".ug":
            _write_ugrid(self.ds, outfile, self.ds_var_names)
        elif extension == ".g" or extension == ".exo":
            _write_exodus(self.ds, outfile, self.ds_var_names)
        else:
            print("Format not supported for writing: ", extension)

    # Calculate the area of all faces.
    def calculate_total_face_area(self):
        """Not implemented."""
        warn("Function placeholder, implementation coming soon.")

    # Build the node-face connectivity array.
    def build_node_face_connectivity(self):
        """Not implemented."""
        warn("Function placeholder, implementation coming soon.")

    # Build the edge-face connectivity array.
    def build_edge_face_connectivity(self):
        """Not implemented."""
        mesh2_edge_nodes_set = set()  # Use the set data structure to store Edge object (undirected)

        # Also generate the face_edge_connectivity:Mesh2_face_edges for the latlonbox building
        mesh2_face_edges = []

        mesh2_face_nodes = self.ds["Mesh2_face_nodes"].values

        # Loop over each face
        for face in mesh2_face_nodes:
            cur_face_edge = []
            # Loop over nodes in a face
            for i in range(0, face.size - 1):
                # Two nodes are connected to one another if they’re adjacent in the array
                mesh2_edge_nodes_set.add(Edge([face[i], face[i + 1]]))
                cur_face_edge.append([face[i], face[i + 1]])
            # Two nodes are connected if one is the first element of the array and the other is the last
            mesh2_edge_nodes_set.add(Edge([face[0], face[face.size - 1]]))
            cur_face_edge.append([face[0], face[face.size - 1]])
            mesh2_face_edges.append(cur_face_edge)

        # Convert the Edge object set into list
        mesh2_edge_nodes = []
        for edge in mesh2_edge_nodes_set:
            mesh2_edge_nodes.append(edge.get_nodes())

        self.Mesh2_edge_nodes = xr.DataArray(
            data=mesh2_edge_nodes,
            dims=["nMesh2_edge", "Two"]
        )

        self.Mesh2_face_edges = xr.DataArray(
            data=mesh2_face_edges,
            dims=["nMesh2_face", "nMaxMesh2_face_edges", "Two"]
        )

        warn("Function placeholder, implementation coming soon.")

    # Build the array of latitude-longitude bounding boxes.
    def buildlatlon_bounds(self):
        """Not implemented."""

        # First make sure the Grid object has the Mesh2_face_edges

        if self.Mesh2_edge_nodes is None:
            self.build_edge_face_connectivity()

        temp_latlon_array = np.zeros(self.Mesh2_face_edges.sizes["nMesh2_face"])

        reference_tolerance = 1.0e-12

        for i in range(0, len(self.Mesh2_face_edges)):
            face = self.Mesh2_face_edges[i]

            # Check if face contains pole points
            _lambda = 0
            v1 = [0, 0, 1]
            v2 = [np.cos(_lambda), np.sin(_lambda), 0]

            num_intersects = self.count_face_edge_intersection(face, [v1, v2])
            if num_intersects == -1:
                # if one edge of the grid cell is parallel to the arc (v1 , v2 ) then vary the choice of v2 .
                sorted_edges = sort_edge(face)
                edge1 = sorted_edges[0]
                edge2 = sorted_edges[1]

                mid_pt_edge1_n1 = convert_node_latlon_rad_to_xyz([self.ds["Mesh2_node_x"][edge1[0]],
                                                                  self.ds["Mesh2_node_y"][edge1[0]]])
                mid_pt_edge1_n2 = convert_node_latlon_rad_to_xyz([self.ds["Mesh2_node_x"][edge1[1]],
                                                                  self.ds["Mesh2_node_y"][edge1[1]]])
                mid_pt_edge2_n1 = convert_node_latlon_rad_to_xyz([self.ds["Mesh2_node_x"][edge2[0]],
                                                                  self.ds["Mesh2_node_y"][edge2[0]]])
                mid_pt_edge2_n2 = convert_node_latlon_rad_to_xyz([self.ds["Mesh2_node_x"][edge2[1]],
                                                                  self.ds["Mesh2_node_y"][edge2[1]]])
                mid_pt_edge1 = (mid_pt_edge1_n1 + mid_pt_edge1_n2) / 2
                mid_pt_edge2 = (mid_pt_edge2_n1 + mid_pt_edge2_n2) / 2
                _lambda = (mid_pt_edge1 + mid_pt_edge2) / 2
                v2 = [np.cos(_lambda), np.sin(_lambda), 0]
                num_intersects = self.count_face_edge_intersection(face, [v1, v2])

            if num_intersects / 2 != 0:
                # if the face contains the pole point
                for j in range(0, len(face)):
                    edge = face[j]
                    # All the following calculation is based on the 3D XYZ coord
                    n1 = []
                    n2 = []
                    if self.ds["Mesh2_node_z"].values.size == 0:
                        # Convert the 2D [lon, lat] to 3D [x, y, z]
                        n1 = convert_node_latlon_rad_to_xyz([self.ds["Mesh2_node_x"][edge[0]],
                                                             self.ds["Mesh2_node_y"][edge[0]]])
                        n2 = convert_node_latlon_rad_to_xyz([self.ds["Mesh2_node_x"][edge[1]],
                                                             self.ds["Mesh2_node_y"][edge[1]]])
                    else:
                        # The mesh grid is stored as 3D [x, y, z]
                        n1 = [self.ds["Mesh2_node_x"][edge[0]], self.ds["Mesh2_node_y"][edge[0]],
                              self.ds["Mesh2_node_z"][edge[0]]]
                        n2 = [self.ds["Mesh2_node_x"][edge[1]], self.ds["Mesh2_node_y"][edge[1]],
                              self.ds["Mesh2_node_z"][edge[1]]]

                    # Set the latitude extent
                    d_lat_extent_rad = 0
                    if j == 0:
                        if n1[2] < 0.0:
                            d_lat_extent_rad = -0.5 * np.pi
                        else:
                            d_lat_extent_rad = 0.5 * np.pi

                    # insert edge endpoint into box
                    # TODO: Make sure ds["Mesh2_node_x"] and ds["Mesh2_node_y"] always store the lon/lat value
                    if np.absolute(self.ds["Mesh2_node_y"][edge[0]]) < d_lat_extent_rad:
                        d_lat_extent_rad = self.ds["Mesh2_node_y"][edge[0]]

                    # TODO: Consider about the constant latitude edge type.
                    # Determine if latitude is maximized between endpoints
                    dot_n1_n2 = dot_product(n1, n2)
                    d_de_nom = (n1[2] + n2[2]) * (dot_n1_n2 - 1.0)
                    if np.absolute(d_de_nom) < reference_tolerance:
                        continue

                    d_a_max = (n1[2] * dot_n1_n2 - n2[2]) / d_de_nom
                    if (d_a_max > 0.0) and (d_a_max < 1.0):
                        node3 = normalize_in_place(n1 * (1 - d_a_max) + n2 * d_a_max)

                        d_lat_rad = node3[2]

                        if d_lat_rad > 1.0:
                            d_lat_rad = 0.5 * np.pi
                        elif d_lat_rad < -1.0:
                            d_lat_rad + -0.5 * np.pi
                        else:
                            d_lat_rad = np.arcsin(d_lat_rad)

                        if np.absolute(d_lat_rad) < np.absolute(d_lat_extent_rad):
                            d_lat_extent_rad = d_lat_rad

                    if d_lat_extent_rad < 0.0:
                        lon_list = [0.0, 2.0 * np.pi]
                        lat_list = [-0.5 * np.pi, d_lat_extent_rad]
                    else:
                        lon_list = [0.0, 2.0 * np.pi]
                        lat_list = [d_lat_extent_rad, 0.5 * np.pi]

                    temp_latlon_array[i] = [lat_list, lon_list]
            else:
                # normal face
                for j in range(0, len(face)):
                    edge = face[j]

                    # Only consider the great circles arcs
                    # All the following calculation is based on the 3D XYZ coord
                    if self.ds["Mesh2_node_z"].values.size == 0:
                        # Convert the 2D [lon, lat] to 3D [x, y, z]
                        n1 = convert_node_latlon_rad_to_xyz([self.ds["Mesh2_node_x"][edge[0]],
                                                             self.ds["Mesh2_node_y"][edge[0]]])
                        n2 = convert_node_latlon_rad_to_xyz([self.ds["Mesh2_node_x"][edge[1]],
                                                             self.ds["Mesh2_node_y"][edge[1]]])
                    else:
                        # The mesh grid is stored as 3D [x, y, z]
                        n1 = [self.ds["Mesh2_node_x"][edge[0]], self.ds["Mesh2_node_y"][edge[0]],
                              self.ds["Mesh2_node_z"][edge[0]]]
                        n2 = [self.ds["Mesh2_node_x"][edge[1]], self.ds["Mesh2_node_y"][edge[1]],
                              self.ds["Mesh2_node_z"][edge[1]]]

                    # Determine if latitude is maximized between endpoints
                    dot_n1_n2 = dot_product(n1, n2)
                    d_de_nom = (n1[2] + n2[2]) * (dot_n1_n2 - 1.0)

                    # insert edge endpoint into box
                    # TODO: Make sure ds["Mesh2_node_x"] and ds["Mesh2_node_y"] always store the lon/lat value
                    d_lat_rad = self.ds["Mesh2_node_y"][edge[0]]
                    d_lon_rad = self.ds["Mesh2_node_x"][edge[0]]
                    cur_latlon_box = insert_pt_in_latlonbox([[0.0, 0.0], [0.0, 0.0]], [d_lat_rad, d_lon_rad])

                    if np.absolute(d_de_nom) < reference_tolerance:
                        continue

                    # Maximum latitude occurs between endpoints of edge
                    d_a_max = (n1[2] * dot_n1_n2 - n2[2]) / d_de_nom
                    if 0.0 < d_a_max < 1.0:
                        node3 = normalize_in_place(n1 * (1 - d_a_max) + n2 * d_a_max)

                        d_lat_rad = node3[2]

                        if d_lat_rad > 1.0:
                            d_lat_rad = 0.5 * np.pi
                        elif d_lat_rad < -1.0:
                            d_lat_rad = -0.5 * np.pi
                        else:
                            d_lat_rad = np.arcsin(d_lat_rad)
                        cur_latlon_box = insert_pt_in_latlonbox(cur_latlon_box, [d_lat_rad, d_lon_rad])


            # Verify face is of non-zero size
            assert cur_latlon_box[0][0] != cur_latlon_box[0][1]
            assert cur_latlon_box[1][0] != cur_latlon_box[1][1]
            temp_latlon_array[i] = cur_latlon_box

        warn("Function placeholder, implementation coming soon.")

    # Count the number of total intersections of an edge and face (Algo. 2.4 Determining if a grid cell contains a
    # given point)
    def count_face_edge_intersection(self, face, ref_edge):
        v1 = ref_edge[0]
        v2 = ref_edge[1]
        num_intersection = 0
        for edge in face:
            # All the following calculation is based on the 3D XYZ coord
            w1 = []
            w2 = []
            if self.ds["Mesh2_node_z"].values.size == 0:
                # Convert the 2D [lon, lat] to 3D [x, y, z]
                w1 = convert_node_latlon_rad_to_xyz([self.ds["Mesh2_node_x"][edge[0]],
                                                     self.ds["Mesh2_node_y"][edge[0]]])
                w2 = convert_node_latlon_rad_to_xyz([self.ds["Mesh2_node_x"][edge[1]],
                                                     self.ds["Mesh2_node_y"][edge[1]]])
            else:
                # The mesh grid is stored as 3D [x, y, z]
                w1 = [self.ds["Mesh2_node_x"][edge[0]], self.ds["Mesh2_node_y"][edge[0]],
                      self.ds["Mesh2_node_z"][edge[0]]]
                w2 = [self.ds["Mesh2_node_x"][edge[1]], self.ds["Mesh2_node_y"][edge[1]],
                      self.ds["Mesh2_node_z"][edge[1]]]

            res = get_intersection_point(w1, w2, v1, v2)

            # two vectors are intersected within range and not parralel
            if (res != [0, 0, 0]) and (res != [-1, -1, -1]):
                num_intersection += 1
            elif res[0] * res[1] * res[2] == 0:
                # if two vectors are parallel
                return -1

        return num_intersection

    # Validate that the grid conforms to the UXGrid standards.
    def validate(self):
        """Not implemented."""
        warn("Function placeholder, implementation coming soon.")

    def __init_ds_var_names__(self):
        """A dictionary for storing uxarray's internal representation of xarray
        object.

        ugrid conventions are flexible with names of variables, this dict stores the conversion
        http://ugrid-conventions.github.io/ugrid-conventions/
        """
        self.ds_var_names = {
            "Mesh2": "Mesh2",
            "Mesh2_node_x": "Mesh2_node_x",
            "Mesh2_node_y": "Mesh2_node_y",
            "Mesh2_node_z": "Mesh2_node_z",
            "Mesh2_face_nodes": "Mesh2_face_nodes",
            # initialize dims
            "nMesh2_node": "nMesh2_node",
            "nMesh2_face": "nMesh2_face",
            "nMaxMesh2_face_nodes": "nMaxMesh2_face_nodes"
        }

    def __init_grid_var_attrs__(self):
        """Initialize attributes for directly accessing Coordinate and Data
        variables through ugrid conventions.

        Examples
        ----------
        Assuming the mesh node coordinates for longitude are stored with an input
        name of 'mesh_node_x', we store this variable name in the `ds_var_names`
        dictionary with the key 'Mesh2_node_x'. In order to access it:

        >>> x = grid.ds[grid.ds_var_names["Mesh2_node_x"]]

        With the help of this function, we can directly access it through the
        use of a standardized name (ugrid convention)
        >>> x = grid.Mesh2_node_x
        """

        # Set UGRID standardized attribtues
        for key, value in self.ds_var_names.items():
            # Present Data Names
            if self.ds.data_vars is not None:
                if value in self.ds.data_vars:
                    setattr(self, key, self.ds[value])

            # Present Coordinate Names
            if self.ds.coords is not None:
                if value in self.ds.coords:
                    setattr(self, key, self.ds[value])<|MERGE_RESOLUTION|>--- conflicted
+++ resolved
@@ -2,7 +2,6 @@
 import os
 import xarray as xr
 import numpy as np
-import random
 from warnings import warn
 from pathlib import PurePath
 
@@ -11,11 +10,8 @@
 from ._ugrid import _read_ugrid, _write_ugrid
 from ._shapefile import _read_shpfile
 from ._scrip import _read_scrip
-<<<<<<< HEAD
 from .helpers import determine_file_type, insert_pt_in_latlonbox, Edge, is_parallel, is_intersect, \
     get_intersection_point, convert_node_latlon_rad_to_xyz, dot_product, sort_edge, normalize_in_place
-=======
->>>>>>> 857df2d1
 
 
 class Grid:

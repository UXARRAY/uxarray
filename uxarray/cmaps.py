--- conflicted
+++ resolved
@@ -1,38 +1,3 @@
-<<<<<<< HEAD
-# # from matplotlib.colors import LinearSegmentedColormap
-#
-#
-# diverging = LinearSegmentedColormap.from_list(
-#     "diverging",
-#     (
-#         (0.000, (0.016, 0.576, 0.565)),
-#         (0.500, (1.000, 1.000, 1.000)),
-#         (1.000, (0.004, 0.400, 0.569)),
-#     ),
-# )
-#
-# # UXarray themed sequential color map
-# sequential = LinearSegmentedColormap.from_list(
-#     "sequential", ((0.000, (0.004, 0.400, 0.569)), (1.000, (0.016, 0.576, 0.565)))
-# )
-#
-# sequential_blue = LinearSegmentedColormap.from_list(
-#     "sequential_blue", ((0.000, (1.000, 1.000, 1.000)), (1.000, (0.004, 0.400, 0.569)))
-# )
-#
-# sequential_green = LinearSegmentedColormap.from_list(
-#     "sequential_green", ((0.000, (1.000, 1.000, 1.000)), (1.000, (0.016, 0.576, 0.565)))
-# )
-#
-# sequential_green_blue = LinearSegmentedColormap.from_list(
-#     "sequential_green_blue",
-#     (
-#         (0.000, (1.000, 1.000, 1.000)),
-#         (0.500, (0.016, 0.576, 0.565)),
-#         (1.000, (0.004, 0.400, 0.569)),
-#     ),
-# )
-=======
 from matplotlib.colors import LinearSegmentedColormap
 
 diverging = LinearSegmentedColormap.from_list(
@@ -64,5 +29,4 @@
         (0.500, (0.016, 0.576, 0.565)),
         (1.000, (0.004, 0.400, 0.569)),
     ),
-)
->>>>>>> 94aa3cf4
+)
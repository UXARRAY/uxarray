--- conflicted
+++ resolved
@@ -1,11 +1,7 @@
-<<<<<<< HEAD
 import os
 import numpy as np
-=======
->>>>>>> 857df2d1
 import xarray as xr
 from pathlib import PurePath
-import heapq
 
 
 def parse_grid_type(filepath, **kw):
@@ -33,20 +29,33 @@
     # exodus with coord or coordx
     if "coord" in dataset:
         mesh_filetype = "exo"
-<<<<<<< HEAD
-    except KeyError as e:
-        # exodus with coordx
-        try:
-            ext_ds = xr.open_dataset(filepath, mask_and_scale=False)["coordx"]
-            mesh_filetype = "exo"
-        except KeyError as e:
-            # scrip with grid_center_lon
-            try:
-                ext_ds = xr.open_dataset(
-                    filepath, mask_and_scale=False)["grid_center_lon"]
-                mesh_filetype = "scrip"
-            except KeyError as e:
-
+    elif "coordx" in dataset:
+        mesh_filetype = "exo"
+    # scrip with grid_center_lon
+    elif "grid_center_lon" in dataset:
+        mesh_filetype = "scrip"
+    # ugrid topology
+    elif _is_ugrid(dataset):
+        mesh_filetype = "ugrid"
+    else:
+        raise RuntimeError(f"Could not recognize {filepath} format.")
+    return mesh_filetype, dataset
+
+
+def _is_ugrid(ds):
+    """Check mesh topology and dimension."""
+    standard_name = lambda v: v is not None
+    # getkeys_filter_by_attribute(filepath, attr_name, attr_val)
+    # return type KeysView
+    node_coords_dv = ds.filter_by_attrs(node_coordinates=standard_name)
+    face_conn_dv = ds.filter_by_attrs(face_node_connectivity=standard_name)
+    topo_dim_dv = ds.filter_by_attrs(topology_dimension=standard_name)
+    mesh_topo_dv = ds.filter_by_attrs(cf_role="mesh_topology")
+    if len(mesh_topo_dv) != 0 and len(topo_dim_dv) != 0 and len(
+            face_conn_dv) != 0 and len(node_coords_dv) != 0:
+        return True
+    else:
+        return False
                 # check mesh topology and dimension
                 try:
                     standard_name = lambda v: v is not None
@@ -404,33 +413,4 @@
         return self.x == other.x and self.y == other.y and self.z == other.z
 
     def __hash__(self):
-        return hash(self.x + self.y + self.z)
-=======
-    elif "coordx" in dataset:
-        mesh_filetype = "exo"
-    # scrip with grid_center_lon
-    elif "grid_center_lon" in dataset:
-        mesh_filetype = "scrip"
-    # ugrid topology
-    elif _is_ugrid(dataset):
-        mesh_filetype = "ugrid"
-    else:
-        raise RuntimeError(f"Could not recognize {filepath} format.")
-    return mesh_filetype, dataset
-
-
-def _is_ugrid(ds):
-    """Check mesh topology and dimension."""
-    standard_name = lambda v: v is not None
-    # getkeys_filter_by_attribute(filepath, attr_name, attr_val)
-    # return type KeysView
-    node_coords_dv = ds.filter_by_attrs(node_coordinates=standard_name)
-    face_conn_dv = ds.filter_by_attrs(face_node_connectivity=standard_name)
-    topo_dim_dv = ds.filter_by_attrs(topology_dimension=standard_name)
-    mesh_topo_dv = ds.filter_by_attrs(cf_role="mesh_topology")
-    if len(mesh_topo_dv) != 0 and len(topo_dim_dv) != 0 and len(
-            face_conn_dv) != 0 and len(node_coords_dv) != 0:
-        return True
-    else:
-        return False
->>>>>>> 857df2d1
+        return hash(self.x + self.y + self.z)
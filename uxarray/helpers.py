import numpy as np
import xarray as xr
from pathlib import PurePath
import numpy as np
import copy

from .get_quadratureDG import get_gauss_quadratureDG, get_tri_quadratureDG
from numba import njit, config

config.DISABLE_JIT = False


def parse_grid_type(filepath, **kw):
    """Checks input and contents to determine grid type. Supports detection of
    UGrid, SCRIP, Exodus and shape file.
<<<<<<< HEAD
    Parameters: string, required
       Filepath of the file for which the filetype is to be determined.
    Returns: string and ugrid aware xarray.Dataset
       File type: ug, exo, scrip or shp
    Raises:
       RuntimeError: Invalid grid type
=======

    Parameters
    ----------
    filepath : str
       Filepath of the file for which the filetype is to be determined.

    Returns
    -------
    mesh_filetype : str
        File type of the file, ug, exo, scrip or shp

    Raises
    ------
    RuntimeError
            If invalid file type
    ValueError
        If file is not in UGRID format
>>>>>>> b003f301
    """
    # extract the file name and extension
    path = PurePath(filepath)
    file_extension = path.suffix
    # short-circuit for shapefiles
    if file_extension == ".shp":
        mesh_filetype, dataset = "shp", None
        return mesh_filetype, dataset

    dataset = xr.open_dataset(filepath, mask_and_scale=False, **kw)
    # exodus with coord or coordx
    if "coord" in dataset:
        mesh_filetype = "exo"
    elif "coordx" in dataset:
        mesh_filetype = "exo"
    # scrip with grid_center_lon
    elif "grid_center_lon" in dataset:
        mesh_filetype = "scrip"
    # ugrid topology
    elif _is_ugrid(dataset):
        mesh_filetype = "ugrid"
    else:
        raise RuntimeError(f"Could not recognize {filepath} format.")
    return mesh_filetype, dataset

    # check mesh topology and dimension
    try:
        standard_name = lambda v: v is not None
        # getkeys_filter_by_attribute(filepath, attr_name, attr_val)
        # return type KeysView
        ext_ds = xr.open_dataset(filepath, mask_and_scale=False)
        node_coords_dv = ext_ds.filter_by_attrs(
            node_coordinates=standard_name).keys()
        face_conn_dv = ext_ds.filter_by_attrs(
            face_node_connectivity=standard_name).keys()
        topo_dim_dv = ext_ds.filter_by_attrs(
            topology_dimension=standard_name).keys()
        mesh_topo_dv = ext_ds.filter_by_attrs(cf_role="mesh_topology").keys()
        if list(mesh_topo_dv)[0] != "" and list(topo_dim_dv)[0] != "" and list(
                face_conn_dv)[0] != "" and list(node_coords_dv)[0] != "":
            mesh_filetype = "ugrid"
        else:
            raise ValueError(
                "cf_role is other than mesh_topology, the input NetCDF file is not UGRID format"
            )
    except KeyError as e:
        msg = str(e) + ': {}'.format(filepath)
    except (TypeError, AttributeError) as e:
        msg = str(e) + ': {}'.format(filepath)
    except (RuntimeError, OSError) as e:
        # check if this is a shp file
        # we won't use xarray to load that file
        if file_extension == ".shp":
            mesh_filetype = "shp"
        else:
            msg = str(e) + ': {}'.format(filepath)
    except ValueError as e:
        # check if this is a shp file
        # we won't use xarray to load that file
        if file_extension == ".shp":
            mesh_filetype = "shp"
        else:
            msg = str(e) + ': {}'.format(filepath)
    finally:
        if msg != "":
            msg = "Unable to determine file type, mesh file not supported" + ': {}'.format(
                filepath)
            raise ValueError(msg)

    return mesh_filetype


@njit
def _spherical_to_cartesian_unit_(node, r=6371):
    """Converts spherical (lat/lon) coordinates to cartesian (x,y,z).

    Final output is cartesian coordinates on a sphere of unit radius

    Parameters:
    -----------
    node: a list consisting of lat and lon

    Returns: numpy array
        Cartesian coordinates of length 3
    """
    lon = node[0]
    lat = node[1]
    lat, lon = np.deg2rad(lat), np.deg2rad(lon)
    x = r * np.cos(lat) * np.cos(lon)  # x coordinate
    y = r * np.cos(lat) * np.sin(lon)  # y coordinate
    z = r * np.sin(lat)  # z coordinate

    coord = np.array([x, y, z])
    # make it coord on a sphere with unit radius
    unit_coord = coord / np.linalg.norm(coord)

    return unit_coord


# Calculate the area of all faces.
@njit
def calculate_face_area(x,
                        y,
                        z,
                        quadrature_rule="gaussian",
                        order=4,
                        coords_type="spherical"):
    """Calculate area of a face on sphere.

    Parameters
    ----------
    x : list, required
        x-coordinate of all the nodes forming the face

    y : list, required
        y-coordinate of all the nodes forming the face

    z : list, required
        z-coordinate of all the nodes forming the face

    quadrature_rule : str, optional
        triangular and Gaussian quadrature supported, expected values: "triangular" or "gaussian"

    order: int, optional
        Order of the quadrature rule. Default is 4.

        Supported values:
            - Gaussian Quadrature: 1 to 10
            - Triangular: 1, 4, 8, 10 and 12

    coords_type : str, optional
        coordinate type, default is spherical, can be cartesian also.
    """
    area = 0.0  # set area to 0
    order = order

    if quadrature_rule == "gaussian":
        dG, dW = get_gauss_quadratureDG(order)
    elif quadrature_rule == "triangular":
        dG, dW = get_tri_quadratureDG(order)
    else:
        raise ValueError(
            "Invalid quadrature rule, specify gaussian or triangular")

    num_nodes = len(x)

    # num triangles is two less than the total number of nodes
    num_triangles = num_nodes - 2

    # Using tempestremap GridElements: https://github.com/ClimateGlobalChange/tempestremap/blob/master/src/GridElements.cpp
    # loop through all sub-triangles of face
    for j in range(0, num_triangles):
        node1 = np.array([x[0], y[0], z[0]], dtype=np.float64)
        node2 = np.array([x[j + 1], y[j + 1], z[j + 1]], dtype=np.float64)
        node3 = np.array([x[j + 2], y[j + 2], z[j + 2]], dtype=np.float64)
        if (coords_type == "spherical"):
            node1 = _spherical_to_cartesian_unit_(node1)
            node2 = _spherical_to_cartesian_unit_(node2)
            node3 = _spherical_to_cartesian_unit_(node3)
        for p in range(len(dW)):
            if quadrature_rule == "gaussian":
                for q in range(len(dW)):
                    dA = dG[0][p]
                    dB = dG[0][q]
                    jacobian = calculate_spherical_triangle_jacobian(
                        node1, node2, node3, dA, dB)
                    area += dW[p] * dW[q] * jacobian
            elif quadrature_rule == "triangular":
                dA = dG[p][0]
                dB = dG[p][1]
                jacobian = calculate_spherical_triangle_jacobian_barycentric(
                    node1, node2, node3, dA, dB)
                area += dW[p] * jacobian

    return area


@njit
def get_all_face_area_from_coords(x,
                                  y,
                                  z,
                                  face_nodes,
                                  dim,
                                  quadrature_rule="triangular",
                                  order=4,
                                  coords_type="spherical"):
    """Given coords, connectivity and other area calculation params, this
    routine loop over all faces and return an numpy array with areas of each
    face.

    Parameters
    ----------
    x : ndarray, required
        x-coordinate of all the nodes

    y : ndarray, required
        y-coordinate of all the nodes

    z : ndarray, required
        z-coordinate of all the nodes

    face_nodes : 2D ndarray, required
         node ids of each face

    dim : int, required
         dimension

    quadrature_rule : str, optional
        "triangular" or "gaussian". Defaults to triangular

    order : int, optional
        count or order for Gaussian or spherical resp. Defaults to 4 for spherical.

    coords_type : str, optional
        coordinate type, default is spherical, can be cartesian also.

    Returns
    -------
    area of all faces : ndarray
    """
    num_faces = face_nodes.shape[0]
    area = np.zeros(num_faces)  # set area of each face to 0

    for i in range(num_faces):

        face_z = np.zeros(len(face_nodes[i]))

        face_x = x[face_nodes[i]]
        face_y = y[face_nodes[i]]
        # check if z dimension
        if dim > 2:
            face_z = z[face_nodes[i]]

        # After getting all the nodes of a face assembled call the  cal. face area routine
        face_area = calculate_face_area(face_x, face_y, face_z, quadrature_rule,
                                        order, coords_type)

        area[i] = face_area

    return area


@njit
def calculate_spherical_triangle_jacobian(node1, node2, node3, dA, dB):
    """Calculate Jacobian of a spherical triangle. This is a helper function
    for calculating face area.

    Parameters
    ----------
    node1 : list, required
        First node of the triangle

    node2 : list, required
        Second node of the triangle

    node3 : list, required
        Third node of the triangle

    dA : float, required
        quadrature point

    dB : float, required
        quadrature point

    Returns
    -------
    jacobian : float
    """
    dF = np.array([
        (1.0 - dB) * ((1.0 - dA) * node1[0] + dA * node2[0]) + dB * node3[0],
        (1.0 - dB) * ((1.0 - dA) * node1[1] + dA * node2[1]) + dB * node3[1],
        (1.0 - dB) * ((1.0 - dA) * node1[2] + dA * node2[2]) + dB * node3[2]
    ])

    dDaF = np.array([(1.0 - dB) * (node2[0] - node1[0]),
                     (1.0 - dB) * (node2[1] - node1[1]),
                     (1.0 - dB) * (node2[2] - node1[2])])

    dDbF = np.array([
        -(1.0 - dA) * node1[0] - dA * node2[0] + node3[0],
        -(1.0 - dA) * node1[1] - dA * node2[1] + node3[1],
        -(1.0 - dA) * node1[2] - dA * node2[2] + node3[2]
    ])

    dInvR = 1.0 / np.sqrt(dF[0] * dF[0] + dF[1] * dF[1] + dF[2] * dF[2])

    dDaG = np.array([
        dDaF[0] * (dF[1] * dF[1] + dF[2] * dF[2]) - dF[0] *
        (dDaF[1] * dF[1] + dDaF[2] * dF[2]),
        dDaF[1] * (dF[0] * dF[0] + dF[2] * dF[2]) - dF[1] *
        (dDaF[0] * dF[0] + dDaF[2] * dF[2]),
        dDaF[2] * (dF[0] * dF[0] + dF[1] * dF[1]) - dF[2] *
        (dDaF[0] * dF[0] + dDaF[1] * dF[1])
    ])

    dDbG = np.array([
        dDbF[0] * (dF[1] * dF[1] + dF[2] * dF[2]) - dF[0] *
        (dDbF[1] * dF[1] + dDbF[2] * dF[2]),
        dDbF[1] * (dF[0] * dF[0] + dF[2] * dF[2]) - dF[1] *
        (dDbF[0] * dF[0] + dDbF[2] * dF[2]),
        dDbF[2] * (dF[0] * dF[0] + dF[1] * dF[1]) - dF[2] *
        (dDbF[0] * dF[0] + dDbF[1] * dF[1])
    ])

    dDenomTerm = dInvR * dInvR * dInvR

    dDaG *= dDenomTerm
    dDbG *= dDenomTerm

    #  Cross product gives local Jacobian
    nodeCross = np.cross(dDaG, dDbG)
    dJacobian = np.sqrt(nodeCross[0] * nodeCross[0] +
                        nodeCross[1] * nodeCross[1] +
                        nodeCross[2] * nodeCross[2])

    return dJacobian


@njit
def calculate_spherical_triangle_jacobian_barycentric(node1, node2, node3, dA,
                                                      dB):
    """Calculate Jacobian of a spherical triangle. This is a helper function
    for calculating face area.

    Parameters
    ----------
    node1 : list, required
        First node of the triangle

    node2 : list, required
        Second node of the triangle

    node3 : list, required
        Third node of the triangle

    dA : float, required
        first component of barycentric coordinates of quadrature point

    dB : float, required
        second component of barycentric coordinates of quadrature point

    Returns
    -------
    jacobian : float
    """

    dF = np.array([
        dA * node1[0] + dB * node2[0] + (1.0 - dA - dB) * node3[0],
        dA * node1[1] + dB * node2[1] + (1.0 - dA - dB) * node3[1],
        dA * node1[2] + dB * node2[2] + (1.0 - dA - dB) * node3[2]
    ])

    dDaF = np.array(
        [node1[0] - node3[0], node1[1] - node3[1], node1[2] - node3[2]])

    dDbF = np.array(
        [node2[0] - node3[0], node2[1] - node3[1], node2[2] - node3[2]])

    dInvR = 1.0 / np.sqrt(dF[0] * dF[0] + dF[1] * dF[1] + dF[2] * dF[2])

    dDaG = np.array([
        dDaF[0] * (dF[1] * dF[1] + dF[2] * dF[2]) - dF[0] *
        (dDaF[1] * dF[1] + dDaF[2] * dF[2]),
        dDaF[1] * (dF[0] * dF[0] + dF[2] * dF[2]) - dF[1] *
        (dDaF[0] * dF[0] + dDaF[2] * dF[2]),
        dDaF[2] * (dF[0] * dF[0] + dF[1] * dF[1]) - dF[2] *
        (dDaF[0] * dF[0] + dDaF[1] * dF[1])
    ])

    dDbG = np.array([
        dDbF[0] * (dF[1] * dF[1] + dF[2] * dF[2]) - dF[0] *
        (dDbF[1] * dF[1] + dDbF[2] * dF[2]),
        dDbF[1] * (dF[0] * dF[0] + dF[2] * dF[2]) - dF[1] *
        (dDbF[0] * dF[0] + dDbF[2] * dF[2]),
        dDbF[2] * (dF[0] * dF[0] + dF[1] * dF[1]) - dF[2] *
        (dDbF[0] * dF[0] + dDbF[1] * dF[1])
    ])

    dDenomTerm = dInvR * dInvR * dInvR

    dDaG *= dDenomTerm
    dDbG *= dDenomTerm

    #  Cross product gives local Jacobian
    nodeCross = np.cross(dDaG, dDbG)
    dJacobian = np.sqrt(nodeCross[0] * nodeCross[0] +
                        nodeCross[1] * nodeCross[1] +
                        nodeCross[2] * nodeCross[2])

    return 0.5 * dJacobian


def _is_ugrid(ds):
    """Check mesh topology and dimension."""
    standard_name = lambda v: v is not None
    # getkeys_filter_by_attribute(filepath, attr_name, attr_val)
    # return type KeysView
    node_coords_dv = ds.filter_by_attrs(node_coordinates=standard_name)
    face_conn_dv = ds.filter_by_attrs(face_node_connectivity=standard_name)
    topo_dim_dv = ds.filter_by_attrs(topology_dimension=standard_name)
    mesh_topo_dv = ds.filter_by_attrs(cf_role="mesh_topology")
    if len(mesh_topo_dv) != 0 and len(topo_dim_dv) != 0 and len(
            face_conn_dv) != 0 and len(node_coords_dv) != 0:
        return True
    else:
        return False


# helper function to insert a new point into the latlon box
def insert_pt_in_latlonbox(old_box, new_pt, is_lon_periodic=True):
    """Compare the new point's latitude and longitude with the target the latlonbox.

    Parameters: old_box: float array, the original lat lon box [[lat_0, lat_1],[lon_0, lon_1]],required
                new_pt: float array, the new lat lon point [lat, lon], required
                is_lon_periodic: Flag indicating the latlonbox is a regional (default to be True).

    Returns: float array, a lat lon box [[lat_0, lat_1],[lon_0, lon_1]]

    Raises:
       Exception: Logic Errors
    """
    old_lon_width = 2.0 * np.pi
    lat_pt = new_pt[0]
    lon_pt = new_pt[1]
    latlon_box = old_box  # The returned point

    if lon_pt < 0.0:
        raise Exception('lon_pt out of range ( {} < 0)"'.format(lon_pt))

    if lon_pt > old_lon_width:
        raise Exception('lon_pt out of range ( {} > {})"'.format(lon_pt, old_lon_width))

    # Expand latitudes
    if lat_pt > latlon_box[0][1]:
        latlon_box[0][1] = lat_pt

    if lat_pt < latlon_box[0][0]:
        latlon_box[0][0] = lat_pt

    # Expand longitude, if non-periodic
    if not is_lon_periodic:
        if lon_pt > latlon_box[1][1]:
            latlon_box[1][1] = lon_pt
        if lon_pt < latlon_box[1][0]:
            latlon_box[1][0] = lon_pt
        return

    # New longitude lies within existing range
    if latlon_box[1][0] <= latlon_box[1][1]:
        if latlon_box[1][0] <= lon_pt <= latlon_box[1][1]:
            return
    else:
        if lon_pt >= latlon_box[1][0] or lon_pt <= latlon_box[1][0]:
            return

    # New longitude lies outside existing range
    box_a = latlon_box
    box_a[1][0] = lon_pt

    box_b = latlon_box
    box_b[1][1] = lon_pt

    # The updated box is the box of minimum width
    d_width_now = get_latlonbox_width(latlon_box)
    d_width_a = get_latlonbox_width(box_a)
    d_width_b = get_latlonbox_width(box_b)

    if (d_width_a - d_width_now) < -1.0e-14 or (d_width_b - d_width_now) < -1.0e-14:
        raise Exception('logic error')

    if d_width_a < d_width_b:
        return box_a
    else:
        return box_b


# helper function to calculate the latlonbox width
def get_latlonbox_width(latlonbox, is_lon_periodic):
    """Calculate the width of this LatLonBox
    Parameters: latlonbox: float array, lat lon box [[lat_0, lat_1],[lon_0, lon_1]],required
                is_lon_periodic: boolean, Flag indicating the latlonbox is a regional (default to be True).

    Returns: float array, a lat lon box [[lat_0, lat_1],[lon_0, lon_1]]

    Raises:
       Exception: Logic Errors
    """

    if not is_lon_periodic:
        return latlonbox[1][1] - latlonbox[1][0]

    if latlonbox[1][0] == latlonbox[1][1]:
        return 0.0
    elif latlonbox[1][0] <= latlonbox[1][1]:
        return latlonbox[1][1] - latlonbox[1][0]
    else:
        latlonbox[1][1] - latlonbox[1][0] + (2 * np.pi)


# Convert the node coordinate from 2D longitude/latitude to normalized 3D xyz
def convert_node_latlon_rad_to_xyz(node_coord):
    """
    Parameters: float list, required
       the input 2D coordinates[latitude, longitude]
    Returns: float list, the 3D coordinates in [X, Y, Z]
    """
    lon = node_coord[0]
    lat = node_coord[1]
    return [np.cos(lon) * np.cos(lat), np.sin(lon) * np.cos(lat), np.sin(lat)]


# helper function to calculate latitude and longitude from a node's normalized 3D Cartesian
# coordinates, in radians.
def convert_node_xyz_to_latlon_rad(node_coord):
    """Calculate the latitude and longitude in radiance for a node represented in the [x, y, z] 3D Cartesian coordinates.
    Parameters: node_coord: float array, [x, y, z],required

    Returns: float array, [latitude_rad, longitude_rad]

    Raises:
       Exception: Logic Errors
    """
    reference_tolerance = 1.0e-12
    dx = node_coord[0]
    dy = node_coord[1]
    dz = node_coord[2]

    d_mag_2 = dx * dx + dy * dy + dz * dz

    d_mag = np.absolute(d_mag_2)
    dx /= d_mag
    dy /= d_mag
    dz /= d_mag

    d_lon_rad = 0.0
    d_lat_rad = 0.0

    if np.absolute(dz) < (1.0 - reference_tolerance):
        d_lon_rad = np.arctan(dy / dx)
        d_lat_rad = np.arcsin(dz)

        if d_lon_rad < 0.0:
            d_lon_rad += 2.0 * np.pi
    elif dz > 0.0:
        d_lon_rad = 0.0
        d_lat_rad = 0.5 * np.pi
    else:
        d_lon_rad = 0.0
        d_lat_rad = -0.5 * np.pi

    return [d_lat_rad, d_lon_rad]


# helper function to insert a new point into the latlon box
def insert_pt_in_latlonbox(old_box, new_pt, is_lon_periodic=True):
    """Compare the new point's latitude and longitude with the target the latlonbox.

    Parameters: old_box: float array, the original lat lon box [[lat_0, lat_1],[lon_0, lon_1]],required
                new_pt: float array, the new lat lon point [lat, lon], required
                is_lon_periodic: Flag indicating the latlonbox is a regional (default to be True).

    Returns: float array, a lat lon box [[lat_0, lat_1],[lon_0, lon_1]]

    Raises:
       Exception: Logic Errors
    """
    old_lon_width = 2.0 * np.pi
    lat_pt = new_pt[0]
    lon_pt = new_pt[1]
    latlon_box = old_box  # The returned box

    if lon_pt < 0.0:
        raise Exception('lon_pt out of range ( {} < 0)"'.format(lon_pt))

    if lon_pt > old_lon_width:
        raise Exception('lon_pt out of range ( {} > {})"'.format(lon_pt, old_lon_width))

    # Expand latitudes
    if lat_pt > latlon_box[0][1]:
        latlon_box[0][1] = lat_pt

    if lat_pt < latlon_box[0][0]:
        latlon_box[0][0] = lat_pt

    # Expand longitude, if non-periodic
    if not is_lon_periodic:
        if lon_pt > latlon_box[1][1]:
            latlon_box[1][1] = lon_pt
        if lon_pt < latlon_box[1][0]:
            latlon_box[1][0] = lon_pt
        return latlon_box

    # New longitude lies within existing range
    if latlon_box[1][0] <= latlon_box[1][1]:
        if lon_pt >= latlon_box[1][0] and lon_pt <= latlon_box[1][1]:
            return latlon_box
    else:
        if lon_pt >= latlon_box[1][0] or lon_pt <= latlon_box[1][0]:
            return latlon_box

    # New longitude lies outside of existing range
    box_a = copy.deepcopy(latlon_box)
    box_a[1][0] = lon_pt

    box_b = copy.deepcopy(latlon_box)
    box_b[1][1] = lon_pt

    # The updated box is the box of minimum width
    d_width_now = get_latlonbox_width(latlon_box)
    d_width_a = get_latlonbox_width(box_a)
    d_width_b = get_latlonbox_width(box_b)

    if (d_width_a - d_width_now) < -1.0e-14 or (d_width_b - d_width_now) < -1.0e-14:
        raise Exception('logic error')

    if d_width_a < d_width_b:
        return box_a
    else:
        return box_b


# helper function to calculate the latlonbox width
def get_latlonbox_width(latlonbox, is_lon_periodic=True):
    """Calculate the width of this LatLonBox
    Parameters: latlonbox: float array, lat lon box [[lat_0, lat_1],[lon_0, lon_1]],required
                is_lon_periodic: boolean, Flag indicating the latlonbox is a regional (default to be True).

    Returns: float array, a lat lon box [[lat_0, lat_1],[lon_0, lon_1]]

    Raises:
       Exception: Logic Errors
    """

    if not is_lon_periodic:
        return latlonbox[1][1] - latlonbox[1][0]

    if latlonbox[1][0] == latlonbox[1][1]:
        return 0.0
    elif latlonbox[1][0] <= latlonbox[1][1]:
        return latlonbox[1][1] - latlonbox[1][0]
    else:
        return latlonbox[1][1] - latlonbox[1][0] + (2 * np.pi)


# helper function to calculate the dot product of two vectors in 3D [x, y, z] coordinates
def dot_product(vec0, vec1):
    return vec0[0] * vec1[0] + vec0[1] * vec1[1] + vec0[2] * vec1[2]


# helper function to calculate the cross product of two vectors with the same dimensions
def cross_product(vec0, vec1):
    """Helper function to calculate the cross product of two vectors. Only support the
     3D calculation. The two vectors must have the same dimensions

     Parameters
     ----------
     vec0: list [x, y, z]
     vec1: list [x, y, z]

     Returns: float array, the result vector [x, y, z]

    """

    # check if two vectors are in the same dimensions:
    if len(vec0) != len(vec1):
        raise ValueError("two vectors must have the same dimension")

    if len(vec0) != 3:
        raise ValueError("The vector dimensions have to be 3")
    vec_x = vec0[1] * vec1[2] - vec0[2] * vec1[1]
    vec_y = vec0[0] * vec1[2] - vec0[2] * vec1[0]
    vec_z = vec0[0] * vec1[1] - vec0[1] * vec1[0]
    return [vec_x, vec_y, vec_z]


# helper function to project node on the unit sphere
def normalize_in_place(node):
    """Helper function to project an arbitrary node in 3D coordinates [x, y, z] on the unit sphere

     Parameters
     ----------
     node: float array [x, y, z]

     Returns: float array, the result vector [x, y, z]

    """
    magnitude = np.sqrt(node[0] * node[0] + node[1] * node[1] + node[2] * node[2])
    return [node[0] / magnitude, node[1] / magnitude, node[2] / magnitude]


# helper function to calculate the point position of the intersection
def get_intersection_point(w0, w1, v0, v1):
    """Helper function to calculate the intersection point of two great circle arcs in 3D coordinates

     Parameters
     ----------
     w0: float array [x, y, z], the end point of great circle arc w
     w1: float array [x, y, z], the other end point of great circle arc w
     v0: float array [x, y, z], the end point of great circle arc v
     v1: float array [x, y, z], the other end point of great circle arc v


     Returns: float array, the result vector [x, y, z]
      [x, y, z]: the 3D coordinates of the intersection point
      [0, 0, 0]: Indication that two great circle arcs are parallel to each other
      [-1, -1, -1]: Indication that two great circle arcs doesn't have intersection


    """
    w0 = normalize_in_place(w0)
    w1 = normalize_in_place(w1)
    v0 = normalize_in_place(v0)
    v1 = normalize_in_place(v1)
    x1 = cross_product(cross_product(w0, w1), cross_product(v0, v1))
    x2 = [-x1[0], -x1[1], -x1[2]]

    # Find out whether X1 or X2 is within the interval [wo, w1]

    if within(w0[0], x1[0], w1[0]) and within(w0[1], x1[1], w1[1]) and within(w0[2], x1[2], w1[2]):
        return x1
    elif within(w0[0], x2[0], w1[0]) and within(w0[1], x2[1], w1[1]) and within(w0[2], x2[2], w1[2]):
        return x2
    elif x1[0] * x1[1] * x1[0] == 0:
        return [0, 0, 0]  # two vectors are parallel to each other
    else:
        return [-1, -1, -1]  # Intersection out of the interval or


# helper function for get_intersection_point to determine whether one point is between the other two points
def within(p, q, r):
    """Helper function for get_intersection_point to determine whether the number q is between p and r

     Parameters
     ----------
     p, q, r: float

     Returns: boolean
    """
    return p <= q <= r or r <= q <= p

class Edge:
    """The Uxarray Edge object class for undirected edge.
       In current implementation, each node is the node index

    """

    def __init__(self, input_edge):
        """ Initializing the Edge object from input edge [node 0, node 1]

        Parameters
        ----------

        input_edge : xarray.Dataset, ndarray, list, tuple, required
            - The indexes of two nodes [node0_index, node1_index], the order doesn't matter

        ----------------

        """
        # for every input_edge, sort the node index in ascending order.
        edge_sorted = np.sort(input_edge)
        self.node0 = edge_sorted[0]
        self.node1 = edge_sorted[1]

    def __eq__(self, other):
        # Undirected edge
        return (self.node0 == other.node0 and self.node1 == other.node1) or \
               (self.node1 == other.node0 and self.node0 == other.node1)

    def __hash__(self):
        # Collisions are possible for hash
        return hash(self.node0 + self.node1)

    # Return nodes in list
    def get_nodes(self):
        return [self.node0, self.node1]<|MERGE_RESOLUTION|>--- conflicted
+++ resolved
@@ -13,14 +13,7 @@
 def parse_grid_type(filepath, **kw):
     """Checks input and contents to determine grid type. Supports detection of
     UGrid, SCRIP, Exodus and shape file.
-<<<<<<< HEAD
-    Parameters: string, required
-       Filepath of the file for which the filetype is to be determined.
-    Returns: string and ugrid aware xarray.Dataset
-       File type: ug, exo, scrip or shp
-    Raises:
-       RuntimeError: Invalid grid type
-=======
+
 
     Parameters
     ----------
@@ -38,7 +31,6 @@
             If invalid file type
     ValueError
         If file is not in UGRID format
->>>>>>> b003f301
     """
     # extract the file name and extension
     path = PurePath(filepath)

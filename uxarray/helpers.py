--- conflicted
+++ resolved
@@ -1,7 +1,4 @@
-<<<<<<< HEAD
 import numpy as np
-=======
->>>>>>> 857df2d1
 import xarray as xr
 from pathlib import PurePath
 
@@ -34,44 +31,40 @@
     # exodus with coord or coordx
     if "coord" in dataset:
         mesh_filetype = "exo"
-<<<<<<< HEAD
+    elif "coordx" in dataset:
+        mesh_filetype = "exo"
+    # scrip with grid_center_lon
+    elif "grid_center_lon" in dataset:
+        mesh_filetype = "scrip"
+    # ugrid topology
+    elif _is_ugrid(dataset):
+        mesh_filetype = "ugrid"
+    else:
+        raise RuntimeError(f"Could not recognize {filepath} format.")
+    return mesh_filetype, dataset
+
+    # check mesh topology and dimension
+    try:
+        standard_name = lambda v: v is not None
+        # getkeys_filter_by_attribute(filepath, attr_name, attr_val)
+        # return type KeysView
+        ext_ds = xr.open_dataset(filepath, mask_and_scale=False)
+        node_coords_dv = ext_ds.filter_by_attrs(
+            node_coordinates=standard_name).keys()
+        face_conn_dv = ext_ds.filter_by_attrs(
+            face_node_connectivity=standard_name).keys()
+        topo_dim_dv = ext_ds.filter_by_attrs(
+            topology_dimension=standard_name).keys()
+        mesh_topo_dv = ext_ds.filter_by_attrs(cf_role="mesh_topology").keys()
+        if list(mesh_topo_dv)[0] != "" and list(topo_dim_dv)[0] != "" and list(
+                face_conn_dv)[0] != "" and list(node_coords_dv)[0] != "":
+            mesh_filetype = "ugrid"
+        else:
+            raise ValueError(
+                "cf_role is other than mesh_topology, the input NetCDF file is not UGRID format"
+            )
     except KeyError as e:
-        # exodus with coordx
-        try:
-            ext_ds = xr.open_dataset(filepath, mask_and_scale=False)["coordx"]
-            mesh_filetype = "exo"
-        except KeyError as e:
-            # scrip with grid_center_lon
-            try:
-                ext_ds = xr.open_dataset(
-                    filepath, mask_and_scale=False)["grid_center_lon"]
-                mesh_filetype = "scrip"
-            except KeyError as e:
-
-                # check mesh topology and dimension
-                try:
-                    standard_name = lambda v: v is not None
-                    # getkeys_filter_by_attribute(filepath, attr_name, attr_val)
-                    # return type KeysView
-                    ext_ds = xr.open_dataset(filepath, mask_and_scale=False)
-                    node_coords_dv = ext_ds.filter_by_attrs(
-                        node_coordinates=standard_name).keys()
-                    face_conn_dv = ext_ds.filter_by_attrs(
-                        face_node_connectivity=standard_name).keys()
-                    topo_dim_dv = ext_ds.filter_by_attrs(
-                        topology_dimension=standard_name).keys()
-                    mesh_topo_dv = ext_ds.filter_by_attrs(
-                        cf_role="mesh_topology").keys()
-                    if list(mesh_topo_dv)[0] != "" and list(topo_dim_dv)[
-                            0] != "" and list(face_conn_dv)[0] != "" and list(
-                                node_coords_dv)[0] != "":
-                        mesh_filetype = "ugrid"
-                    else:
-                        raise ValueError(
-                            "cf_role is other than mesh_topology, the input NetCDF file is not UGRID format"
-                        )
-                except KeyError as e:
-                    msg = str(e) + ': {}'.format(filepath)
+        msg = str(e) + ': {}'.format(filepath)
     except (TypeError, AttributeError) as e:
         msg = str(e) + ': {}'.format(filepath)
     except (RuntimeError, OSError) as e:
@@ -414,18 +407,6 @@
                         nodeCross[2] * nodeCross[2])
 
     return 0.5 * dJacobian
-=======
-    elif "coordx" in dataset:
-        mesh_filetype = "exo"
-    # scrip with grid_center_lon
-    elif "grid_center_lon" in dataset:
-        mesh_filetype = "scrip"
-    # ugrid topology
-    elif _is_ugrid(dataset):
-        mesh_filetype = "ugrid"
-    else:
-        raise RuntimeError(f"Could not recognize {filepath} format.")
-    return mesh_filetype, dataset
 
 
 def _is_ugrid(ds):
@@ -441,5 +422,4 @@
             face_conn_dv) != 0 and len(node_coords_dv) != 0:
         return True
     else:
-        return False
->>>>>>> 857df2d1
+        return False
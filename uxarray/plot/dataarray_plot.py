--- conflicted
+++ resolved
@@ -227,62 +227,18 @@
             f"The Dimension of Data Variable {uxda.name} is not Node or Face centered."
         )
 
-<<<<<<< HEAD
-    hv_backend_ref.compare_and_set(backend=backend)
-
-    # determine whether we need to recompute points, typically when a new projection is selected
-    recompute = True
-    if uxda._face_centered() == "center":
-        if (
-            uxda.uxgrid._centroid_points_df_proj[0] is not None
-            and uxda.uxgrid._centroid_points_df_proj[1] == projection
-        ):
-            recompute = False
-            points_df = uxda.uxgrid._centroid_points_df_proj[0]
-
-    else:
-        if (
-            uxda.uxgrid._corner_points_df_proj[0] is not None
-            and uxda.uxgrid._corner_points_df_proj[1] == projection
-        ):
-            recompute = False
-            points_df = uxda.uxgrid._corner_points_df_proj[0]
-
-    if recompute:
-        # need to recompute points and/or projection
-        if projection is not None:
-            lon, lat, _ = projection.transform_points(ccrs.PlateCarree(), lon, lat).T
-
-        point_dict = {"lon": lon, "lat": lat, "var": uxda.values}
-
-        # Construct Dask DataFrame
-        point_ddf = dd.from_dict(data=point_dict, npartitions=npartitions)
-
-        points = hv.Points(point_ddf, ["lon", "lat"], size=size)
-=======
     if projection is not None:
         # apply projection to coordinates
         lon, lat, _ = projection.transform_points(ccrs.PlateCarree(), lon, lat).T
-
-    # this will be fixed in #733
-    hv.extension("bokeh")
->>>>>>> d72a5ca3
+        
+    hv_backend_ref.compare_and_set(backend=backend)
 
     # construct a dask dataframe from coordinates and data
     point_dict = {"lon": lon, "lat": lat, "var": uxda.data}
     point_ddf = dd.from_dict(data=point_dict, npartitions=npartitions)
 
-<<<<<<< HEAD
-    else:
-        # use existing cached points & projection
-        points_df["var"] = pd.Series(uxda.values)
-        points = hv.Points(points_df, ["lon", "lat"], size=size)
-
-    # set holoviews extension
-=======
     # construct a holoviews points oobject
     points = hv.Points(point_ddf, ["lon", "lat"]).opts(size=size)
->>>>>>> d72a5ca3
 
     if backend == "matplotlib":
         # use holoviews matplotlib backend

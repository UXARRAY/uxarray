--- conflicted
+++ resolved
@@ -1,29 +1,15 @@
 from __future__ import annotations
 
-<<<<<<< HEAD
-# import matplotlib
-=======
 from typing import TYPE_CHECKING, Optional
->>>>>>> 94aa3cf4
 
 import matplotlib
 
 if TYPE_CHECKING:
     from uxarray.core.dataarray import UxDataArray
 
-<<<<<<< HEAD
-# from cartopy import crs as ccrs
-# import dask.dataframe as dd
-# import holoviews as hv
-# import geoviews as gv
-# from holoviews.operation.datashader import rasterize as hds_rasterize
-
-
-=======
 import dask.dataframe as dd
 import geoviews as gv
 import holoviews as hv
->>>>>>> 94aa3cf4
 import pandas as pd
 from cartopy import crs as ccrs
 from holoviews.operation.datashader import rasterize as hds_rasterize

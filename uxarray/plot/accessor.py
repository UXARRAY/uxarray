from __future__ import annotations

import functools
import warnings
from typing import TYPE_CHECKING, Any, Optional

import cartopy.crs as ccrs
import hvplot.pandas
import pandas as pd

import uxarray.plot.dataarray_plot as dataarray_plot
import uxarray.plot.utils

if TYPE_CHECKING:
    from uxarray.core.dataarray import UxDataArray
    from uxarray.core.dataset import UxDataset
    from uxarray.grid import Grid


class GridPlotAccessor:
    """Plotting accessor for ``Grid``.

    Accessed through `Grid.plot()` or `Grid.plot.specific_routine()`
    """

    _uxgrid: Grid
    __slots__ = ("_uxgrid",)

    def __init__(self, uxgrid: Grid) -> None:
        self._uxgrid = uxgrid

    def __call__(self, **kwargs) -> Any:
        return self.edges(**kwargs)

    def points(self, element="nodes", backend=None, **kwargs):
        """Generate a point plot based on the specified grid element type
        (nodes, faces, or edges).

        This function retrieves longitude and latitude values for the specified element type
        from the grid (e.g., node, face, or edge locations), converts them into a pandas
        DataFrame, and creates a point plot using `hvplot`. The backend for plotting can
        also be specified, and additional plotting options are accepted through `kwargs`.

        Parameters
        ----------
        element : str, optional, default="nodes"
            The type of grid element for which to retrieve points. Options include:
            - "nodes" or "corner nodes" or "node_latlon" for grid nodes,
            - "faces" or "face centers" or "face_latlon" for grid face centers,
            - "edges" or "edge centers" or "edge_latlon" for grid edges.
        backend : str or None, optional
            Plotting backend to use. One of ['matplotlib', 'bokeh']. Equivalent to running holoviews.extension(backend)
        **kwargs : dict
            Additional keyword arguments passed to `hvplot.points`. For a full list of supported arguments, please
            refer to https://hvplot.holoviz.org/user_guide/Customization.html

        Returns
        -------
        gdf.hvplot.points : hvplot.points
            A point plot of the selected coordinate

        Raises
        ------
        ValueError
            If the provided `element` is not one of the accepted options.
        """

        uxarray.plot.utils.backend.assign(backend)

        if element in ["nodes", "corner nodes", "node_latlon"]:
            lon, lat = self._uxgrid.node_lon.values, self._uxgrid.node_lat.values
        elif element in ["faces", "face centers", "face_latlon"]:
            lon, lat = self._uxgrid.face_lon.values, self._uxgrid.face_lat.values
        elif element in ["edges", "edge centers", "edge_latlon"]:
            lon, lat = self._uxgrid.edge_lon.values, self._uxgrid.edge_lat.values
        else:
            raise ValueError(f"Unsupported element {element}")

        verts = {"lon": lon, "lat": lat}

        points_df = pd.DataFrame.from_dict(verts)

        return points_df.hvplot.points("lon", "lat", **kwargs)

    def nodes(self, backend=None, **kwargs):
        """Generate a point plot for the grid corner nodes.

        This function is a convenience wrapper around the `points` method, specifically
        for plotting the grid nodes. It retrieves the longitude and latitude values
        corresponding to the grid nodes and generates a point plot using `hvplot`. The
        backend for plotting can also be specified, and additional plotting options
        are accepted through `kwargs`.

        Parameters
        ----------
        backend : str or None, optional
            Plotting backend to use. One of ['matplotlib', 'bokeh']. Equivalent to running holoviews.extension(backend)
        **kwargs : dict
            Additional keyword arguments passed to `hvplot.points`. For a full list of supported arguments, please
            refer to https://hvplot.holoviz.org/user_guide/Customization.html

        Returns
        -------
        gdf.hvplot.points : hvplot.points
            A point plot of the corner node coordinates
        """

        return self.points(element="nodes", backend=backend, **kwargs)

    def node_coords(self, backend=None, **kwargs):
        return self.points(element="nodes", backend=backend, **kwargs)

    node_coords.__doc__ = nodes.__doc__

    def corner_nodes(self, backend=None, **kwargs):
        return self.points(element="nodes", backend=backend, **kwargs)

    corner_nodes.__doc__ = nodes.__doc__

    def edge_coords(self, backend=None, **kwargs):
        """Wrapper for ``Grid.plot.points(element='edge centers')``

        Parameters
        ----------
        backend : str or None, optional
            Plotting backend to use. One of ['matplotlib', 'bokeh']. Equivalent to running holoviews.extension(backend)
        **kwargs : dict
            Additional keyword arguments passed to `hvplot.points`. For a full list of supported arguments, please
            refer to https://hvplot.holoviz.org/user_guide/Customization.html

        Returns
        -------
        gdf.hvplot.points : hvplot.points
            A point plot of the edge center coordinates
        """
        return self.points(element="edges", backend=backend, **kwargs)

    def edge_centers(self, backend=None, **kwargs):
        return self.points(element="edges", backend=backend, **kwargs)

    edge_centers.__doc__ = edge_coords.__doc__

    def face_coords(self, backend=None, **kwargs):
        """Wrapper for ``Grid.plot.points(element='face centers')``

        Parameters
        ----------
        backend : str or None, optional
            Plotting backend to use. One of ['matplotlib', 'bokeh']. Equivalent to running holoviews.extension(backend)
        **kwargs : dict
            Additional keyword arguments passed to `hvplot.points`. For a full list of supported arguments, please
            refer to https://hvplot.holoviz.org/user_guide/Customization.html

        Returns
        -------
        gdf.hvplot.points : hvplot.points
            A point plot of the face center coordinates
        """
        return self.points(element="faces", backend=backend, **kwargs)

    def face_centers(self, backend=None, **kwargs):
        return self.points(element="faces", backend=backend, **kwargs)

    face_centers.__doc__ = face_coords.__doc__

<<<<<<< HEAD
    def edges(
        self,
        periodic_elements="exclude",
        backend=None,
        engine="spatialpandas",
        **kwargs,
    ):
        """Plots the edges of a grid as a path plot.
=======
    def edges(self, periodic_elements="exclude", backend=None, **kwargs):
        """Plots the edges of a Grid.
>>>>>>> d6e26e9d

        This function plots the edges of the grid as geographical paths using `hvplot`.
        The plot can ignore, exclude, or split periodic elements based on the provided option.
        It automatically sets default values for rasterization, projection, and labeling,
        which can be overridden by passing additional keyword arguments. The backend for
        plotting can also be specified.

        Parameters
        ----------
        periodic_elements : str, optional, default="exclude"
            Specifies whether to include or exclude periodic elements in the grid.
            Options are:
            - "exclude": Exclude periodic elements,
            - "ignore": Include periodic elements without any corrections
            - "split": Split periodic elements.
        backend : str or None, optional
<<<<<<< HEAD
            The plotting backend to use. Defaults to None, which uses the default backend.
        engine: str, optional
            Engine to use for GeoDataFrame construction. One of ['spatialpandas', 'geopandas']
=======
            Plotting backend to use. One of ['matplotlib', 'bokeh']. Equivalent to running holoviews.extension(backend)
>>>>>>> d6e26e9d
        **kwargs : dict
            Additional keyword arguments passed to `hvplot.paths`. These can include:
            - "rasterize" (bool): Whether to rasterize the plot (default: False),
            - "projection" (ccrs.Projection): The map projection to use (default: `ccrs.PlateCarree()`),
            - "clabel" (str): Label for the edges (default: "edges"),
            - "crs" (ccrs.Projection): Coordinate reference system for the plot (default: `ccrs.PlateCarree()`).
            A full list can be found at https://hvplot.holoviz.org/user_guide/Customization.html

        Returns
        -------
        gdf.hvplot.paths : hvplot.paths
            A paths plot of the edges of the unstructured grid
        """

        uxarray.plot.utils.backend.assign(backend)

        if "rasterize" not in kwargs:
            kwargs["rasterize"] = False
        if "projection" not in kwargs:
            kwargs["projection"] = ccrs.PlateCarree()
        if "clabel" not in kwargs:
            kwargs["clabel"] = "edges"
        if "crs" not in kwargs:
            if "projection" in kwargs:
                central_longitude = kwargs["projection"].proj4_params["lon_0"]
            else:
                central_longitude = 0.0
            kwargs["crs"] = ccrs.PlateCarree(central_longitude=central_longitude)

        gdf = self._uxgrid.to_geodataframe(
            periodic_elements=periodic_elements,
            projection=kwargs.get("projection"),
            engine=engine,
        )[["geometry"]]

        return gdf.hvplot.paths(geo=True, **kwargs)

    def mesh(self, periodic_elements="exclude", backend=None, **kwargs):
        return self.edges(periodic_elements, backend, **kwargs)

    mesh.__doc__ = edges.__doc__


class UxDataArrayPlotAccessor:
    """Plotting Accessor for ``UxDataArray``.

    Accessed through `UxDataArray.plot()` or
    `UxDataArray.plot.specific_routine()`
    """

    _uxda: UxDataArray
    __slots__ = ("_uxda",)

    def __init__(self, uxda: UxDataArray) -> None:
        self._uxda = uxda

    def __call__(self, **kwargs) -> Any:
        if self._uxda._face_centered():
            # polygons for face-centered data
            return self.polygons(**kwargs)
        else:
            # points for node and edge centered data
            return self.points(**kwargs)

    def __getattr__(self, name: str) -> Any:
        """When a function that isn't part of the class is invoked (i.e.
        uxda.plot.hist), an attempt is made to try and call Xarray's
        implementation of that function if it exsists."""

        # reference to xr.DataArray.plot accessor
        xarray_plot_accessor = super(type(self._uxda), self._uxda).plot

        if hasattr(xarray_plot_accessor, name):
            # call xarray plot method if it exists
            # use inline backend to reset configuration if holoviz methods were called before
            uxarray.plot.utils.backend.reset_mpl_backend()
            return getattr(xarray_plot_accessor, name)
        else:
            raise AttributeError(f"Unsupported Plotting Method: '{name}'")

<<<<<<< HEAD
    def polygons(
        self,
        periodic_elements="exclude",
        backend=None,
        engine="spatialpandas",
        *args,
        **kwargs,
    ):
        """Generated a shaded polygon plot.
=======
    def polygons(self, periodic_elements="exclude", backend=None, *args, **kwargs):
        """Generate a shaded polygon plot of a face-centered data variable.
>>>>>>> d6e26e9d

        This function plots the faces of an unstructured grid shaded with a face-centered data variable using hvplot.
        It allows for rasterization, projection settings, and labeling of the data variable to be
        customized through keyword arguments. The backend for plotting can also be specified.
        If a data array has a name, its name is used for color label.

        Parameters
        ----------
        periodic_elements : str, optional, default="exclude"
            Specifies whether to include or exclude periodic elements in the grid.
            Options are:
            - "exclude": Exclude periodic elements,
            - "split": Split periodic elements.
            - "ignore": Include periodic elements without any corrections
        backend : str or None, optional
<<<<<<< HEAD
            The plotting backend to use. Defaults to None, which uses the default backend.
        engine: str, optional
            Engine to use for GeoDataFrame construction. One of ['spatialpandas', 'geopandas']
=======
            Plotting backend to use. One of ['matplotlib', 'bokeh']. Equivalent to running holoviews.extension(backend)
>>>>>>> d6e26e9d
        *args : tuple
            Additional positional arguments to be passed to `hvplot.polygons`.
        **kwargs : dict
            Additional keyword arguments passed to `hvplot.polygons`. These can include:
            - "rasterize" (bool): Whether to rasterize the plot (default: True),
            - "projection" (ccrs.Projection): The map projection to use (default: `ccrs.PlateCarree()`),
            - "clabel" (str): Label for the colorbar, defaulting to the name of the data array (`_uxda.name`),
            - "crs" (ccrs.Projection): Coordinate reference system for the plot (default: `ccrs.PlateCarree()`).
            For additional customization, please refer to https://hvplot.holoviz.org/user_guide/Customization.html

        Returns
        -------
        gdf.hvplot.polygons : hvplot.polygons
            A shaded polygon plot
        """
        uxarray.plot.utils.backend.assign(backend)

        if "rasterize" not in kwargs:
            kwargs["rasterize"] = True
        if "projection" not in kwargs:
            kwargs["projection"] = ccrs.PlateCarree()
        if "clabel" not in kwargs and self._uxda.name is not None:
            kwargs["clabel"] = self._uxda.name
        if "crs" not in kwargs:
            if "projection" in kwargs:
                central_longitude = kwargs["projection"].proj4_params["lon_0"]
            else:
                central_longitude = 0.0
            kwargs["crs"] = ccrs.PlateCarree(central_longitude=central_longitude)

        gdf = self._uxda.to_geodataframe(
            periodic_elements=periodic_elements,
            projection=kwargs.get("projection"),
            engine=engine,
            project=False,
        )

        return gdf.hvplot.polygons(
            c=self._uxda.name if self._uxda.name is not None else "var",
            geo=True,
            *args,
            **kwargs,
        )

    def points(self, backend=None, *args, **kwargs):
        """Generate a point plot based on the specified grid element type
        (nodes, faces, or edges) shaded with the data mapped to those elements.

        This function retrieves longitude and latitude values for the specified element type
        from the grid (e.g., node, face, or edge locations), converts them into a pandas
        DataFrame, and creates a point plot using `hvplot`. The points are shaded with the data that is mapped
        to the selected element.

        Parameters
        ----------
        backend : str or None, optional
            Plotting backend to use. One of ['matplotlib', 'bokeh']. Equivalent to running holoviews.extension(backend)
        **kwargs : dict
            Additional keyword arguments passed to `hvplot.points`. For a full list of supported arguments, please
            refer to https://hvplot.holoviz.org/user_guide/Customization.html

        Returns
        -------
        gdf.hvplot.points : hvplot.points
            A shaded point plot

        Raises
        ------
        ValueError
            If the data is not mapped to the nodes, edges, or faces.
        """

        uxarray.plot.utils.backend.assign(backend)

        uxgrid = self._uxda.uxgrid
        data_mapping = self._uxda.data_mapping

        if data_mapping == "nodes":
            lon, lat = uxgrid.node_lon.values, uxgrid.node_lat.values
        elif data_mapping == "faces":
            lon, lat = uxgrid.face_lon.values, uxgrid.face_lat.values
        elif data_mapping == "edges":
            lon, lat = uxgrid.edge_lon.values, uxgrid.edge_lat.values
        else:
            raise ValueError(
                "Data is not mapped to the nodes, edges, or faces of the grid."
            )

        verts = {"lon": lon, "lat": lat, "z": self._uxda.values}

        points_df = pd.DataFrame.from_dict(verts)

        return points_df.hvplot.points("lon", "lat", c="z", *args, **kwargs)

    @functools.wraps(dataarray_plot.rasterize)
    def rasterize(
        self,
        method: Optional[str] = "point",
        backend: Optional[str] = "bokeh",
        periodic_elements: Optional[str] = "exclude",
        exclude_antimeridian: Optional[bool] = None,
        pixel_ratio: Optional[float] = 1.0,
        dynamic: Optional[bool] = False,
        precompute: Optional[bool] = True,
        projection: Optional[ccrs] = None,
        width: Optional[int] = 1000,
        height: Optional[int] = 500,
        colorbar: Optional[bool] = True,
        cmap: Optional[str] = "Blues",
        aggregator: Optional[str] = "mean",
        interpolation: Optional[str] = "linear",
        npartitions: Optional[int] = 1,
        cache: Optional[bool] = True,
        override: Optional[bool] = False,
        size: Optional[int] = 5,
        **kwargs,
    ):
        """Raster plot of a data variable residing on an unstructured grid
        element.

        Parameters
        ----------
        method: str
            Selects what type of element to rasterize (point, trimesh, polygon).
        backend: str
            Plotting backend to use. One of ['matplotlib', 'bokeh']. Equivalent to running holoviews.extension(backend)
        projection: ccrs
             Custom projection to transform (lon, lat) coordinates for rendering
        pixel_ratio: float
            Determines the resolution of the outputted raster.
        cache: bool
            Determines where computed elements (i.e. points, polygons) should be cached internally for subsequent plotting
            calls

        Notes
        -----
        For further information about supported keyword arguments, please refer to the [Holoviews Documentation](https://holoviews.org/_modules/holoviews/operation/datashader.html#rasterize)
        or run holoviews.help(holoviews.operation.datashader.rasterize).
        """

        warnings.warn(
            "``UxDataArray.plot.rasterize()`` will be deprecated in a future release. Please use "
            "``UxDataArray.plot.polygons(rasterize=True)`` or ``UxDataArray.plot.points(rasterize=True)``",
            DeprecationWarning,
            stacklevel=2,
        )

        return dataarray_plot.rasterize(
            self._uxda,
            method=method,
            backend=backend,
            periodic_elements=periodic_elements,
            exclude_antimeridian=exclude_antimeridian,
            pixel_ratio=pixel_ratio,
            dynamic=dynamic,
            precompute=precompute,
            projection=projection,
            width=width,
            height=height,
            colorbar=colorbar,
            cmap=cmap,
            aggregator=aggregator,
            interpolation=interpolation,
            npartitions=npartitions,
            cache=cache,
            override=override,
            size=size,
            **kwargs,
        )


class UxDatasetPlotAccessor:
    """Plotting accessor for ``UxDataset``."""

    _uxds: UxDataset
    __slots__ = ("_uxds",)

    def __init__(self, uxds: UxDataset) -> None:
        self._uxds = uxds

    def __call__(self, **kwargs) -> Any:
        raise ValueError(
            "UxDataset.plot cannot be called directly. Use an explicit plot method, "
            "e.g uxds.plot.scatter(...)"
        )

    def __getattr__(self, name: str) -> Any:
        """When a function that isn't part of the class is invoked (i.e.
        uxds.plot.scatter), an attempt is made to try and call Xarray's
        implementation of that function if it exists."""

        # reference to xr.Dataset.plot accessor
        xarray_plot_accessor = super(type(self._uxds), self._uxds).plot

        if hasattr(xarray_plot_accessor, name):
            # call xarray plot method if it exists
            # # use inline backend to reset configuration if holoviz methods were called before
            uxarray.plot.utils.backend.reset_mpl_backend()

            return getattr(xarray_plot_accessor, name)
        else:
            raise AttributeError(f"Unsupported Plotting Method: '{name}'")<|MERGE_RESOLUTION|>--- conflicted
+++ resolved
@@ -163,7 +163,6 @@
 
     face_centers.__doc__ = face_coords.__doc__
 
-<<<<<<< HEAD
     def edges(
         self,
         periodic_elements="exclude",
@@ -171,11 +170,7 @@
         engine="spatialpandas",
         **kwargs,
     ):
-        """Plots the edges of a grid as a path plot.
-=======
-    def edges(self, periodic_elements="exclude", backend=None, **kwargs):
         """Plots the edges of a Grid.
->>>>>>> d6e26e9d
 
         This function plots the edges of the grid as geographical paths using `hvplot`.
         The plot can ignore, exclude, or split periodic elements based on the provided option.
@@ -192,13 +187,9 @@
             - "ignore": Include periodic elements without any corrections
             - "split": Split periodic elements.
         backend : str or None, optional
-<<<<<<< HEAD
-            The plotting backend to use. Defaults to None, which uses the default backend.
+            Plotting backend to use. One of ['matplotlib', 'bokeh']. Equivalent to running holoviews.extension(backend)
         engine: str, optional
             Engine to use for GeoDataFrame construction. One of ['spatialpandas', 'geopandas']
-=======
-            Plotting backend to use. One of ['matplotlib', 'bokeh']. Equivalent to running holoviews.extension(backend)
->>>>>>> d6e26e9d
         **kwargs : dict
             Additional keyword arguments passed to `hvplot.paths`. These can include:
             - "rasterize" (bool): Whether to rasterize the plot (default: False),
@@ -279,7 +270,6 @@
         else:
             raise AttributeError(f"Unsupported Plotting Method: '{name}'")
 
-<<<<<<< HEAD
     def polygons(
         self,
         periodic_elements="exclude",
@@ -289,10 +279,6 @@
         **kwargs,
     ):
         """Generated a shaded polygon plot.
-=======
-    def polygons(self, periodic_elements="exclude", backend=None, *args, **kwargs):
-        """Generate a shaded polygon plot of a face-centered data variable.
->>>>>>> d6e26e9d
 
         This function plots the faces of an unstructured grid shaded with a face-centered data variable using hvplot.
         It allows for rasterization, projection settings, and labeling of the data variable to be
@@ -308,13 +294,9 @@
             - "split": Split periodic elements.
             - "ignore": Include periodic elements without any corrections
         backend : str or None, optional
-<<<<<<< HEAD
-            The plotting backend to use. Defaults to None, which uses the default backend.
+            Plotting backend to use. One of ['matplotlib', 'bokeh']. Equivalent to running holoviews.extension(backend)
         engine: str, optional
             Engine to use for GeoDataFrame construction. One of ['spatialpandas', 'geopandas']
-=======
-            Plotting backend to use. One of ['matplotlib', 'bokeh']. Equivalent to running holoviews.extension(backend)
->>>>>>> d6e26e9d
         *args : tuple
             Additional positional arguments to be passed to `hvplot.polygons`.
         **kwargs : dict

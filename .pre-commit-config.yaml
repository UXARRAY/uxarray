repos:
-   repo: https://github.com/myint/docformatter    # To format the doc strings to conform PEP257
    rev: v1.4
    hooks:
    - id: docformatter
      args: [--in-place]

-   repo: https://github.com/pre-commit/pre-commit-hooks    # Some common pre-commit hooks
    rev: v3.4.0
    hooks:
    - id: check-yaml               # Checks the syntax of .yaml files.
      args: [--allow-multiple-documents]
    - id: end-of-file-fixer        # Makes sure files end with a newline.
    - id: trailing-whitespace      # Checks for any tabs or spaces after the last non-whitespace character on the line.
    - id: check-docstring-first    # Checks that code comes after the docstrings.

- repo: https://github.com/astral-sh/ruff-pre-commit
  # Ruff version.
<<<<<<< HEAD
  rev: v0.3.2
=======
  rev: v0.4.1
>>>>>>> e240f7a3
  hooks:
    # Run the linter.
    - id: ruff
      args: [ --fix ]
      types_or: [ python, pyi, jupyter ]

    # Run the formatter.
    - id: ruff-format
      types_or: [ python, pyi, jupyter ]<|MERGE_RESOLUTION|>--- conflicted
+++ resolved
@@ -16,11 +16,7 @@
 
 - repo: https://github.com/astral-sh/ruff-pre-commit
   # Ruff version.
-<<<<<<< HEAD
-  rev: v0.3.2
-=======
   rev: v0.4.1
->>>>>>> e240f7a3
   hooks:
     # Run the linter.
     - id: ruff

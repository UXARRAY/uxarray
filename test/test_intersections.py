import numpy as np
import pytest
import uxarray as ux
from uxarray.constants import ERROR_TOLERANCE
from uxarray.grid.arcs import _extreme_gca_latitude_cartesian
from uxarray.grid.coordinates import _lonlat_rad_to_xyz, _xyz_to_lonlat_rad,_xyz_to_lonlat_rad_scalar
from uxarray.grid.intersections import gca_gca_intersection, gca_const_lat_intersection, _gca_gca_intersection_cartesian

def test_get_GCA_GCA_intersections_antimeridian():
    GCA1 = _lonlat_rad_to_xyz(np.deg2rad(170.0), np.deg2rad(89.99))
    GCR1_cart = np.array([
        _lonlat_rad_to_xyz(np.deg2rad(170.0), np.deg2rad(89.99)),
        _lonlat_rad_to_xyz(np.deg2rad(170.0), np.deg2rad(10.0))
    ])
    GCR2_cart = np.array([
        _lonlat_rad_to_xyz(np.deg2rad(70.0), 0.0),
        _lonlat_rad_to_xyz(np.deg2rad(179.0), 0.0)
    ])
    res_cart = _gca_gca_intersection_cartesian(GCR1_cart, GCR2_cart)

    assert len(res_cart) == 0

    GCR1_cart = np.array([
        _lonlat_rad_to_xyz(np.deg2rad(170.0), np.deg2rad(89.0)),
        _lonlat_rad_to_xyz(np.deg2rad(170.0), np.deg2rad(-10.0))
    ])


    GCR2_cart = np.array([
        _lonlat_rad_to_xyz(np.deg2rad(70.0), 0.0),
        _lonlat_rad_to_xyz(np.deg2rad(175.0), 0.0)
    ])

    res_cart = _gca_gca_intersection_cartesian(GCR1_cart, GCR2_cart)
    res_cart = res_cart[0]

    assert np.allclose(np.linalg.norm(res_cart, axis=0), 1.0, atol=ERROR_TOLERANCE)
    res_lonlat_rad = _xyz_to_lonlat_rad(res_cart[0], res_cart[1], res_cart[2])

    assert np.array_equal(res_lonlat_rad, np.array([np.deg2rad(170.0), np.deg2rad(0.0)]))

def test_get_GCA_GCA_intersections_parallel():
    GCR1_cart = np.array([
        _lonlat_rad_to_xyz(0.3 * np.pi, 0.0),
        _lonlat_rad_to_xyz(0.5 * np.pi, 0.0)
    ])
    GCR2_cart = np.array([
        _lonlat_rad_to_xyz(0.5 * np.pi, 0.0),
        _lonlat_rad_to_xyz(-0.5 * np.pi - 0.01, 0.0)
    ])
    res_cart = _gca_gca_intersection_cartesian(GCR1_cart, GCR2_cart)
    res_cart = res_cart[0]
    expected_res = np.array(_lonlat_rad_to_xyz(0.5 * np.pi, 0.0))

    assert np.isclose(np.linalg.norm(res_cart - expected_res), 0.0, atol=ERROR_TOLERANCE)

def test_get_GCA_GCA_intersections_perpendicular():
    # Test the case where the two GCAs are perpendicular to each other
    GCR1_cart = np.array([
        _lonlat_rad_to_xyz(np.deg2rad(170.0),
                                np.deg2rad(0.0)),
        _lonlat_rad_to_xyz(np.deg2rad(170.0),
                                np.deg2rad(10.0))
    ])
    GCR2_cart = np.array([
        _lonlat_rad_to_xyz(*[0.5 * np.pi - 0.01, 0.0]),
        _lonlat_rad_to_xyz(*[-0.5 * np.pi + 0.01, 0.0])
    ])
    res_cart = _gca_gca_intersection_cartesian(GCR1_cart, GCR2_cart)

    # rest_cart should be empty since these two GCAs are not intersecting
    assert(len(res_cart) == 0)


    # def test_GCA_GCA_single_edge_to_pole(self):
    #     # GCA_a - Face Center connected to South Pole
    #     # Point A - South Pole
    #     ref_point_lonlat = np.deg2rad(np.array([0.0, -90.0]))
    #     ref_point_xyz = np.array(_lonlat_rad_to_xyz(*ref_point_lonlat))
    #     # Point B - Face Center
    #     face_lonlat = np.deg2rad(np.array([-175, 26.5]))
    #     face_xyz = np.array(_lonlat_rad_to_xyz(*face_lonlat))
    #     gca_a_xyz = np.array([face_xyz, ref_point_xyz])
    #
    #     # GCA_b - Single Face Edge
    #     # Point A - First Edge Point
    #     edge_a_lonlat = np.deg2rad(np.array((-175, -24.5)))
    #     edge_b_lonlat = np.deg2rad(np.array((-173, 28.7)))
    #
    #     # Point B - Second Edge Point
    #     edge_a_xyz = np.array(_lonlat_rad_to_xyz(*edge_a_lonlat))
    #     edge_b_xyz = np.array(_lonlat_rad_to_xyz(*edge_b_lonlat))
    #     gca_b_xyz = np.array([edge_a_xyz, edge_b_xyz])
    #
    #     # The edge should intersect
    #     self.assertTrue(len(gca_gca_intersection(gca_a_xyz, gca_b_xyz)))

<<<<<<< HEAD
    def test_GCA_GCA_south_pole(self):

        # GCA_a - Face Center connected to South Pole
        # Point A - South Pole
        ref_point_lonlat = np.deg2rad(np.array([0.0, -90.0]))
        ref_point_xyz = np.array(_lonlat_rad_to_xyz(*ref_point_lonlat))
        # Point B - Face Center
        face_lonlat = np.deg2rad(np.array([0.0, 0.0]))
        face_xyz = np.array(_lonlat_rad_to_xyz(*face_lonlat))
        gca_a_xyz = np.array([face_xyz, ref_point_xyz])

        # GCA_b - Single Face Edge
        # Point A - First Edge Point
        edge_a_lonlat = np.deg2rad(np.array((-45, -1.0)))
        edge_b_lonlat = np.deg2rad(np.array((45, -1.0)))

        # Point B - Second Edge Point
        edge_a_xyz = np.array(_lonlat_rad_to_xyz(*edge_a_lonlat))
        edge_b_xyz = np.array(_lonlat_rad_to_xyz(*edge_b_lonlat))
        gca_b_xyz = np.array([edge_a_xyz, edge_b_xyz])

        # The edge should intersect
        self.assertTrue(len(gca_gca_intersection(gca_a_xyz, gca_b_xyz)))

    def test_GCA_GCA_north_pole(self):
        # GCA_a - Face Center connected to South Pole
        ref_point_lonlat = np.deg2rad(np.array([0.0, 90.0]))
        ref_point_xyz = np.array(_lonlat_rad_to_xyz(*ref_point_lonlat))
        face_lonlat = np.deg2rad(np.array([0.0, 0.0]))
        face_xyz = np.array(_lonlat_rad_to_xyz(*face_lonlat))
        gca_a_xyz = np.array([face_xyz, ref_point_xyz])

        # GCA_b - Single Face Edge
        edge_a_lonlat = np.deg2rad(np.array((-45, 1.0)))
        edge_b_lonlat = np.deg2rad(np.array((45, 1.0)))

        edge_a_xyz = np.array(_lonlat_rad_to_xyz(*edge_a_lonlat))
        edge_b_xyz = np.array(_lonlat_rad_to_xyz(*edge_b_lonlat))
        gca_b_xyz = np.array([edge_a_xyz, edge_b_xyz])

        # The edge should intersect
        self.assertTrue(len(gca_gca_intersection(gca_a_xyz, gca_b_xyz)))

    def test_GCA_GCA_north_pole_angled(self):
        # GCA_a
        ref_point_lonlat = np.deg2rad(np.array([0.0, 90.0]))
        ref_point_xyz = np.array(_lonlat_rad_to_xyz(*ref_point_lonlat))
        face_lonlat = np.deg2rad(np.array([-45.0, 45.0]))
        face_xyz = np.array(_lonlat_rad_to_xyz(*face_lonlat))
        gca_a_xyz = np.array([face_xyz, ref_point_xyz])

        # GCA_b
        edge_a_lonlat = np.deg2rad(np.array((-45.0, 50.0)))
        edge_b_lonlat = np.deg2rad(np.array((-40.0, 45.0)))

        # Point B - Second Edge Point
        edge_a_xyz = np.array(_lonlat_rad_to_xyz(*edge_a_lonlat))
        edge_b_xyz = np.array(_lonlat_rad_to_xyz(*edge_b_lonlat))
        gca_b_xyz = np.array([edge_a_xyz, edge_b_xyz])

        # The edge should intersect
        self.assertTrue(len(gca_gca_intersection(gca_a_xyz, gca_b_xyz)))


    def test_GCA_edge_intersection_count(self):

        from uxarray.grid.utils import _get_cartesian_face_edge_nodes

        # Generate a normal face that is not crossing the antimeridian or the poles
        vertices_lonlat = [[29.5, 11.0], [29.5, 10.0], [30.5, 10.0], [30.5, 11.0]]
        vertices_lonlat = np.array(vertices_lonlat)

        grid = ux.Grid.from_face_vertices(vertices_lonlat, latlon=True)
        face_edge_nodes_cartesian = _get_cartesian_face_edge_nodes(
            grid.face_node_connectivity.values,
            grid.n_face,
            grid.n_max_face_edges,
            grid.node_x.values,
            grid.node_y.values,
            grid.node_z.values)

        face_center_xyz = np.array([grid.face_x.values[0], grid.face_y.values[0], grid.face_z.values[0]], dtype=np.float64)
        north_pole_xyz = np.array([0.0, 0.0, 1.0], dtype=np.float64)
        south_pole_xyz = np.array([0.0, 0.0, -1.0], dtype=np.float64)

        gca_face_center_north_pole = np.array([face_center_xyz, north_pole_xyz], dtype=np.float64)
        gca_face_center_south_pole = np.array([face_center_xyz, south_pole_xyz], dtype=np.float64)

        intersect_north_pole_count = 0
        intersect_south_pole_count = 0

        for edge in face_edge_nodes_cartesian[0]:
            res1 = gca_gca_intersection(edge, gca_face_center_north_pole)
            res2 = gca_gca_intersection(edge, gca_face_center_south_pole)

            if len(res1):
                intersect_north_pole_count += 1
            if len(res2):
                intersect_south_pole_count += 1

        print(intersect_north_pole_count, intersect_south_pole_count)
        self.assertTrue(intersect_north_pole_count == 1)
        self.assertTrue(intersect_south_pole_count == 1)

    def test_GCA_GCA_single_edge_to_pole(self):
        # GCA_a - Face Center connected to South Pole
        # Point A - South Pole
        ref_point_lonlat_exact = np.deg2rad(np.array([0.0, -90.0]))
        ref_point_lonlat_close = np.deg2rad(np.array([0.0, -89.99999]))
        ref_point_xyz_exact = np.array(_lonlat_rad_to_xyz(*ref_point_lonlat_exact))
        ref_point_xyz_close = np.array(_lonlat_rad_to_xyz(*ref_point_lonlat_close))

        # Point B - Face Center
        face_lonlat = np.deg2rad(np.array([-175.0, 26.5]))
        face_xyz = np.array(_lonlat_rad_to_xyz(*face_lonlat))
        gca_a_xyz_close = np.array([face_xyz, ref_point_xyz_close])
        gca_a_xyz_exact = np.array([face_xyz, ref_point_xyz_exact])

        # GCA_b - Single Face Edge
        # Point A - First Edge Point
        edge_a_lonlat = np.deg2rad(np.array((-175.0, -24.5)))
        edge_b_lonlat = np.deg2rad(np.array((-173.0, 28.7)))

        # Point B - Second Edge Point
        edge_a_xyz = np.array(_lonlat_rad_to_xyz(*edge_a_lonlat))
        edge_b_xyz = np.array(_lonlat_rad_to_xyz(*edge_b_lonlat))
        gca_b_xyz = np.array([edge_a_xyz, edge_b_xyz])

        # The edge should intersect
        self.assertTrue(len(gca_gca_intersection(gca_a_xyz_close, gca_b_xyz)))
        self.assertTrue(len(gca_gca_intersection(gca_a_xyz_exact, gca_b_xyz)))


class TestGCAconstLatIntersection(TestCase):

    def test_GCA_constLat_intersections_antimeridian(self):
        GCR1_cart = np.array([
            _lonlat_rad_to_xyz(np.deg2rad(170.0),
                              np.deg2rad(89.99)),
            _lonlat_rad_to_xyz(np.deg2rad(170.0),
                              np.deg2rad(10.0))
        ])

        res = gca_const_lat_intersection(GCR1_cart, np.sin(np.deg2rad(60.0)), verbose=True)
        res_lonlat_rad = _xyz_to_lonlat_rad(*(res[0].tolist()))
        self.assertTrue(
            np.allclose(res_lonlat_rad,
                        np.array([np.deg2rad(170.0),
                                  np.deg2rad(60.0)])))

    def test_GCA_constLat_intersections_empty(self):
        GCR1_cart = np.array([
            _lonlat_rad_to_xyz(np.deg2rad(170.0),
                                    np.deg2rad(89.99)),
            _lonlat_rad_to_xyz(np.deg2rad(170.0),
                                    np.deg2rad(10.0))
        ])

        res = gca_const_lat_intersection(GCR1_cart, np.sin(np.deg2rad(-10.0)), verbose=False)
        self.assertTrue(res.size == 0)

    def test_GCA_constLat_intersections_two_pts(self):
        GCR1_cart = np.array([
            _lonlat_rad_to_xyz(np.deg2rad(10.0),
                                    np.deg2rad(10)),
            _lonlat_rad_to_xyz(np.deg2rad(170.0),
                                    np.deg2rad(10.0))
        ])
        max_lat = _extreme_gca_latitude_cartesian(GCR1_cart, 'max')

        query_lat = (np.deg2rad(10.0) + max_lat) / 2.0

        res = gca_const_lat_intersection(GCR1_cart, np.sin(query_lat), verbose=False)
        self.assertTrue(res.shape[0] == 2)


    def test_GCA_constLat_intersections_no_convege(self):
        # It should return an one single point and a warning about unable to be converged should be raised
        GCR1_cart = np.array([[-0.59647278, 0.59647278, -0.53706651],
                              [-0.61362973, 0.61362973, -0.49690755]])

        constZ = -0.5150380749100542

        with self.assertWarns(UserWarning):
            res = gca_const_lat_intersection(GCR1_cart, constZ, verbose=False)
            self.assertTrue(res.shape[0] == 1)

    def test_intersection_failing(self):

        lat_deg = 38.0
        lat_cart = np.sin(np.deg2rad(lat_deg))

        face_edges = np.array([
            [
                [0.4750987178704505, 0.653917285715923, 0.5887897686948832],
                [0.4346360511835707, 0.6692808272283023, 0.6026231636073673]
            ],
            [
                [0.4346360511835707, 0.6692808272283023, 0.6026231636073673],
                [0.4173058582581286, 0.6425946703262667, 0.6425946703262667]
            ],
            [
                [0.4173058582581286, 0.6425946703262667, 0.6425946703262667],
                [0.4569663116686273, 0.628960169645094, 0.628960169645094]
            ],
            [
                [0.4569663116686273, 0.628960169645094, 0.628960169645094],
                [0.4750987178704505, 0.653917285715923, 0.5887897686948832]
            ]
        ])

        problemetic_edge = np.array([[0.43463605, 0.66928083, 0.60262316], [0.41730586, 0.64259467, 0.64259467]])

        n_intersections = 0
        for edge in face_edges:
            intersection_points = gca_const_lat_intersection(edge, lat_cart)
            if len(intersection_points):
                n_intersections += 1

        assert n_intersections > 0
=======
def test_GCA_GCA_south_pole():

    # GCA_a - Face Center connected to South Pole
    # Point A - South Pole
    ref_point_lonlat = np.deg2rad(np.array([0.0, -90.0]))
    ref_point_xyz = np.array(_lonlat_rad_to_xyz(*ref_point_lonlat))
    # Point B - Face Center
    face_lonlat = np.deg2rad(np.array([0.0, 0.0]))
    face_xyz = np.array(_lonlat_rad_to_xyz(*face_lonlat))
    gca_a_xyz = np.array([face_xyz, ref_point_xyz])

    # GCA_b - Single Face Edge
    # Point A - First Edge Point
    edge_a_lonlat = np.deg2rad(np.array((-45, -1.0)))
    edge_b_lonlat = np.deg2rad(np.array((45, -1.0)))

    # Point B - Second Edge Point
    edge_a_xyz = np.array(_lonlat_rad_to_xyz(*edge_a_lonlat))
    edge_b_xyz = np.array(_lonlat_rad_to_xyz(*edge_b_lonlat))
    gca_b_xyz = np.array([edge_a_xyz, edge_b_xyz])

    # The edge should intersect
    assert(len(gca_gca_intersection(gca_a_xyz, gca_b_xyz)))

def test_GCA_GCA_north_pole():
    # GCA_a - Face Center connected to South Pole
    ref_point_lonlat = np.deg2rad(np.array([0.0, 90.0]))
    ref_point_xyz = np.array(_lonlat_rad_to_xyz(*ref_point_lonlat))
    face_lonlat = np.deg2rad(np.array([0.0, 0.0]))
    face_xyz = np.array(_lonlat_rad_to_xyz(*face_lonlat))
    gca_a_xyz = np.array([face_xyz, ref_point_xyz])

    # GCA_b - Single Face Edge
    edge_a_lonlat = np.deg2rad(np.array((-45, 1.0)))
    edge_b_lonlat = np.deg2rad(np.array((45, 1.0)))

    edge_a_xyz = np.array(_lonlat_rad_to_xyz(*edge_a_lonlat))
    edge_b_xyz = np.array(_lonlat_rad_to_xyz(*edge_b_lonlat))
    gca_b_xyz = np.array([edge_a_xyz, edge_b_xyz])

    # The edge should intersect
    assert(len(gca_gca_intersection(gca_a_xyz, gca_b_xyz)))

def test_GCA_GCA_north_pole_angled():
    # GCA_a
    ref_point_lonlat = np.deg2rad(np.array([0.0, 90.0]))
    ref_point_xyz = np.array(_lonlat_rad_to_xyz(*ref_point_lonlat))
    face_lonlat = np.deg2rad(np.array([-45.0, 45.0]))
    face_xyz = np.array(_lonlat_rad_to_xyz(*face_lonlat))
    gca_a_xyz = np.array([face_xyz, ref_point_xyz])

    # GCA_b
    edge_a_lonlat = np.deg2rad(np.array((-45.0, 50.0)))
    edge_b_lonlat = np.deg2rad(np.array((-40.0, 45.0)))

    # Point B - Second Edge Point
    edge_a_xyz = np.array(_lonlat_rad_to_xyz(*edge_a_lonlat))
    edge_b_xyz = np.array(_lonlat_rad_to_xyz(*edge_b_lonlat))
    gca_b_xyz = np.array([edge_a_xyz, edge_b_xyz])

    # The edge should intersect
    assert(len(gca_gca_intersection(gca_a_xyz, gca_b_xyz)))


def test_GCA_edge_intersection_count():

    from uxarray.grid.utils import _get_cartesian_face_edge_nodes

    # Generate a normal face that is not crossing the antimeridian or the poles
    vertices_lonlat = [[29.5, 11.0], [29.5, 10.0], [30.5, 10.0], [30.5, 11.0]]
    vertices_lonlat = np.array(vertices_lonlat)

    grid = ux.Grid.from_face_vertices(vertices_lonlat, latlon=True)
    face_edge_nodes_cartesian = _get_cartesian_face_edge_nodes(
        grid.face_node_connectivity.values,
        grid.n_face,
        grid.n_max_face_edges,
        grid.node_x.values,
        grid.node_y.values,
        grid.node_z.values)

    face_center_xyz = np.array([grid.face_x.values[0], grid.face_y.values[0], grid.face_z.values[0]], dtype=np.float64)
    north_pole_xyz = np.array([0.0, 0.0, 1.0], dtype=np.float64)
    south_pole_xyz = np.array([0.0, 0.0, -1.0], dtype=np.float64)

    gca_face_center_north_pole = np.array([face_center_xyz, north_pole_xyz], dtype=np.float64)
    gca_face_center_south_pole = np.array([face_center_xyz, south_pole_xyz], dtype=np.float64)

    intersect_north_pole_count = 0
    intersect_south_pole_count = 0

    for edge in face_edge_nodes_cartesian[0]:
        res1 = gca_gca_intersection(edge, gca_face_center_north_pole)
        res2 = gca_gca_intersection(edge, gca_face_center_south_pole)

        if len(res1):
            intersect_north_pole_count += 1
        if len(res2):
            intersect_south_pole_count += 1

    print(intersect_north_pole_count, intersect_south_pole_count)
    assert(intersect_north_pole_count == 1)
    assert(intersect_south_pole_count == 1)

def test_GCA_GCA_single_edge_to_pole():
    # GCA_a - Face Center connected to South Pole
    # Point A - South Pole
    ref_point_lonlat_exact = np.deg2rad(np.array([0.0, -90.0]))
    ref_point_lonlat_close = np.deg2rad(np.array([0.0, -89.99999]))
    ref_point_xyz_exact = np.array(_lonlat_rad_to_xyz(*ref_point_lonlat_exact))
    ref_point_xyz_close = np.array(_lonlat_rad_to_xyz(*ref_point_lonlat_close))

    # Point B - Face Center
    face_lonlat = np.deg2rad(np.array([-175.0, 26.5]))
    face_xyz = np.array(_lonlat_rad_to_xyz(*face_lonlat))
    gca_a_xyz_close = np.array([face_xyz, ref_point_xyz_close])
    gca_a_xyz_exact = np.array([face_xyz, ref_point_xyz_exact])

    # GCA_b - Single Face Edge
    # Point A - First Edge Point
    edge_a_lonlat = np.deg2rad(np.array((-175.0, -24.5)))
    edge_b_lonlat = np.deg2rad(np.array((-173.0, 28.7)))

    # Point B - Second Edge Point
    edge_a_xyz = np.array(_lonlat_rad_to_xyz(*edge_a_lonlat))
    edge_b_xyz = np.array(_lonlat_rad_to_xyz(*edge_b_lonlat))
    gca_b_xyz = np.array([edge_a_xyz, edge_b_xyz])

    # The edge should intersect
    assert(len(gca_gca_intersection(gca_a_xyz_close, gca_b_xyz)))
    assert(len(gca_gca_intersection(gca_a_xyz_exact, gca_b_xyz)))

def test_GCA_constLat_intersections_antimeridian():
    GCR1_cart = np.array([
        _lonlat_rad_to_xyz(np.deg2rad(170.0), np.deg2rad(89.99)),
        _lonlat_rad_to_xyz(np.deg2rad(170.0), np.deg2rad(10.0))
    ])

    res = gca_const_lat_intersection(GCR1_cart, np.sin(np.deg2rad(60.0)), verbose=True)
    res_lonlat_rad = _xyz_to_lonlat_rad(*(res[0].tolist()))
    assert np.allclose(res_lonlat_rad, np.array([np.deg2rad(170.0), np.deg2rad(60.0)]))

def test_GCA_constLat_intersections_empty():
    GCR1_cart = np.array([
        _lonlat_rad_to_xyz(np.deg2rad(170.0), np.deg2rad(89.99)),
        _lonlat_rad_to_xyz(np.deg2rad(170.0), np.deg2rad(10.0))
    ])

    res = gca_const_lat_intersection(GCR1_cart, np.sin(np.deg2rad(-10.0)), verbose=False)
    assert res.size == 0

def test_GCA_constLat_intersections_two_pts():
    GCR1_cart = np.array([
        _lonlat_rad_to_xyz(np.deg2rad(10.0), np.deg2rad(10)),
        _lonlat_rad_to_xyz(np.deg2rad(170.0), np.deg2rad(10.0))
    ])
    max_lat = _extreme_gca_latitude_cartesian(GCR1_cart, 'max')

    query_lat = (np.deg2rad(10.0) + max_lat) / 2.0

    res = gca_const_lat_intersection(GCR1_cart, np.sin(query_lat), verbose=False)
    assert res.shape[0] == 2

def test_GCA_constLat_intersections_no_converge():
    GCR1_cart = np.array([[-0.59647278, 0.59647278, -0.53706651],
                          [-0.61362973, 0.61362973, -0.49690755]])

    constZ = -0.5150380749100542

    with pytest.warns(UserWarning):
        res = gca_const_lat_intersection(GCR1_cart, constZ, verbose=False)
        assert res.shape[0] == 1
>>>>>>> 0e45edaf
<|MERGE_RESOLUTION|>--- conflicted
+++ resolved
@@ -95,193 +95,178 @@
     #     # The edge should intersect
     #     self.assertTrue(len(gca_gca_intersection(gca_a_xyz, gca_b_xyz)))
 
-<<<<<<< HEAD
-    def test_GCA_GCA_south_pole(self):
-
-        # GCA_a - Face Center connected to South Pole
-        # Point A - South Pole
-        ref_point_lonlat = np.deg2rad(np.array([0.0, -90.0]))
-        ref_point_xyz = np.array(_lonlat_rad_to_xyz(*ref_point_lonlat))
-        # Point B - Face Center
-        face_lonlat = np.deg2rad(np.array([0.0, 0.0]))
-        face_xyz = np.array(_lonlat_rad_to_xyz(*face_lonlat))
-        gca_a_xyz = np.array([face_xyz, ref_point_xyz])
-
-        # GCA_b - Single Face Edge
-        # Point A - First Edge Point
-        edge_a_lonlat = np.deg2rad(np.array((-45, -1.0)))
-        edge_b_lonlat = np.deg2rad(np.array((45, -1.0)))
-
-        # Point B - Second Edge Point
-        edge_a_xyz = np.array(_lonlat_rad_to_xyz(*edge_a_lonlat))
-        edge_b_xyz = np.array(_lonlat_rad_to_xyz(*edge_b_lonlat))
-        gca_b_xyz = np.array([edge_a_xyz, edge_b_xyz])
-
-        # The edge should intersect
-        self.assertTrue(len(gca_gca_intersection(gca_a_xyz, gca_b_xyz)))
-
-    def test_GCA_GCA_north_pole(self):
-        # GCA_a - Face Center connected to South Pole
-        ref_point_lonlat = np.deg2rad(np.array([0.0, 90.0]))
-        ref_point_xyz = np.array(_lonlat_rad_to_xyz(*ref_point_lonlat))
-        face_lonlat = np.deg2rad(np.array([0.0, 0.0]))
-        face_xyz = np.array(_lonlat_rad_to_xyz(*face_lonlat))
-        gca_a_xyz = np.array([face_xyz, ref_point_xyz])
-
-        # GCA_b - Single Face Edge
-        edge_a_lonlat = np.deg2rad(np.array((-45, 1.0)))
-        edge_b_lonlat = np.deg2rad(np.array((45, 1.0)))
-
-        edge_a_xyz = np.array(_lonlat_rad_to_xyz(*edge_a_lonlat))
-        edge_b_xyz = np.array(_lonlat_rad_to_xyz(*edge_b_lonlat))
-        gca_b_xyz = np.array([edge_a_xyz, edge_b_xyz])
-
-        # The edge should intersect
-        self.assertTrue(len(gca_gca_intersection(gca_a_xyz, gca_b_xyz)))
-
-    def test_GCA_GCA_north_pole_angled(self):
-        # GCA_a
-        ref_point_lonlat = np.deg2rad(np.array([0.0, 90.0]))
-        ref_point_xyz = np.array(_lonlat_rad_to_xyz(*ref_point_lonlat))
-        face_lonlat = np.deg2rad(np.array([-45.0, 45.0]))
-        face_xyz = np.array(_lonlat_rad_to_xyz(*face_lonlat))
-        gca_a_xyz = np.array([face_xyz, ref_point_xyz])
-
-        # GCA_b
-        edge_a_lonlat = np.deg2rad(np.array((-45.0, 50.0)))
-        edge_b_lonlat = np.deg2rad(np.array((-40.0, 45.0)))
-
-        # Point B - Second Edge Point
-        edge_a_xyz = np.array(_lonlat_rad_to_xyz(*edge_a_lonlat))
-        edge_b_xyz = np.array(_lonlat_rad_to_xyz(*edge_b_lonlat))
-        gca_b_xyz = np.array([edge_a_xyz, edge_b_xyz])
-
-        # The edge should intersect
-        self.assertTrue(len(gca_gca_intersection(gca_a_xyz, gca_b_xyz)))
-
-
-    def test_GCA_edge_intersection_count(self):
-
-        from uxarray.grid.utils import _get_cartesian_face_edge_nodes
-
-        # Generate a normal face that is not crossing the antimeridian or the poles
-        vertices_lonlat = [[29.5, 11.0], [29.5, 10.0], [30.5, 10.0], [30.5, 11.0]]
-        vertices_lonlat = np.array(vertices_lonlat)
-
-        grid = ux.Grid.from_face_vertices(vertices_lonlat, latlon=True)
-        face_edge_nodes_cartesian = _get_cartesian_face_edge_nodes(
-            grid.face_node_connectivity.values,
-            grid.n_face,
-            grid.n_max_face_edges,
-            grid.node_x.values,
-            grid.node_y.values,
-            grid.node_z.values)
-
-        face_center_xyz = np.array([grid.face_x.values[0], grid.face_y.values[0], grid.face_z.values[0]], dtype=np.float64)
-        north_pole_xyz = np.array([0.0, 0.0, 1.0], dtype=np.float64)
-        south_pole_xyz = np.array([0.0, 0.0, -1.0], dtype=np.float64)
-
-        gca_face_center_north_pole = np.array([face_center_xyz, north_pole_xyz], dtype=np.float64)
-        gca_face_center_south_pole = np.array([face_center_xyz, south_pole_xyz], dtype=np.float64)
-
-        intersect_north_pole_count = 0
-        intersect_south_pole_count = 0
-
-        for edge in face_edge_nodes_cartesian[0]:
-            res1 = gca_gca_intersection(edge, gca_face_center_north_pole)
-            res2 = gca_gca_intersection(edge, gca_face_center_south_pole)
-
-            if len(res1):
-                intersect_north_pole_count += 1
-            if len(res2):
-                intersect_south_pole_count += 1
-
-        print(intersect_north_pole_count, intersect_south_pole_count)
-        self.assertTrue(intersect_north_pole_count == 1)
-        self.assertTrue(intersect_south_pole_count == 1)
-
-    def test_GCA_GCA_single_edge_to_pole(self):
-        # GCA_a - Face Center connected to South Pole
-        # Point A - South Pole
-        ref_point_lonlat_exact = np.deg2rad(np.array([0.0, -90.0]))
-        ref_point_lonlat_close = np.deg2rad(np.array([0.0, -89.99999]))
-        ref_point_xyz_exact = np.array(_lonlat_rad_to_xyz(*ref_point_lonlat_exact))
-        ref_point_xyz_close = np.array(_lonlat_rad_to_xyz(*ref_point_lonlat_close))
-
-        # Point B - Face Center
-        face_lonlat = np.deg2rad(np.array([-175.0, 26.5]))
-        face_xyz = np.array(_lonlat_rad_to_xyz(*face_lonlat))
-        gca_a_xyz_close = np.array([face_xyz, ref_point_xyz_close])
-        gca_a_xyz_exact = np.array([face_xyz, ref_point_xyz_exact])
-
-        # GCA_b - Single Face Edge
-        # Point A - First Edge Point
-        edge_a_lonlat = np.deg2rad(np.array((-175.0, -24.5)))
-        edge_b_lonlat = np.deg2rad(np.array((-173.0, 28.7)))
-
-        # Point B - Second Edge Point
-        edge_a_xyz = np.array(_lonlat_rad_to_xyz(*edge_a_lonlat))
-        edge_b_xyz = np.array(_lonlat_rad_to_xyz(*edge_b_lonlat))
-        gca_b_xyz = np.array([edge_a_xyz, edge_b_xyz])
-
-        # The edge should intersect
-        self.assertTrue(len(gca_gca_intersection(gca_a_xyz_close, gca_b_xyz)))
-        self.assertTrue(len(gca_gca_intersection(gca_a_xyz_exact, gca_b_xyz)))
-
-
-class TestGCAconstLatIntersection(TestCase):
-
-    def test_GCA_constLat_intersections_antimeridian(self):
-        GCR1_cart = np.array([
-            _lonlat_rad_to_xyz(np.deg2rad(170.0),
-                              np.deg2rad(89.99)),
-            _lonlat_rad_to_xyz(np.deg2rad(170.0),
-                              np.deg2rad(10.0))
-        ])
-
-        res = gca_const_lat_intersection(GCR1_cart, np.sin(np.deg2rad(60.0)), verbose=True)
-        res_lonlat_rad = _xyz_to_lonlat_rad(*(res[0].tolist()))
-        self.assertTrue(
-            np.allclose(res_lonlat_rad,
-                        np.array([np.deg2rad(170.0),
-                                  np.deg2rad(60.0)])))
-
-    def test_GCA_constLat_intersections_empty(self):
-        GCR1_cart = np.array([
-            _lonlat_rad_to_xyz(np.deg2rad(170.0),
-                                    np.deg2rad(89.99)),
-            _lonlat_rad_to_xyz(np.deg2rad(170.0),
-                                    np.deg2rad(10.0))
-        ])
-
-        res = gca_const_lat_intersection(GCR1_cart, np.sin(np.deg2rad(-10.0)), verbose=False)
-        self.assertTrue(res.size == 0)
-
-    def test_GCA_constLat_intersections_two_pts(self):
-        GCR1_cart = np.array([
-            _lonlat_rad_to_xyz(np.deg2rad(10.0),
-                                    np.deg2rad(10)),
-            _lonlat_rad_to_xyz(np.deg2rad(170.0),
-                                    np.deg2rad(10.0))
-        ])
-        max_lat = _extreme_gca_latitude_cartesian(GCR1_cart, 'max')
-
-        query_lat = (np.deg2rad(10.0) + max_lat) / 2.0
-
-        res = gca_const_lat_intersection(GCR1_cart, np.sin(query_lat), verbose=False)
-        self.assertTrue(res.shape[0] == 2)
-
-
-    def test_GCA_constLat_intersections_no_convege(self):
-        # It should return an one single point and a warning about unable to be converged should be raised
-        GCR1_cart = np.array([[-0.59647278, 0.59647278, -0.53706651],
-                              [-0.61362973, 0.61362973, -0.49690755]])
-
-        constZ = -0.5150380749100542
-
-        with self.assertWarns(UserWarning):
-            res = gca_const_lat_intersection(GCR1_cart, constZ, verbose=False)
-            self.assertTrue(res.shape[0] == 1)
+def test_GCA_GCA_south_pole():
+
+    # GCA_a - Face Center connected to South Pole
+    # Point A - South Pole
+    ref_point_lonlat = np.deg2rad(np.array([0.0, -90.0]))
+    ref_point_xyz = np.array(_lonlat_rad_to_xyz(*ref_point_lonlat))
+    # Point B - Face Center
+    face_lonlat = np.deg2rad(np.array([0.0, 0.0]))
+    face_xyz = np.array(_lonlat_rad_to_xyz(*face_lonlat))
+    gca_a_xyz = np.array([face_xyz, ref_point_xyz])
+
+    # GCA_b - Single Face Edge
+    # Point A - First Edge Point
+    edge_a_lonlat = np.deg2rad(np.array((-45, -1.0)))
+    edge_b_lonlat = np.deg2rad(np.array((45, -1.0)))
+
+    # Point B - Second Edge Point
+    edge_a_xyz = np.array(_lonlat_rad_to_xyz(*edge_a_lonlat))
+    edge_b_xyz = np.array(_lonlat_rad_to_xyz(*edge_b_lonlat))
+    gca_b_xyz = np.array([edge_a_xyz, edge_b_xyz])
+
+    # The edge should intersect
+    assert(len(gca_gca_intersection(gca_a_xyz, gca_b_xyz)))
+
+def test_GCA_GCA_north_pole():
+    # GCA_a - Face Center connected to South Pole
+    ref_point_lonlat = np.deg2rad(np.array([0.0, 90.0]))
+    ref_point_xyz = np.array(_lonlat_rad_to_xyz(*ref_point_lonlat))
+    face_lonlat = np.deg2rad(np.array([0.0, 0.0]))
+    face_xyz = np.array(_lonlat_rad_to_xyz(*face_lonlat))
+    gca_a_xyz = np.array([face_xyz, ref_point_xyz])
+
+    # GCA_b - Single Face Edge
+    edge_a_lonlat = np.deg2rad(np.array((-45, 1.0)))
+    edge_b_lonlat = np.deg2rad(np.array((45, 1.0)))
+
+    edge_a_xyz = np.array(_lonlat_rad_to_xyz(*edge_a_lonlat))
+    edge_b_xyz = np.array(_lonlat_rad_to_xyz(*edge_b_lonlat))
+    gca_b_xyz = np.array([edge_a_xyz, edge_b_xyz])
+
+    # The edge should intersect
+    assert(len(gca_gca_intersection(gca_a_xyz, gca_b_xyz)))
+
+def test_GCA_GCA_north_pole_angled():
+    # GCA_a
+    ref_point_lonlat = np.deg2rad(np.array([0.0, 90.0]))
+    ref_point_xyz = np.array(_lonlat_rad_to_xyz(*ref_point_lonlat))
+    face_lonlat = np.deg2rad(np.array([-45.0, 45.0]))
+    face_xyz = np.array(_lonlat_rad_to_xyz(*face_lonlat))
+    gca_a_xyz = np.array([face_xyz, ref_point_xyz])
+
+    # GCA_b
+    edge_a_lonlat = np.deg2rad(np.array((-45.0, 50.0)))
+    edge_b_lonlat = np.deg2rad(np.array((-40.0, 45.0)))
+
+    # Point B - Second Edge Point
+    edge_a_xyz = np.array(_lonlat_rad_to_xyz(*edge_a_lonlat))
+    edge_b_xyz = np.array(_lonlat_rad_to_xyz(*edge_b_lonlat))
+    gca_b_xyz = np.array([edge_a_xyz, edge_b_xyz])
+
+    # The edge should intersect
+    assert(len(gca_gca_intersection(gca_a_xyz, gca_b_xyz)))
+
+
+def test_GCA_edge_intersection_count():
+
+    from uxarray.grid.utils import _get_cartesian_face_edge_nodes
+
+    # Generate a normal face that is not crossing the antimeridian or the poles
+    vertices_lonlat = [[29.5, 11.0], [29.5, 10.0], [30.5, 10.0], [30.5, 11.0]]
+    vertices_lonlat = np.array(vertices_lonlat)
+
+    grid = ux.Grid.from_face_vertices(vertices_lonlat, latlon=True)
+    face_edge_nodes_cartesian = _get_cartesian_face_edge_nodes(
+        grid.face_node_connectivity.values,
+        grid.n_face,
+        grid.n_max_face_edges,
+        grid.node_x.values,
+        grid.node_y.values,
+        grid.node_z.values)
+
+    face_center_xyz = np.array([grid.face_x.values[0], grid.face_y.values[0], grid.face_z.values[0]], dtype=np.float64)
+    north_pole_xyz = np.array([0.0, 0.0, 1.0], dtype=np.float64)
+    south_pole_xyz = np.array([0.0, 0.0, -1.0], dtype=np.float64)
+
+    gca_face_center_north_pole = np.array([face_center_xyz, north_pole_xyz], dtype=np.float64)
+    gca_face_center_south_pole = np.array([face_center_xyz, south_pole_xyz], dtype=np.float64)
+
+    intersect_north_pole_count = 0
+    intersect_south_pole_count = 0
+
+    for edge in face_edge_nodes_cartesian[0]:
+        res1 = gca_gca_intersection(edge, gca_face_center_north_pole)
+        res2 = gca_gca_intersection(edge, gca_face_center_south_pole)
+
+        if len(res1):
+            intersect_north_pole_count += 1
+        if len(res2):
+            intersect_south_pole_count += 1
+
+    print(intersect_north_pole_count, intersect_south_pole_count)
+    assert(intersect_north_pole_count == 1)
+    assert(intersect_south_pole_count == 1)
+
+def test_GCA_GCA_single_edge_to_pole():
+    # GCA_a - Face Center connected to South Pole
+    # Point A - South Pole
+    ref_point_lonlat_exact = np.deg2rad(np.array([0.0, -90.0]))
+    ref_point_lonlat_close = np.deg2rad(np.array([0.0, -89.99999]))
+    ref_point_xyz_exact = np.array(_lonlat_rad_to_xyz(*ref_point_lonlat_exact))
+    ref_point_xyz_close = np.array(_lonlat_rad_to_xyz(*ref_point_lonlat_close))
+
+    # Point B - Face Center
+    face_lonlat = np.deg2rad(np.array([-175.0, 26.5]))
+    face_xyz = np.array(_lonlat_rad_to_xyz(*face_lonlat))
+    gca_a_xyz_close = np.array([face_xyz, ref_point_xyz_close])
+    gca_a_xyz_exact = np.array([face_xyz, ref_point_xyz_exact])
+
+    # GCA_b - Single Face Edge
+    # Point A - First Edge Point
+    edge_a_lonlat = np.deg2rad(np.array((-175.0, -24.5)))
+    edge_b_lonlat = np.deg2rad(np.array((-173.0, 28.7)))
+
+    # Point B - Second Edge Point
+    edge_a_xyz = np.array(_lonlat_rad_to_xyz(*edge_a_lonlat))
+    edge_b_xyz = np.array(_lonlat_rad_to_xyz(*edge_b_lonlat))
+    gca_b_xyz = np.array([edge_a_xyz, edge_b_xyz])
+
+    # The edge should intersect
+    assert(len(gca_gca_intersection(gca_a_xyz_close, gca_b_xyz)))
+    assert(len(gca_gca_intersection(gca_a_xyz_exact, gca_b_xyz)))
+
+def test_GCA_constLat_intersections_antimeridian():
+    GCR1_cart = np.array([
+        _lonlat_rad_to_xyz(np.deg2rad(170.0), np.deg2rad(89.99)),
+        _lonlat_rad_to_xyz(np.deg2rad(170.0), np.deg2rad(10.0))
+    ])
+
+    res = gca_const_lat_intersection(GCR1_cart, np.sin(np.deg2rad(60.0)), verbose=True)
+    res_lonlat_rad = _xyz_to_lonlat_rad(*(res[0].tolist()))
+    assert np.allclose(res_lonlat_rad, np.array([np.deg2rad(170.0), np.deg2rad(60.0)]))
+
+def test_GCA_constLat_intersections_empty():
+    GCR1_cart = np.array([
+        _lonlat_rad_to_xyz(np.deg2rad(170.0), np.deg2rad(89.99)),
+        _lonlat_rad_to_xyz(np.deg2rad(170.0), np.deg2rad(10.0))
+    ])
+
+    res = gca_const_lat_intersection(GCR1_cart, np.sin(np.deg2rad(-10.0)), verbose=False)
+    assert res.size == 0
+
+def test_GCA_constLat_intersections_two_pts():
+    GCR1_cart = np.array([
+        _lonlat_rad_to_xyz(np.deg2rad(10.0), np.deg2rad(10)),
+        _lonlat_rad_to_xyz(np.deg2rad(170.0), np.deg2rad(10.0))
+    ])
+    max_lat = _extreme_gca_latitude_cartesian(GCR1_cart, 'max')
+
+    query_lat = (np.deg2rad(10.0) + max_lat) / 2.0
+
+    res = gca_const_lat_intersection(GCR1_cart, np.sin(query_lat), verbose=False)
+    assert res.shape[0] == 2
+
+def test_GCA_constLat_intersections_no_converge():
+    GCR1_cart = np.array([[-0.59647278, 0.59647278, -0.53706651],
+                          [-0.61362973, 0.61362973, -0.49690755]])
+
+    constZ = -0.5150380749100542
+
+    with pytest.warns(UserWarning):
+        res = gca_const_lat_intersection(GCR1_cart, constZ, verbose=False)
+        assert res.shape[0] == 1
 
     def test_intersection_failing(self):
 
@@ -315,178 +300,4 @@
             if len(intersection_points):
                 n_intersections += 1
 
-        assert n_intersections > 0
-=======
-def test_GCA_GCA_south_pole():
-
-    # GCA_a - Face Center connected to South Pole
-    # Point A - South Pole
-    ref_point_lonlat = np.deg2rad(np.array([0.0, -90.0]))
-    ref_point_xyz = np.array(_lonlat_rad_to_xyz(*ref_point_lonlat))
-    # Point B - Face Center
-    face_lonlat = np.deg2rad(np.array([0.0, 0.0]))
-    face_xyz = np.array(_lonlat_rad_to_xyz(*face_lonlat))
-    gca_a_xyz = np.array([face_xyz, ref_point_xyz])
-
-    # GCA_b - Single Face Edge
-    # Point A - First Edge Point
-    edge_a_lonlat = np.deg2rad(np.array((-45, -1.0)))
-    edge_b_lonlat = np.deg2rad(np.array((45, -1.0)))
-
-    # Point B - Second Edge Point
-    edge_a_xyz = np.array(_lonlat_rad_to_xyz(*edge_a_lonlat))
-    edge_b_xyz = np.array(_lonlat_rad_to_xyz(*edge_b_lonlat))
-    gca_b_xyz = np.array([edge_a_xyz, edge_b_xyz])
-
-    # The edge should intersect
-    assert(len(gca_gca_intersection(gca_a_xyz, gca_b_xyz)))
-
-def test_GCA_GCA_north_pole():
-    # GCA_a - Face Center connected to South Pole
-    ref_point_lonlat = np.deg2rad(np.array([0.0, 90.0]))
-    ref_point_xyz = np.array(_lonlat_rad_to_xyz(*ref_point_lonlat))
-    face_lonlat = np.deg2rad(np.array([0.0, 0.0]))
-    face_xyz = np.array(_lonlat_rad_to_xyz(*face_lonlat))
-    gca_a_xyz = np.array([face_xyz, ref_point_xyz])
-
-    # GCA_b - Single Face Edge
-    edge_a_lonlat = np.deg2rad(np.array((-45, 1.0)))
-    edge_b_lonlat = np.deg2rad(np.array((45, 1.0)))
-
-    edge_a_xyz = np.array(_lonlat_rad_to_xyz(*edge_a_lonlat))
-    edge_b_xyz = np.array(_lonlat_rad_to_xyz(*edge_b_lonlat))
-    gca_b_xyz = np.array([edge_a_xyz, edge_b_xyz])
-
-    # The edge should intersect
-    assert(len(gca_gca_intersection(gca_a_xyz, gca_b_xyz)))
-
-def test_GCA_GCA_north_pole_angled():
-    # GCA_a
-    ref_point_lonlat = np.deg2rad(np.array([0.0, 90.0]))
-    ref_point_xyz = np.array(_lonlat_rad_to_xyz(*ref_point_lonlat))
-    face_lonlat = np.deg2rad(np.array([-45.0, 45.0]))
-    face_xyz = np.array(_lonlat_rad_to_xyz(*face_lonlat))
-    gca_a_xyz = np.array([face_xyz, ref_point_xyz])
-
-    # GCA_b
-    edge_a_lonlat = np.deg2rad(np.array((-45.0, 50.0)))
-    edge_b_lonlat = np.deg2rad(np.array((-40.0, 45.0)))
-
-    # Point B - Second Edge Point
-    edge_a_xyz = np.array(_lonlat_rad_to_xyz(*edge_a_lonlat))
-    edge_b_xyz = np.array(_lonlat_rad_to_xyz(*edge_b_lonlat))
-    gca_b_xyz = np.array([edge_a_xyz, edge_b_xyz])
-
-    # The edge should intersect
-    assert(len(gca_gca_intersection(gca_a_xyz, gca_b_xyz)))
-
-
-def test_GCA_edge_intersection_count():
-
-    from uxarray.grid.utils import _get_cartesian_face_edge_nodes
-
-    # Generate a normal face that is not crossing the antimeridian or the poles
-    vertices_lonlat = [[29.5, 11.0], [29.5, 10.0], [30.5, 10.0], [30.5, 11.0]]
-    vertices_lonlat = np.array(vertices_lonlat)
-
-    grid = ux.Grid.from_face_vertices(vertices_lonlat, latlon=True)
-    face_edge_nodes_cartesian = _get_cartesian_face_edge_nodes(
-        grid.face_node_connectivity.values,
-        grid.n_face,
-        grid.n_max_face_edges,
-        grid.node_x.values,
-        grid.node_y.values,
-        grid.node_z.values)
-
-    face_center_xyz = np.array([grid.face_x.values[0], grid.face_y.values[0], grid.face_z.values[0]], dtype=np.float64)
-    north_pole_xyz = np.array([0.0, 0.0, 1.0], dtype=np.float64)
-    south_pole_xyz = np.array([0.0, 0.0, -1.0], dtype=np.float64)
-
-    gca_face_center_north_pole = np.array([face_center_xyz, north_pole_xyz], dtype=np.float64)
-    gca_face_center_south_pole = np.array([face_center_xyz, south_pole_xyz], dtype=np.float64)
-
-    intersect_north_pole_count = 0
-    intersect_south_pole_count = 0
-
-    for edge in face_edge_nodes_cartesian[0]:
-        res1 = gca_gca_intersection(edge, gca_face_center_north_pole)
-        res2 = gca_gca_intersection(edge, gca_face_center_south_pole)
-
-        if len(res1):
-            intersect_north_pole_count += 1
-        if len(res2):
-            intersect_south_pole_count += 1
-
-    print(intersect_north_pole_count, intersect_south_pole_count)
-    assert(intersect_north_pole_count == 1)
-    assert(intersect_south_pole_count == 1)
-
-def test_GCA_GCA_single_edge_to_pole():
-    # GCA_a - Face Center connected to South Pole
-    # Point A - South Pole
-    ref_point_lonlat_exact = np.deg2rad(np.array([0.0, -90.0]))
-    ref_point_lonlat_close = np.deg2rad(np.array([0.0, -89.99999]))
-    ref_point_xyz_exact = np.array(_lonlat_rad_to_xyz(*ref_point_lonlat_exact))
-    ref_point_xyz_close = np.array(_lonlat_rad_to_xyz(*ref_point_lonlat_close))
-
-    # Point B - Face Center
-    face_lonlat = np.deg2rad(np.array([-175.0, 26.5]))
-    face_xyz = np.array(_lonlat_rad_to_xyz(*face_lonlat))
-    gca_a_xyz_close = np.array([face_xyz, ref_point_xyz_close])
-    gca_a_xyz_exact = np.array([face_xyz, ref_point_xyz_exact])
-
-    # GCA_b - Single Face Edge
-    # Point A - First Edge Point
-    edge_a_lonlat = np.deg2rad(np.array((-175.0, -24.5)))
-    edge_b_lonlat = np.deg2rad(np.array((-173.0, 28.7)))
-
-    # Point B - Second Edge Point
-    edge_a_xyz = np.array(_lonlat_rad_to_xyz(*edge_a_lonlat))
-    edge_b_xyz = np.array(_lonlat_rad_to_xyz(*edge_b_lonlat))
-    gca_b_xyz = np.array([edge_a_xyz, edge_b_xyz])
-
-    # The edge should intersect
-    assert(len(gca_gca_intersection(gca_a_xyz_close, gca_b_xyz)))
-    assert(len(gca_gca_intersection(gca_a_xyz_exact, gca_b_xyz)))
-
-def test_GCA_constLat_intersections_antimeridian():
-    GCR1_cart = np.array([
-        _lonlat_rad_to_xyz(np.deg2rad(170.0), np.deg2rad(89.99)),
-        _lonlat_rad_to_xyz(np.deg2rad(170.0), np.deg2rad(10.0))
-    ])
-
-    res = gca_const_lat_intersection(GCR1_cart, np.sin(np.deg2rad(60.0)), verbose=True)
-    res_lonlat_rad = _xyz_to_lonlat_rad(*(res[0].tolist()))
-    assert np.allclose(res_lonlat_rad, np.array([np.deg2rad(170.0), np.deg2rad(60.0)]))
-
-def test_GCA_constLat_intersections_empty():
-    GCR1_cart = np.array([
-        _lonlat_rad_to_xyz(np.deg2rad(170.0), np.deg2rad(89.99)),
-        _lonlat_rad_to_xyz(np.deg2rad(170.0), np.deg2rad(10.0))
-    ])
-
-    res = gca_const_lat_intersection(GCR1_cart, np.sin(np.deg2rad(-10.0)), verbose=False)
-    assert res.size == 0
-
-def test_GCA_constLat_intersections_two_pts():
-    GCR1_cart = np.array([
-        _lonlat_rad_to_xyz(np.deg2rad(10.0), np.deg2rad(10)),
-        _lonlat_rad_to_xyz(np.deg2rad(170.0), np.deg2rad(10.0))
-    ])
-    max_lat = _extreme_gca_latitude_cartesian(GCR1_cart, 'max')
-
-    query_lat = (np.deg2rad(10.0) + max_lat) / 2.0
-
-    res = gca_const_lat_intersection(GCR1_cart, np.sin(query_lat), verbose=False)
-    assert res.shape[0] == 2
-
-def test_GCA_constLat_intersections_no_converge():
-    GCR1_cart = np.array([[-0.59647278, 0.59647278, -0.53706651],
-                          [-0.61362973, 0.61362973, -0.49690755]])
-
-    constZ = -0.5150380749100542
-
-    with pytest.warns(UserWarning):
-        res = gca_const_lat_intersection(GCR1_cart, constZ, verbose=False)
-        assert res.shape[0] == 1
->>>>>>> 0e45edaf
+        assert n_intersections > 0
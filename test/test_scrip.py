from uxarray._scrip import _read_scrip, _encode_scrip
import uxarray as ux
import xarray as xr
from unittest import TestCase
import numpy as np

import os
from pathlib import Path

current_path = Path(os.path.dirname(os.path.realpath(__file__)))

ne30 = current_path / 'meshfiles' / 'outCSne30.ug'
ne8 = current_path / 'meshfiles' / 'outCSne8.nc'

ds_ne30 = xr.open_dataset(ne30, decode_times=False,
                          engine='netcdf4')  # mesh2_node_x/y
ds_ne8 = xr.open_dataset(ne8, decode_times=False,
                         engine='netcdf4')  # grid_corner_lat/lon


class TestScrip(TestCase):

    def test_exception_nonSCRIP(self):
        """Checks that exception is raised if non-SCRIP formatted file is
        passed to function."""

        self.assertRaises(TypeError, _read_scrip(ds_ne30))

    def test_scrip_is_not_ugrid(self):
        """tests that function has correctly created a ugrid function and no
        longer uses SCRIP variable names (grid_corner_lat), the function will
        raise an exception."""
        new_ds = _read_scrip(ds_ne8)

        assert ds_ne8['grid_corner_lat'].any()

        with self.assertRaises(KeyError):
            new_ds['grid_corner_lat']

    def test_encode_scrip(self):
        """Read a UGRID dataset and encode that as a SCRIP format.

        Look for specific variable names in the returned dataset to
        determine encoding was successful.
        """

        # Create UGRID from SCRIP file
        scrip_in_ds = _read_scrip(ds_ne8)
        new_path = current_path / "meshfiles" / "scrip_to_ugrid.ug"
        scrip_in_ds.to_netcdf(str(new_path))  # Save as new file

        # Use uxarray open_dataset to then create SCRIP file from new UGRID file
<<<<<<< HEAD
        xr_obj = xr.open_dataset(str(new_path))
        make_ux = ux.Grid(xr_obj)
        to_scrip = _write_scrip("test_scrip_outfile.nc",
                                make_ux.Mesh2_face_nodes, make_ux.Mesh2_node_x,
                                make_ux.Mesh2_node_y, make_ux.face_areas)
=======
        ugrid_out = ux.open_dataset(str(new_path))
        scrip_encode_ds = _encode_scrip(ugrid_out.Mesh2_face_nodes,
                                        ugrid_out.Mesh2_node_x,
                                        ugrid_out.Mesh2_node_y,
                                        ugrid_out.face_areas)
>>>>>>> f815f987

        # Test newly created SCRIP is same as original SCRIP
        np.testing.assert_array_almost_equal(scrip_encode_ds['grid_corner_lat'],
                                             ds_ne8['grid_corner_lat'])
        np.testing.assert_array_almost_equal(scrip_encode_ds['grid_corner_lon'],
                                             ds_ne8['grid_corner_lon'])

        # Tests that calculated center lat/lon values are equivalent to original
        np.testing.assert_array_almost_equal(scrip_encode_ds['grid_center_lon'],
                                             ds_ne8['grid_center_lon'])
        np.testing.assert_array_almost_equal(scrip_encode_ds['grid_center_lat'],
                                             ds_ne8['grid_center_lat'])

        # Tests that calculated face area values are equivalent to original
        np.testing.assert_array_almost_equal(scrip_encode_ds['grid_area'],
                                             ds_ne8['grid_area'])

        # Tests that calculated grid imask values are equivalent to original
        np.testing.assert_array_almost_equal(scrip_encode_ds['grid_imask'],
                                             ds_ne8['grid_imask'])

        # Test that "mesh" variables are not in new file
        with self.assertRaises(KeyError):
            assert scrip_encode_ds['Mesh2_node_x']
            assert scrip_encode_ds['Mesh2_node_y']

    def test_scrip_variable_names(self):
        """Tests that returned dataset from writer function has all required
        SCRIP variables."""
<<<<<<< HEAD
        xr_ne30 = xr.open_dataset(ne30)
        ux_ne30 = ux.Grid(xr_ne30)
        scrip30 = _write_scrip("write_to_scrip.nc", ux_ne30.Mesh2_face_nodes,
                               ux_ne30.Mesh2_node_x, ux_ne30.Mesh2_node_y,
                               ux_ne30.face_areas)
=======
        ux_ne30 = ux.open_dataset(ne30)
        scrip30 = _encode_scrip(ux_ne30.Mesh2_face_nodes, ux_ne30.Mesh2_node_x,
                                ux_ne30.Mesh2_node_y, ux_ne30.face_areas)
>>>>>>> f815f987

        # List of relevant variable names for a scrip file
        var_list = [
            'grid_corner_lat', 'grid_dims', 'grid_imask', 'grid_area',
            'grid_center_lon'
        ]

        for i in range(len(var_list) - 1):
            assert scrip30[var_list[i]].any()

    def test_ugrid_variable_names(self):
        """Tests that returned dataset uses UGRID compliant variables."""
        mesh08 = _read_scrip(ds_ne8)

        # Create a flattened and unique array for comparisons
        corner_lon = ds_ne8['grid_corner_lon'].values
        corner_lon = corner_lon.flatten()
        strip_lon = np.unique(corner_lon)

        assert strip_lon.all() == mesh08['Mesh2_node_x'].all()<|MERGE_RESOLUTION|>--- conflicted
+++ resolved
@@ -49,20 +49,14 @@
         new_path = current_path / "meshfiles" / "scrip_to_ugrid.ug"
         scrip_in_ds.to_netcdf(str(new_path))  # Save as new file
 
-        # Use uxarray open_dataset to then create SCRIP file from new UGRID file
-<<<<<<< HEAD
+        # Use xarray open_dataset, create a uxarray grid object to then create SCRIP file from new UGRID file
         xr_obj = xr.open_dataset(str(new_path))
-        make_ux = ux.Grid(xr_obj)
-        to_scrip = _write_scrip("test_scrip_outfile.nc",
-                                make_ux.Mesh2_face_nodes, make_ux.Mesh2_node_x,
-                                make_ux.Mesh2_node_y, make_ux.face_areas)
-=======
-        ugrid_out = ux.open_dataset(str(new_path))
+        ugrid_out = ux.Grid(xr_obj)
+
         scrip_encode_ds = _encode_scrip(ugrid_out.Mesh2_face_nodes,
                                         ugrid_out.Mesh2_node_x,
                                         ugrid_out.Mesh2_node_y,
                                         ugrid_out.face_areas)
->>>>>>> f815f987
 
         # Test newly created SCRIP is same as original SCRIP
         np.testing.assert_array_almost_equal(scrip_encode_ds['grid_corner_lat'],
@@ -92,17 +86,10 @@
     def test_scrip_variable_names(self):
         """Tests that returned dataset from writer function has all required
         SCRIP variables."""
-<<<<<<< HEAD
         xr_ne30 = xr.open_dataset(ne30)
         ux_ne30 = ux.Grid(xr_ne30)
-        scrip30 = _write_scrip("write_to_scrip.nc", ux_ne30.Mesh2_face_nodes,
-                               ux_ne30.Mesh2_node_x, ux_ne30.Mesh2_node_y,
-                               ux_ne30.face_areas)
-=======
-        ux_ne30 = ux.open_dataset(ne30)
         scrip30 = _encode_scrip(ux_ne30.Mesh2_face_nodes, ux_ne30.Mesh2_node_x,
                                 ux_ne30.Mesh2_node_y, ux_ne30.face_areas)
->>>>>>> f815f987
 
         # List of relevant variable names for a scrip file
         var_list = [

import os
import numpy as np
import numpy.testing as nt
import xarray as xr

from unittest import TestCase
from pathlib import Path

import uxarray as ux
from uxarray.constants import ERROR_TOLERANCE, INT_FILL_VALUE
import uxarray.utils.computing as ac_utils
from uxarray.grid.coordinates import _populate_node_latlon, _lonlat_rad_to_xyz, _normalize_xyz, _xyz_to_lonlat_rad
from uxarray.grid.arcs import extreme_gca_latitude
from uxarray.grid.utils import _get_cartesian_face_edge_nodes, _get_lonlat_rad_face_edge_nodes
<<<<<<< HEAD
from uxarray.grid.geometry import _populate_face_latlon_bound, _populate_bounds, point_in_polygon
=======
from uxarray.grid.geometry import _populate_face_latlon_bound, _populate_bounds, _point_in_polygon
>>>>>>> f7cb51cb

from spatialpandas.geometry import MultiPolygon

current_path = Path(os.path.dirname(os.path.realpath(__file__)))

gridfile_CSne8 = current_path / "meshfiles" / "scrip" / "outCSne8" / "outCSne8.nc"
datafile_CSne30 = current_path / "meshfiles" / "ugrid" / "outCSne30" / "outCSne30_vortex.nc"

gridfile_geoflow = current_path / "meshfiles" / "ugrid" / "geoflow-small" / "grid.nc"
datafile_geoflow = current_path / "meshfiles" / "ugrid" / "geoflow-small" / "v1.nc"

grid_files = [gridfile_CSne8, gridfile_geoflow]
data_files = [datafile_CSne30, datafile_geoflow]

grid_quad_hex = current_path / "meshfiles" / "ugrid" / "quad-hexagon" / "grid.nc"
grid_geoflow = current_path / "meshfiles" / "ugrid" / "geoflow-small" / "grid.nc"
grid_mpas = current_path / "meshfiles" / "mpas" / "QU" / "oQU480.231010.nc"
grid_mpas_2 = current_path / "meshfiles" / "mpas" / "QU" / "mesh.QU.1920km.151026.nc"

# List of grid files to test
grid_files_latlonBound = [grid_quad_hex, grid_geoflow, gridfile_CSne8, grid_mpas]


class TestAntimeridian(TestCase):

    def test_crossing(self):
        verts = [[[-170, 40], [180, 30], [165, 25], [-170, 20]]]

        uxgrid = ux.open_grid(verts, latlon=True)

        gdf = uxgrid.to_geodataframe(periodic_elements='ignore')

        assert len(uxgrid.antimeridian_face_indices) == 1

        assert len(gdf['geometry']) == 1

    def test_point_on(self):
        verts = [[[-170, 40], [180, 30], [-170, 20]]]

        uxgrid = ux.open_grid(verts, latlon=True)

        assert len(uxgrid.antimeridian_face_indices) == 1


class TestLineCollection(TestCase):

    def test_linecollection_execution(self):
        uxgrid = ux.open_grid(gridfile_CSne8)
        lines = uxgrid.to_linecollection()


class TestPredicate(TestCase):

    def test_pole_point_inside_polygon_from_vertice_north(self):
        # Define a face as a list of vertices on the unit sphere
        # Here, we're defining a square like structure around the North pole
        vertices = [[0.5, 0.5, 0.5], [-0.5, 0.5, 0.5], [-0.5, -0.5, 0.5],
                    [0.5, -0.5, 0.5]]

        # Normalize the vertices to ensure they lie on the unit sphere
        for i, vertex in enumerate(vertices):
            float_vertex = [float(coord) for coord in vertex]
            vertices[i] = _normalize_xyz(*float_vertex)

        # Create face_edge_cart from the vertices
        face_edge_cart = np.array([[vertices[0], vertices[1]],
                                   [vertices[1], vertices[2]],
                                   [vertices[2], vertices[3]],
                                   [vertices[3], vertices[0]]])
        print(face_edge_cart)
        # Check if the North pole is inside the polygon
        result = ux.grid.geometry._pole_point_inside_polygon(
            'North', face_edge_cart)
        self.assertTrue(result, "North pole should be inside the polygon")

        # Check if the South pole is inside the polygon
        result = ux.grid.geometry._pole_point_inside_polygon(
            'South', face_edge_cart)
        self.assertFalse(result, "South pole should not be inside the polygon")

    def test_pole_point_inside_polygon_from_vertice_south(self):
        # Define a face as a list of vertices on the unit sphere
        # Here, we're defining a square like structure around the south pole
        vertices = [[0.5, 0.5, -0.5], [-0.5, 0.5, -0.5], [0.0, 0.0, -1.0]]

        # Normalize the vertices to ensure they lie on the unit sphere
        for i, vertex in enumerate(vertices):
            float_vertex = [float(coord) for coord in vertex]
            vertices[i] = _normalize_xyz(*float_vertex)

        # Create face_edge_cart from the vertices, since we are using the south pole, and want retrive the smaller face
        # we need to reverse the order of the vertices
        # Create face_edge_cart from the vertices
        face_edge_cart = np.array([[vertices[0], vertices[1]],
                                   [vertices[1], vertices[2]],
                                   [vertices[2], vertices[0]]])

        # Check if the North pole is inside the polygon
        result = ux.grid.geometry._pole_point_inside_polygon(
            'North', face_edge_cart)
        self.assertFalse(result, "North pole should not be inside the polygon")

        # Check if the South pole is inside the polygon
        result = ux.grid.geometry._pole_point_inside_polygon(
            'South', face_edge_cart)
        self.assertTrue(result, "South pole should be inside the polygon")

    def test_pole_point_inside_polygon_from_vertice_pole(self):
        # Define a face as a list of vertices on the unit sphere
        # Here, we're defining a square like structure that pole is on the edge
        vertices = [[0, 0, 1], [-0.5, 0.5, 0.5], [-0.5, -0.5, 0.5],
                    [0.5, -0.5, 0.5]]

        # Normalize the vertices to ensure they lie on the unit sphere
        for i, vertex in enumerate(vertices):
            float_vertex = [float(coord) for coord in vertex]
            vertices[i] = _normalize_xyz(*float_vertex)

        # Create face_edge_cart from the vertices
        face_edge_cart = np.array([[vertices[0], vertices[1]],
                                   [vertices[1], vertices[2]],
                                   [vertices[2], vertices[3]],
                                   [vertices[3], vertices[0]]])

        # Check if the North pole is inside the polygon
        result = ux.grid.geometry._pole_point_inside_polygon(
            'North', face_edge_cart)
        self.assertTrue(result, "North pole should be inside the polygon")

        # Check if the South pole is inside the polygon
        result = ux.grid.geometry._pole_point_inside_polygon(
            'South', face_edge_cart)
        self.assertFalse(result, "South pole should not be inside the polygon")

    def test_pole_point_inside_polygon_from_vertice_cross(self):
        # Define a face that crosses the equator and ecompasses the North pole
        vertices = [[0.6, -0.3, 0.5], [0.2, 0.2, -0.2], [-0.5, 0.1, -0.2],
                    [-0.1, -0.2, 0.2]]

        # Normalize the vertices to ensure they lie on the unit sphere
        for i, vertex in enumerate(vertices):
            float_vertex = [float(coord) for coord in vertex]
            vertices[i] = _normalize_xyz(*float_vertex)

        # Create face_edge_cart from the vertices
        face_edge_cart = np.array([[vertices[0], vertices[1]],
                                   [vertices[1], vertices[2]],
                                   [vertices[2], vertices[3]],
                                   [vertices[3], vertices[0]]])

        # Check if the North pole is inside the polygon
        result = ux.grid.geometry._pole_point_inside_polygon(
            'North', face_edge_cart)
        self.assertTrue(result, "North pole should be inside the polygon")


class TestLatlonBoundUtils(TestCase):

    def _max_latitude_rad_iterative(self, gca_cart):
        """Calculate the maximum latitude of a great circle arc defined by two
        points.

        Parameters
        ----------
        gca_cart : numpy.ndarray
            An array containing two 3D vectors that define a great circle arc.

        Returns
        -------
        float
            The maximum latitude of the great circle arc in radians.

        Raises
        ------
        ValueError
            If the input vectors are not valid 2-element lists or arrays.

        Notes
        -----
        The method divides the great circle arc into subsections, iteratively refining the subsection of interest
        until the maximum latitude is found within a specified tolerance.
        """

        # Convert input vectors to radians and Cartesian coordinates

        v1_cart, v2_cart = gca_cart
        b_lonlat = _xyz_to_lonlat_rad(*v1_cart.tolist())
        c_lonlat = _xyz_to_lonlat_rad(*v2_cart.tolist())

        # Initialize variables for the iterative process
        v_temp = ac_utils.cross_fma(v1_cart, v2_cart)
        v0 = ac_utils.cross_fma(v_temp, v1_cart)
        v0 = _normalize_xyz(*v0.tolist())
        max_section = [v1_cart, v2_cart]

        # Iteratively find the maximum latitude
        while np.abs(b_lonlat[1] - c_lonlat[1]) >= ERROR_TOLERANCE or np.abs(
                b_lonlat[0] - c_lonlat[0]) >= ERROR_TOLERANCE:
            max_lat = -np.pi
            v_b, v_c = max_section
            angle_v1_v2_rad = ux.grid.arcs._angle_of_2_vectors(v_b, v_c)
            v0 = ac_utils.cross_fma(v_temp, v_b)
            v0 = _normalize_xyz(*v0.tolist())
            avg_angle_rad = angle_v1_v2_rad / 10.0

            for i in range(10):
                angle_rad_prev = avg_angle_rad * i
                angle_rad_next = angle_rad_prev + avg_angle_rad if i < 9 else angle_v1_v2_rad
                w1_new = np.cos(angle_rad_prev) * v_b + np.sin(
                    angle_rad_prev) * np.array(v0)
                w2_new = np.cos(angle_rad_next) * v_b + np.sin(
                    angle_rad_next) * np.array(v0)
                w1_lonlat = _xyz_to_lonlat_rad(
                    *w1_new.tolist())
                w2_lonlat = _xyz_to_lonlat_rad(
                    *w2_new.tolist())

                w1_lonlat = np.asarray(w1_lonlat)
                w2_lonlat = np.asarray(w2_lonlat)

                # Adjust latitude boundaries to avoid error accumulation
                if i == 0:
                    w1_lonlat[1] = b_lonlat[1]
                elif i >= 9:
                    w2_lonlat[1] = c_lonlat[1]

                # Update maximum latitude and section if needed
                max_lat = max(max_lat, w1_lonlat[1], w2_lonlat[1])
                if np.abs(w2_lonlat[1] -
                          w1_lonlat[1]) <= ERROR_TOLERANCE or w1_lonlat[
                    1] == max_lat == w2_lonlat[1]:
                    max_section = [w1_new, w2_new]
                    break
                if np.abs(max_lat - w1_lonlat[1]) <= ERROR_TOLERANCE:
                    max_section = [w1_new, w2_new] if i != 0 else [v_b, w2_new]
                elif np.abs(max_lat - w2_lonlat[1]) <= ERROR_TOLERANCE:
                    max_section = [w1_new, w2_new] if i != 9 else [w1_new, v_c]

            # Update longitude and latitude for the next iteration
            b_lonlat = _xyz_to_lonlat_rad(
                *max_section[0].tolist())
            c_lonlat = _xyz_to_lonlat_rad(
                *max_section[1].tolist())

        return np.average([b_lonlat[1], c_lonlat[1]])

    def _min_latitude_rad_iterative(self, gca_cart):
        """Calculate the minimum latitude of a great circle arc defined by two
        points.

        Parameters
        ----------
        gca_cart : numpy.ndarray
            An array containing two 3D vectors that define a great circle arc.

        Returns
        -------
        float
            The minimum latitude of the great circle arc in radians.

        Raises
        ------
        ValueError
            If the input vectors are not valid 2-element lists or arrays.

        Notes
        -----
        The method divides the great circle arc into subsections, iteratively refining the subsection of interest
        until the minimum latitude is found within a specified tolerance.
        """

        # Convert input vectors to radians and Cartesian coordinates
        v1_cart, v2_cart = gca_cart
        b_lonlat = _xyz_to_lonlat_rad(*v1_cart.tolist())
        c_lonlat = _xyz_to_lonlat_rad(*v2_cart.tolist())

        # Initialize variables for the iterative process
        v_temp = ac_utils.cross_fma(v1_cart, v2_cart)
        v0 = ac_utils.cross_fma(v_temp, v1_cart)
        v0 = np.array(_normalize_xyz(*v0.tolist()))
        min_section = [v1_cart, v2_cart]

        # Iteratively find the minimum latitude
        while np.abs(b_lonlat[1] - c_lonlat[1]) >= ERROR_TOLERANCE or np.abs(
                b_lonlat[0] - c_lonlat[0]) >= ERROR_TOLERANCE:
            min_lat = np.pi
            v_b, v_c = min_section
            angle_v1_v2_rad = ux.grid.arcs._angle_of_2_vectors(v_b, v_c)
            v0 = ac_utils.cross_fma(v_temp, v_b)
            v0 = np.array(_normalize_xyz(*v0.tolist()))
            avg_angle_rad = angle_v1_v2_rad / 10.0

            for i in range(10):
                angle_rad_prev = avg_angle_rad * i
                angle_rad_next = angle_rad_prev + avg_angle_rad if i < 9 else angle_v1_v2_rad
                w1_new = np.cos(angle_rad_prev) * v_b + np.sin(
                    angle_rad_prev) * v0
                w2_new = np.cos(angle_rad_next) * v_b + np.sin(
                    angle_rad_next) * v0
                w1_lonlat = _xyz_to_lonlat_rad(
                    *w1_new.tolist())
                w2_lonlat = _xyz_to_lonlat_rad(
                    *w2_new.tolist())

                w1_lonlat = np.asarray(w1_lonlat)
                w2_lonlat = np.asarray(w2_lonlat)

                # Adjust latitude boundaries to avoid error accumulation
                if i == 0:
                    w1_lonlat[1] = b_lonlat[1]
                elif i >= 9:
                    w2_lonlat[1] = c_lonlat[1]

                # Update minimum latitude and section if needed
                min_lat = min(min_lat, w1_lonlat[1], w2_lonlat[1])
                if np.abs(w2_lonlat[1] -
                          w1_lonlat[1]) <= ERROR_TOLERANCE or w1_lonlat[
                    1] == min_lat == w2_lonlat[1]:
                    min_section = [w1_new, w2_new]
                    break
                if np.abs(min_lat - w1_lonlat[1]) <= ERROR_TOLERANCE:
                    min_section = [w1_new, w2_new] if i != 0 else [v_b, w2_new]
                elif np.abs(min_lat - w2_lonlat[1]) <= ERROR_TOLERANCE:
                    min_section = [w1_new, w2_new] if i != 9 else [w1_new, v_c]

            # Update longitude and latitude for the next iteration
            b_lonlat = _xyz_to_lonlat_rad(
                *min_section[0].tolist())
            c_lonlat = _xyz_to_lonlat_rad(
                *min_section[1].tolist())

        return np.average([b_lonlat[1], c_lonlat[1]])

    def test_extreme_gca_latitude_max(self):
        # Define a great circle arc that is symmetrical around 0 degrees longitude
        gca_cart = np.array([
            _normalize_xyz(*[0.5, 0.5, 0.5]),
            _normalize_xyz(*[-0.5, 0.5, 0.5])
        ])

        # Calculate the maximum latitude
        max_latitude = ux.grid.arcs.extreme_gca_latitude(gca_cart, 'max')

        # Check if the maximum latitude is correct
        expected_max_latitude = self._max_latitude_rad_iterative(gca_cart)
        self.assertAlmostEqual(max_latitude,
                               expected_max_latitude,
                               delta=ERROR_TOLERANCE)

        # Define a great circle arc in 3D space
        gca_cart = np.array([[0.0, 0.0, 1.0], [1.0, 0.0, 0.0]])

        # Calculate the maximum latitude
        max_latitude = ux.grid.arcs.extreme_gca_latitude(gca_cart, 'max')

        # Check if the maximum latitude is correct
        expected_max_latitude = np.pi / 2  # 90 degrees in radians
        self.assertAlmostEqual(max_latitude,
                               expected_max_latitude,
                               delta=ERROR_TOLERANCE)

    def test_extreme_gca_latitude_max_short(self):
        # Define a great circle arc in 3D space that has a small span
        gca_cart = np.array([[0.65465367, -0.37796447, -0.65465367], [0.6652466, -0.33896007, -0.6652466]])

        # Calculate the maximum latitude
        max_latitude = ux.grid.arcs.extreme_gca_latitude(gca_cart, 'max')

        # Check if the maximum latitude is correct
        expected_max_latitude = self._max_latitude_rad_iterative(gca_cart)
        self.assertAlmostEqual(max_latitude,
                               expected_max_latitude,
                               delta=ERROR_TOLERANCE)

    def test_extreme_gca_latitude_min(self):
        # Define a great circle arc that is symmetrical around 0 degrees longitude
        gca_cart = np.array([
            _normalize_xyz(*[0.5, 0.5, -0.5]),
            _normalize_xyz(*[-0.5, 0.5, -0.5])
        ])

        # Calculate the minimum latitude
        min_latitude = ux.grid.arcs.extreme_gca_latitude(gca_cart, 'min')

        # Check if the minimum latitude is correct
        expected_min_latitude = self._min_latitude_rad_iterative(gca_cart)
        self.assertAlmostEqual(min_latitude,
                               expected_min_latitude,
                               delta=ERROR_TOLERANCE)

        # Define a great circle arc in 3D space
        gca_cart = np.array([[0.0, 0.0, -1.0], [1.0, 0.0, 0.0]])

        # Calculate the minimum latitude
        min_latitude = ux.grid.arcs.extreme_gca_latitude(gca_cart, 'min')

        # Check if the minimum latitude is correct
        expected_min_latitude = -np.pi / 2  # 90 degrees in radians
        self.assertAlmostEqual(min_latitude,
                               expected_min_latitude,
                               delta=ERROR_TOLERANCE)

    def test_get_latlonbox_width(self):
        # Define a great circle arc that is not wrapping around the meridian
        gca_latlon = np.array([[0.0, 0.0], [0.0, 3.0]])

        # Calculate the width of the latlonbox
        width = ux.grid.geometry._get_latlonbox_width(gca_latlon)
        self.assertEqual(width, 3.0)

        # Define a great circle arc that is not wrapping around the meridian
        gca_latlon = np.array([[0.0, 0.0], [2 * np.pi - 1.0, 1.0]])
        width = ux.grid.geometry._get_latlonbox_width(gca_latlon)
        self.assertEqual(width, 2.0)

    def test_insert_pt_in_latlonbox_non_periodic(self):
        old_box = np.array([[0.1, 0.2], [0.3, 0.4]])  # Radians
        new_pt = np.array([0.15, 0.35])
        expected = np.array([[0.1, 0.2], [0.3, 0.4]])
        result = ux.grid.geometry._insert_pt_in_latlonbox(
            old_box, new_pt, False)
        np.testing.assert_array_equal(result, expected)

    def test_insert_pt_in_latlonbox_periodic(self):
        old_box = np.array([[0.1, 0.2], [6.0, 0.1]])  # Radians, periodic
        new_pt = np.array([0.15, 6.2])
        expected = np.array([[0.1, 0.2], [6.0, 0.1]])
        result = ux.grid.geometry._insert_pt_in_latlonbox(old_box, new_pt, True)
        np.testing.assert_array_equal(result, expected)

    def test_insert_pt_in_latlonbox_pole(self):
        old_box = np.array([[0.1, 0.2], [0.3, 0.4]])
        new_pt = np.array([np.pi / 2, INT_FILL_VALUE])  # Pole point
        expected = np.array([[0.1, np.pi / 2], [0.3, 0.4]])
        result = ux.grid.geometry._insert_pt_in_latlonbox(old_box, new_pt)
        np.testing.assert_array_equal(result, expected)

    def test_insert_pt_in_empty_state(self):
        old_box = np.array([[INT_FILL_VALUE, INT_FILL_VALUE],
                            [INT_FILL_VALUE, INT_FILL_VALUE]])  # Empty state
        new_pt = np.array([0.15, 0.35])
        expected = np.array([[0.15, 0.15], [0.35, 0.35]])
        result = ux.grid.geometry._insert_pt_in_latlonbox(old_box, new_pt)
        np.testing.assert_array_equal(result, expected)


class TestLatlonBoundsGCA(TestCase):

    def _get_cartesian_face_edge_nodes_testcase_helper(
            self, face_nodes_ind, face_edges_ind, edge_nodes_grid, node_x, node_y, node_z
    ):
        """This function is only used to help generating the testcase and
        should not be used in the actual implementation. Construct an array to
        hold the edge Cartesian coordinates connectivity for a face in a grid.

        Parameters
        ----------
        face_nodes_ind : np.ndarray, shape (n_nodes,)
            The ith entry of Grid.face_node_connectivity, where n_nodes is the number of nodes in the face.
        face_edges_ind : np.ndarray, shape (n_edges,)
            The ith entry of Grid.face_edge_connectivity, where n_edges is the number of edges in the face.
        edge_nodes_grid : np.ndarray, shape (n_edges, 2)
            The entire Grid.edge_node_connectivity, where n_edges is the total number of edges in the grid.
        node_x : np.ndarray, shape (n_nodes,)
            The values of Grid.node_x, where n_nodes_total is the total number of nodes in the grid.
        node_y : np.ndarray, shape (n_nodes,)
            The values of Grid.node_y.
        node_z : np.ndarray, shape (n_nodes,)
            The values of Grid.node_z.

        Returns
        -------
        face_edges : np.ndarray, shape (n_edges, 2, 3)
            Face edge connectivity in Cartesian coordinates, where n_edges is the number of edges for the specific face.

        Notes
        -----
        - The function assumes that the inputs are well-formed and correspond to the same face.
        - The output array contains the Cartesian coordinates for each edge of the face.
        """

        # Create a mask that is True for all values not equal to INT_FILL_VALUE
        mask = face_edges_ind != INT_FILL_VALUE

        # Use the mask to select only the elements not equal to INT_FILL_VALUE
        valid_edges = face_edges_ind[mask]
        face_edges = edge_nodes_grid[valid_edges]

        # Ensure counter-clockwise order of edge nodes
        # Start with the first two nodes
        face_edges[0] = [face_nodes_ind[0], face_nodes_ind[1]]

        for idx in range(1, len(face_edges)):
            if face_edges[idx][0] != face_edges[idx - 1][1]:
                # Swap the node index in this edge if not in counter-clockwise order
                face_edges[idx] = face_edges[idx][::-1]

        # Fetch coordinates for each node in the face edges
        cartesian_coordinates = np.array(
            [
                [[node_x[node], node_y[node], node_z[node]] for node in edge]
                for edge in face_edges
            ]
        )

        return cartesian_coordinates

    def _get_lonlat_rad_face_edge_nodes_testcase_helper(
            self, face_nodes_ind, face_edges_ind, edge_nodes_grid, node_lon, node_lat
    ):
        """This function is only used to help generating the testcase and
        should not be used in the actual implementation. Construct an array to
        hold the edge lat lon in radian connectivity for a face in a grid.

        Parameters
        ----------
        face_nodes_ind : np.ndarray, shape (n_nodes,)
            The ith entry of Grid.face_node_connectivity, where n_nodes is the number of nodes in the face.
        face_edges_ind : np.ndarray, shape (n_edges,)
            The ith entry of Grid.face_edge_connectivity, where n_edges is the number of edges in the face.
        edge_nodes_grid : np.ndarray, shape (n_edges, 2)
            The entire Grid.edge_node_connectivity, where n_edges is the total number of edges in the grid.
        node_lon : np.ndarray, shape (n_nodes,)
            The values of Grid.node_lon.
        node_lat : np.ndarray, shape (n_nodes,)
            The values of Grid.node_lat, where n_nodes_total is the total number of nodes in the grid.
        Returns
        -------
        face_edges : np.ndarray, shape (n_edges, 2, 3)
            Face edge connectivity in Cartesian coordinates, where n_edges is the number of edges for the specific face.

        Notes
        -----
        - The function assumes that the inputs are well-formed and correspond to the same face.
        - The output array contains the Latitude and longitude coordinates in radian for each edge of the face.
        """

        # Create a mask that is True for all values not equal to INT_FILL_VALUE
        mask = face_edges_ind != INT_FILL_VALUE

        # Use the mask to select only the elements not equal to INT_FILL_VALUE
        valid_edges = face_edges_ind[mask]
        face_edges = edge_nodes_grid[valid_edges]

        # Ensure counter-clockwise order of edge nodes
        # Start with the first two nodes
        face_edges[0] = [face_nodes_ind[0], face_nodes_ind[1]]

        for idx in range(1, len(face_edges)):
            if face_edges[idx][0] != face_edges[idx - 1][1]:
                # Swap the node index in this edge if not in counter-clockwise order
                face_edges[idx] = face_edges[idx][::-1]

        # Fetch coordinates for each node in the face edges
        lonlat_coordinates = np.array(
            [
                [
                    [
                        np.mod(np.deg2rad(node_lon[node]), 2 * np.pi),
                        np.deg2rad(node_lat[node]),
                    ]
                    for node in edge
                ]
                for edge in face_edges
            ]
        )

        return lonlat_coordinates

    def test_populate_bounds_normal(self):
        # Generate a normal face that is not crossing the antimeridian or the poles
        vertices_lonlat = [[10.0, 60.0], [10.0, 10.0], [50.0, 10.0], [50.0, 60.0]]
        vertices_lonlat = np.array(vertices_lonlat)

        # Convert everything into radians
        vertices_rad = np.radians(vertices_lonlat)

        vertices_cart = np.vstack([_lonlat_rad_to_xyz(vertices_rad[:, 0], vertices_rad[:, 1])]).T
        # vertices_cart = [_lonlat_rad_to_xyz(vertices_rad[0], vertices_rad[1])]
        lat_max = max(np.deg2rad(60.0),
                      extreme_gca_latitude(np.array([vertices_cart[0], vertices_cart[3]]), extreme_type="max"))
        lat_min = min(np.deg2rad(10.0),
                      extreme_gca_latitude(np.array([vertices_cart[1], vertices_cart[2]]), extreme_type="min"))
        lon_min = np.deg2rad(10.0)
        lon_max = np.deg2rad(50.0)
        grid = ux.Grid.from_face_vertices(vertices_lonlat, latlon=True)
        face_edges_connectivity_cartesian = self._get_cartesian_face_edge_nodes_testcase_helper(
            grid.face_node_connectivity.values[0],
            grid.face_edge_connectivity.values[0],
            grid.edge_node_connectivity.values, grid.node_x.values,
            grid.node_y.values, grid.node_z.values)
        face_edges_connectivity_lonlat = self._get_lonlat_rad_face_edge_nodes_testcase_helper(
            grid.face_node_connectivity.values[0],
            grid.face_edge_connectivity.values[0],
            grid.edge_node_connectivity.values, grid.node_lon.values,
            grid.node_lat.values)
        expected_bounds = np.array([[lat_min, lat_max], [lon_min, lon_max]])
        bounds = _populate_face_latlon_bound(face_edges_connectivity_cartesian, face_edges_connectivity_lonlat)
        nt.assert_allclose(bounds, expected_bounds, atol=ERROR_TOLERANCE)

    def test_populate_bounds_antimeridian(self):
        # Generate a normal face that is crossing the antimeridian
        vertices_lonlat = [[350, 60.0], [350, 10.0], [50.0, 10.0], [50.0, 60.0]]
        vertices_lonlat = np.array(vertices_lonlat)

        # Convert everything into radians
        vertices_rad = np.radians(vertices_lonlat)
        vertices_cart = np.vstack([_lonlat_rad_to_xyz(vertices_rad[:, 0], vertices_rad[:, 1])]).T
        lat_max = max(np.deg2rad(60.0),
                      extreme_gca_latitude(np.array([vertices_cart[0], vertices_cart[3]]), extreme_type="max"))
        lat_min = min(np.deg2rad(10.0),
                      extreme_gca_latitude(np.array([vertices_cart[1], vertices_cart[2]]), extreme_type="min"))
        lon_min = np.deg2rad(350.0)
        lon_max = np.deg2rad(50.0)
        grid = ux.Grid.from_face_vertices(vertices_lonlat, latlon=True)
        face_edges_connectivity_cartesian = self._get_cartesian_face_edge_nodes_testcase_helper(
            grid.face_node_connectivity.values[0],
            grid.face_edge_connectivity.values[0],
            grid.edge_node_connectivity.values, grid.node_x.values,
            grid.node_y.values, grid.node_z.values)
        face_edges_connectivity_lonlat = self._get_lonlat_rad_face_edge_nodes_testcase_helper(
            grid.face_node_connectivity.values[0],
            grid.face_edge_connectivity.values[0],
            grid.edge_node_connectivity.values, grid.node_lon.values,
            grid.node_lat.values)
        expected_bounds = np.array([[lat_min, lat_max], [lon_min, lon_max]])
        bounds = _populate_face_latlon_bound(face_edges_connectivity_cartesian, face_edges_connectivity_lonlat)
        nt.assert_allclose(bounds, expected_bounds, atol=ERROR_TOLERANCE)

    def test_populate_bounds_equator(self):
        # the face is touching the equator
        face_edges_cart = np.array([
            [[0.99726469, -0.05226443, -0.05226443], [0.99862953, 0.0, -0.05233596]],
            [[0.99862953, 0.0, -0.05233596], [1.0, 0.0, 0.0]],
            [[1.0, 0.0, 0.0], [0.99862953, -0.05233596, 0.0]],
            [[0.99862953, -0.05233596, 0.0], [0.99726469, -0.05226443, -0.05226443]]
        ]
        )
        # Apply the inverse transformation to get the lat lon coordinates
        face_edges_lonlat = np.array(
            [[_xyz_to_lonlat_rad(*edge[0]), _xyz_to_lonlat_rad(*edge[1])] for edge in face_edges_cart])

        bounds = _populate_face_latlon_bound(face_edges_cart, face_edges_lonlat)
        expected_bounds = np.array([[-0.05235988, 0], [6.23082543, 0]])
        nt.assert_allclose(bounds, expected_bounds, atol=ERROR_TOLERANCE)

    def test_populate_bounds_southSphere(self):
        # The face is near the south pole but doesn't contains the pole
        face_edges_cart = np.array([
            [[-1.04386773e-01, -5.20500333e-02, -9.93173799e-01], [-1.04528463e-01, -1.28010448e-17, -9.94521895e-01]],
            [[-1.04528463e-01, -1.28010448e-17, -9.94521895e-01], [-5.23359562e-02, -6.40930613e-18, -9.98629535e-01]],
            [[-5.23359562e-02, -6.40930613e-18, -9.98629535e-01], [-5.22644277e-02, -5.22644277e-02, -9.97264689e-01]],
            [[-5.22644277e-02, -5.22644277e-02, -9.97264689e-01], [-1.04386773e-01, -5.20500333e-02, -9.93173799e-01]]
        ])

        # Apply the inverse transformation to get the lat lon coordinates
        face_edges_lonlat = np.array(
            [[_xyz_to_lonlat_rad(*edge[0]), _xyz_to_lonlat_rad(*edge[1])] for edge in face_edges_cart])

        bounds = _populate_face_latlon_bound(face_edges_cart, face_edges_lonlat)
        expected_bounds = np.array([[-1.51843645, -1.45388627], [3.14159265, 3.92699082]])
        nt.assert_allclose(bounds, expected_bounds, atol=ERROR_TOLERANCE)

    def test_populate_bounds_near_pole(self):
        # The face is near the south pole but doesn't contains the pole
        face_edges_cart = np.array([
            [[3.58367950e-01, 0.00000000e+00, -9.33580426e-01], [3.57939780e-01, 4.88684203e-02, -9.32465008e-01]],
            [[3.57939780e-01, 4.88684203e-02, -9.32465008e-01], [4.06271283e-01, 4.78221112e-02, -9.12500241e-01]],
            [[4.06271283e-01, 4.78221112e-02, -9.12500241e-01], [4.06736643e-01, 2.01762691e-16, -9.13545458e-01]],
            [[4.06736643e-01, 2.01762691e-16, -9.13545458e-01], [3.58367950e-01, 0.00000000e+00, -9.33580426e-01]]
        ])

        # Apply the inverse transformation to get the lat lon coordinates
        face_edges_lonlat = np.array(
            [[_xyz_to_lonlat_rad(*edge[0]), _xyz_to_lonlat_rad(*edge[1])] for edge in face_edges_cart])

        bounds = _populate_face_latlon_bound(face_edges_cart, face_edges_lonlat)
        expected_bounds = np.array([[-1.20427718, -1.14935491], [0, 0.13568803]])
        nt.assert_allclose(bounds, expected_bounds, atol=ERROR_TOLERANCE)

    def test_populate_bounds_near_pole2(self):
        # The face is near the south pole but doesn't contains the pole
        face_edges_cart = np.array([
            [[3.57939780e-01, -4.88684203e-02, -9.32465008e-01], [3.58367950e-01, 0.00000000e+00, -9.33580426e-01]],
            [[3.58367950e-01, 0.00000000e+00, -9.33580426e-01], [4.06736643e-01, 2.01762691e-16, -9.13545458e-01]],
            [[4.06736643e-01, 2.01762691e-16, -9.13545458e-01], [4.06271283e-01, -4.78221112e-02, -9.12500241e-01]],
            [[4.06271283e-01, -4.78221112e-02, -9.12500241e-01], [3.57939780e-01, -4.88684203e-02, -9.32465008e-01]]
        ])

        # Apply the inverse transformation to get the lat lon coordinates
        face_edges_lonlat = np.array(
            [[_xyz_to_lonlat_rad(*edge[0]), _xyz_to_lonlat_rad(*edge[1])] for edge in face_edges_cart])

        bounds = _populate_face_latlon_bound(face_edges_cart, face_edges_lonlat)
        expected_bounds = np.array([[-1.20427718, -1.14935491], [6.147497, 4.960524e-16]])
        nt.assert_allclose(bounds, expected_bounds, atol=ERROR_TOLERANCE)

    def test_populate_bounds_long_face(self):
        """Test case where one of the face edges is a longitude GCA."""
        face_edges_cart = np.array([
            [[9.9999946355819702e-01, -6.7040475551038980e-04, 8.0396590055897832e-04],
             [9.9999439716339111e-01, -3.2541253603994846e-03, -8.0110825365409255e-04]],
            [[9.9999439716339111e-01, -3.2541253603994846e-03, -8.0110825365409255e-04],
             [9.9998968839645386e-01, -3.1763643492013216e-03, -3.2474612817168236e-03]],
            [[9.9998968839645386e-01, -3.1763643492013216e-03, -3.2474612817168236e-03],
             [9.9998861551284790e-01, -8.2993711112067103e-04, -4.7004125081002712e-03]],
            [[9.9998861551284790e-01, -8.2993711112067103e-04, -4.7004125081002712e-03],
             [9.9999368190765381e-01, 1.7522916896268725e-03, -3.0944822356104851e-03]],
            [[9.9999368190765381e-01, 1.7522916896268725e-03, -3.0944822356104851e-03],
             [9.9999833106994629e-01, 1.6786820488050580e-03, -6.4892979571595788e-04]],
            [[9.9999833106994629e-01, 1.6786820488050580e-03, -6.4892979571595788e-04],
             [9.9999946355819702e-01, -6.7040475551038980e-04, 8.0396590055897832e-04]]
        ])

        face_edges_lonlat = np.array(
            [[_xyz_to_lonlat_rad(*edge[0]), _xyz_to_lonlat_rad(*edge[1])] for edge in face_edges_cart])

        bounds = _populate_face_latlon_bound(face_edges_cart, face_edges_lonlat)

        # The expected bounds should not contains the south pole [0,-0.5*np.pi]
        self.assertTrue(bounds[1][0] != 0.0)

    def test_populate_bounds_node_on_pole(self):
        # Generate a normal face that is crossing the antimeridian
        vertices_lonlat = [[10.0, 90.0], [10.0, 10.0], [50.0, 10.0], [50.0, 60.0]]
        vertices_lonlat = np.array(vertices_lonlat)

        # Convert everything into radians
        vertices_rad = np.radians(vertices_lonlat)
        vertices_cart = np.vstack([_lonlat_rad_to_xyz(vertices_rad[:, 0], vertices_rad[:, 1])]).T
        lat_max = np.pi / 2
        lat_min = min(np.deg2rad(10.0),
                      extreme_gca_latitude(np.array([vertices_cart[1], vertices_cart[2]]), extreme_type="min"))
        lon_min = np.deg2rad(10.0)
        lon_max = np.deg2rad(50.0)
        grid = ux.Grid.from_face_vertices(vertices_lonlat, latlon=True)
        face_edges_connectivity_cartesian = self._get_cartesian_face_edge_nodes_testcase_helper(
            grid.face_node_connectivity.values[0],
            grid.face_edge_connectivity.values[0],
            grid.edge_node_connectivity.values, grid.node_x.values,
            grid.node_y.values, grid.node_z.values)
        face_edges_connectivity_lonlat = self._get_lonlat_rad_face_edge_nodes_testcase_helper(
            grid.face_node_connectivity.values[0],
            grid.face_edge_connectivity.values[0],
            grid.edge_node_connectivity.values, grid.node_lon.values,
            grid.node_lat.values)
        expected_bounds = np.array([[lat_min, lat_max], [lon_min, lon_max]])
        bounds = _populate_face_latlon_bound(face_edges_connectivity_cartesian, face_edges_connectivity_lonlat)
        nt.assert_allclose(bounds, expected_bounds, atol=ERROR_TOLERANCE)

    def test_populate_bounds_edge_over_pole(self):
        # Generate a normal face that is crossing the antimeridian
        vertices_lonlat = [[210.0, 80.0], [350.0, 60.0], [10.0, 60.0], [30.0, 80.0]]
        vertices_lonlat = np.array(vertices_lonlat)

        # Convert everything into radians
        vertices_rad = np.radians(vertices_lonlat)
        vertices_cart = np.vstack([_lonlat_rad_to_xyz(vertices_rad[:, 0], vertices_rad[:, 1])]).T
        lat_max = np.pi / 2
        lat_min = min(np.deg2rad(60.0),
                      extreme_gca_latitude(np.array([vertices_cart[1], vertices_cart[2]]), extreme_type="min"))
        lon_min = np.deg2rad(210.0)
        lon_max = np.deg2rad(30.0)
        grid = ux.Grid.from_face_vertices(vertices_lonlat, latlon=True)
        face_edges_connectivity_cartesian = self._get_cartesian_face_edge_nodes_testcase_helper(
            grid.face_node_connectivity.values[0],
            grid.face_edge_connectivity.values[0],
            grid.edge_node_connectivity.values, grid.node_x.values,
            grid.node_y.values, grid.node_z.values)
        face_edges_connectivity_lonlat = self._get_lonlat_rad_face_edge_nodes_testcase_helper(
            grid.face_node_connectivity.values[0],
            grid.face_edge_connectivity.values[0],
            grid.edge_node_connectivity.values, grid.node_lon.values,
            grid.node_lat.values)
        expected_bounds = np.array([[lat_min, lat_max], [lon_min, lon_max]])
        bounds = _populate_face_latlon_bound(face_edges_connectivity_cartesian, face_edges_connectivity_lonlat)
        nt.assert_allclose(bounds, expected_bounds, atol=ERROR_TOLERANCE)

    def test_populate_bounds_pole_inside(self):
        # Generate a normal face that is crossing the antimeridian
        vertices_lonlat = [[200.0, 80.0], [350.0, 60.0], [10.0, 60.0], [40.0, 80.0]]
        vertices_lonlat = np.array(vertices_lonlat)

        # Convert everything into radians
        vertices_rad = np.radians(vertices_lonlat)
        vertices_cart = np.vstack([_lonlat_rad_to_xyz(vertices_rad[:, 0], vertices_rad[:, 1])]).T
        lat_max = np.pi / 2
        lat_min = min(np.deg2rad(60.0),
                      extreme_gca_latitude(np.array([vertices_cart[1], vertices_cart[2]]), extreme_type="min"))
        lon_min = 0
        lon_max = 2 * np.pi
        grid = ux.Grid.from_face_vertices(vertices_lonlat, latlon=True)
        face_edges_connectivity_cartesian = self._get_cartesian_face_edge_nodes_testcase_helper(
            grid.face_node_connectivity.values[0],
            grid.face_edge_connectivity.values[0],
            grid.edge_node_connectivity.values, grid.node_x.values,
            grid.node_y.values, grid.node_z.values)
        face_edges_connectivity_lonlat = self._get_lonlat_rad_face_edge_nodes_testcase_helper(
            grid.face_node_connectivity.values[0],
            grid.face_edge_connectivity.values[0],
            grid.edge_node_connectivity.values, grid.node_lon.values,
            grid.node_lat.values)
        expected_bounds = np.array([[lat_min, lat_max], [lon_min, lon_max]])
        bounds = _populate_face_latlon_bound(face_edges_connectivity_cartesian, face_edges_connectivity_lonlat)
        nt.assert_allclose(bounds, expected_bounds, atol=ERROR_TOLERANCE)


class TestLatlonBoundsLatLonFace(TestCase):

    def _get_cartesian_face_edge_nodes_testcase_helper(
            self, face_nodes_ind, face_edges_ind, edge_nodes_grid, node_x, node_y, node_z
    ):
        """This function is only used to help generating the testcase and
        should not be used in the actual implementation. Construct an array to
        hold the edge Cartesian coordinates connectivity for a face in a grid.

        Parameters
        ----------
        face_nodes_ind : np.ndarray, shape (n_nodes,)
            The ith entry of Grid.face_node_connectivity, where n_nodes is the number of nodes in the face.
        face_edges_ind : np.ndarray, shape (n_edges,)
            The ith entry of Grid.face_edge_connectivity, where n_edges is the number of edges in the face.
        edge_nodes_grid : np.ndarray, shape (n_edges, 2)
            The entire Grid.edge_node_connectivity, where n_edges is the total number of edges in the grid.
        node_x : np.ndarray, shape (n_nodes,)
            The values of Grid.node_x, where n_nodes_total is the total number of nodes in the grid.
        node_y : np.ndarray, shape (n_nodes,)
            The values of Grid.node_y.
        node_z : np.ndarray, shape (n_nodes,)
            The values of Grid.node_z.

        Returns
        -------
        face_edges : np.ndarray, shape (n_edges, 2, 3)
            Face edge connectivity in Cartesian coordinates, where n_edges is the number of edges for the specific face.

        Notes
        -----
        - The function assumes that the inputs are well-formed and correspond to the same face.
        - The output array contains the Cartesian coordinates for each edge of the face.
        """

        # Create a mask that is True for all values not equal to INT_FILL_VALUE
        mask = face_edges_ind != INT_FILL_VALUE

        # Use the mask to select only the elements not equal to INT_FILL_VALUE
        valid_edges = face_edges_ind[mask]
        face_edges = edge_nodes_grid[valid_edges]

        # Ensure counter-clockwise order of edge nodes
        # Start with the first two nodes
        face_edges[0] = [face_nodes_ind[0], face_nodes_ind[1]]

        for idx in range(1, len(face_edges)):
            if face_edges[idx][0] != face_edges[idx - 1][1]:
                # Swap the node index in this edge if not in counter-clockwise order
                face_edges[idx] = face_edges[idx][::-1]

        # Fetch coordinates for each node in the face edges
        cartesian_coordinates = np.array(
            [
                [[node_x[node], node_y[node], node_z[node]] for node in edge]
                for edge in face_edges
            ]
        )

        return cartesian_coordinates

    def _get_lonlat_rad_face_edge_nodes_testcase_helper(
            self, face_nodes_ind, face_edges_ind, edge_nodes_grid, node_lon, node_lat
    ):
        """This function is only used to help generating the testcase and
        should not be used in the actual implementation. Construct an array to
        hold the edge lat lon in radian connectivity for a face in a grid.

        Parameters
        ----------
        face_nodes_ind : np.ndarray, shape (n_nodes,)
            The ith entry of Grid.face_node_connectivity, where n_nodes is the number of nodes in the face.
        face_edges_ind : np.ndarray, shape (n_edges,)
            The ith entry of Grid.face_edge_connectivity, where n_edges is the number of edges in the face.
        edge_nodes_grid : np.ndarray, shape (n_edges, 2)
            The entire Grid.edge_node_connectivity, where n_edges is the total number of edges in the grid.
        node_lon : np.ndarray, shape (n_nodes,)
            The values of Grid.node_lon.
        node_lat : np.ndarray, shape (n_nodes,)
            The values of Grid.node_lat, where n_nodes_total is the total number of nodes in the grid.
        Returns
        -------
        face_edges : np.ndarray, shape (n_edges, 2, 3)
            Face edge connectivity in Cartesian coordinates, where n_edges is the number of edges for the specific face.

        Notes
        -----
        - The function assumes that the inputs are well-formed and correspond to the same face.
        - The output array contains the Latitude and longitude coordinates in radian for each edge of the face.
        """

        # Create a mask that is True for all values not equal to INT_FILL_VALUE
        mask = face_edges_ind != INT_FILL_VALUE

        # Use the mask to select only the elements not equal to INT_FILL_VALUE
        valid_edges = face_edges_ind[mask]
        face_edges = edge_nodes_grid[valid_edges]

        # Ensure counter-clockwise order of edge nodes
        # Start with the first two nodes
        face_edges[0] = [face_nodes_ind[0], face_nodes_ind[1]]

        for idx in range(1, len(face_edges)):
            if face_edges[idx][0] != face_edges[idx - 1][1]:
                # Swap the node index in this edge if not in counter-clockwise order
                face_edges[idx] = face_edges[idx][::-1]

        # Fetch coordinates for each node in the face edges
        lonlat_coordinates = np.array(
            [
                [
                    [
                        np.mod(np.deg2rad(node_lon[node]), 2 * np.pi),
                        np.deg2rad(node_lat[node]),
                    ]
                    for node in edge
                ]
                for edge in face_edges
            ]
        )

        return lonlat_coordinates

    def test_populate_bounds_normal(self):
        # Generate a normal face that is not crossing the antimeridian or the poles
        vertices_lonlat = [[10.0, 60.0], [10.0, 10.0], [50.0, 10.0], [50.0, 60.0]]
        vertices_lonlat = np.array(vertices_lonlat)

        # Convert everything into radians
        vertices_rad = np.radians(vertices_lonlat)
        lat_max = np.deg2rad(60.0)
        lat_min = np.deg2rad(10.0)
        lon_min = np.deg2rad(10.0)
        lon_max = np.deg2rad(50.0)
        grid = ux.Grid.from_face_vertices(vertices_lonlat, latlon=True)
        face_edges_connectivity_cartesian = self._get_cartesian_face_edge_nodes_testcase_helper(
            grid.face_node_connectivity.values[0],
            grid.face_edge_connectivity.values[0],
            grid.edge_node_connectivity.values, grid.node_x.values,
            grid.node_y.values, grid.node_z.values)
        face_edges_connectivity_lonlat = self._get_lonlat_rad_face_edge_nodes_testcase_helper(
            grid.face_node_connectivity.values[0],
            grid.face_edge_connectivity.values[0],
            grid.edge_node_connectivity.values, grid.node_lon.values,
            grid.node_lat.values)
        expected_bounds = np.array([[lat_min, lat_max], [lon_min, lon_max]])
        bounds = _populate_face_latlon_bound(face_edges_connectivity_cartesian, face_edges_connectivity_lonlat,
                                             is_latlonface=True)
        nt.assert_allclose(bounds, expected_bounds, atol=ERROR_TOLERANCE)

    def test_populate_bounds_antimeridian(self):
        # Generate a normal face that is crossing the antimeridian
        vertices_lonlat = [[350, 60.0], [350, 10.0], [50.0, 10.0], [50.0, 60.0]]
        vertices_lonlat = np.array(vertices_lonlat)

        # Convert everything into radians
        vertices_rad = np.radians(vertices_lonlat)
        lat_max = np.deg2rad(60.0)
        lat_min = np.deg2rad(10.0)
        lon_min = np.deg2rad(350.0)
        lon_max = np.deg2rad(50.0)
        grid = ux.Grid.from_face_vertices(vertices_lonlat, latlon=True)
        face_edges_connectivity_cartesian = self._get_cartesian_face_edge_nodes_testcase_helper(
            grid.face_node_connectivity.values[0],
            grid.face_edge_connectivity.values[0],
            grid.edge_node_connectivity.values, grid.node_x.values,
            grid.node_y.values, grid.node_z.values)
        face_edges_connectivity_lonlat = self._get_lonlat_rad_face_edge_nodes_testcase_helper(
            grid.face_node_connectivity.values[0],
            grid.face_edge_connectivity.values[0],
            grid.edge_node_connectivity.values, grid.node_lon.values,
            grid.node_lat.values)
        expected_bounds = np.array([[lat_min, lat_max], [lon_min, lon_max]])
        bounds = _populate_face_latlon_bound(face_edges_connectivity_cartesian, face_edges_connectivity_lonlat,
                                             is_latlonface=True)
        nt.assert_allclose(bounds, expected_bounds, atol=ERROR_TOLERANCE)

    def test_populate_bounds_node_on_pole(self):
        # Generate a normal face that is crossing the antimeridian
        vertices_lonlat = [[10.0, 90.0], [10.0, 10.0], [50.0, 10.0], [50.0, 60.0]]
        vertices_lonlat = np.array(vertices_lonlat)

        # Convert everything into radians
        vertices_rad = np.radians(vertices_lonlat)
        lat_max = np.pi / 2
        lat_min = np.deg2rad(10.0)
        lon_min = np.deg2rad(10.0)
        lon_max = np.deg2rad(50.0)
        grid = ux.Grid.from_face_vertices(vertices_lonlat, latlon=True)
        face_edges_connectivity_cartesian = self._get_cartesian_face_edge_nodes_testcase_helper(
            grid.face_node_connectivity.values[0],
            grid.face_edge_connectivity.values[0],
            grid.edge_node_connectivity.values, grid.node_x.values,
            grid.node_y.values, grid.node_z.values)
        face_edges_connectivity_lonlat = self._get_lonlat_rad_face_edge_nodes_testcase_helper(
            grid.face_node_connectivity.values[0],
            grid.face_edge_connectivity.values[0],
            grid.edge_node_connectivity.values, grid.node_lon.values,
            grid.node_lat.values)
        expected_bounds = np.array([[lat_min, lat_max], [lon_min, lon_max]])
        bounds = _populate_face_latlon_bound(face_edges_connectivity_cartesian, face_edges_connectivity_lonlat,
                                             is_latlonface=True)
        nt.assert_allclose(bounds, expected_bounds, atol=ERROR_TOLERANCE)

    def test_populate_bounds_edge_over_pole(self):
        # Generate a normal face that is crossing the antimeridian
        vertices_lonlat = [[210.0, 80.0], [350.0, 60.0], [10.0, 60.0], [30.0, 80.0]]
        vertices_lonlat = np.array(vertices_lonlat)

        # Convert everything into radians
        vertices_rad = np.radians(vertices_lonlat)
        vertices_cart = np.vstack([_lonlat_rad_to_xyz(vertices_rad[:, 0], vertices_rad[:, 1])]).T
        lat_max = np.pi / 2
        lat_min = np.deg2rad(60.0)
        lon_min = np.deg2rad(210.0)
        lon_max = np.deg2rad(30.0)
        grid = ux.Grid.from_face_vertices(vertices_lonlat, latlon=True)
        face_edges_connectivity_cartesian = self._get_cartesian_face_edge_nodes_testcase_helper(
            grid.face_node_connectivity.values[0],
            grid.face_edge_connectivity.values[0],
            grid.edge_node_connectivity.values, grid.node_x.values,
            grid.node_y.values, grid.node_z.values)
        face_edges_connectivity_lonlat = self._get_lonlat_rad_face_edge_nodes_testcase_helper(
            grid.face_node_connectivity.values[0],
            grid.face_edge_connectivity.values[0],
            grid.edge_node_connectivity.values, grid.node_lon.values,
            grid.node_lat.values)
        expected_bounds = np.array([[lat_min, lat_max], [lon_min, lon_max]])
        bounds = _populate_face_latlon_bound(face_edges_connectivity_cartesian, face_edges_connectivity_lonlat,
                                             is_latlonface=True)
        nt.assert_allclose(bounds, expected_bounds, atol=ERROR_TOLERANCE)

    def test_populate_bounds_pole_inside(self):
        # Generate a normal face that is crossing the antimeridian
        vertices_lonlat = [[200.0, 80.0], [350.0, 60.0], [10.0, 60.0], [40.0, 80.0]]
        vertices_lonlat = np.array(vertices_lonlat)

        # Convert everything into radians
        vertices_rad = np.radians(vertices_lonlat)
        vertices_cart = np.vstack([_lonlat_rad_to_xyz(vertices_rad[:, 0], vertices_rad[:, 1])]).T
        lat_max = np.pi / 2
        lat_min = np.deg2rad(60.0)
        lon_min = 0
        lon_max = 2 * np.pi
        grid = ux.Grid.from_face_vertices(vertices_lonlat, latlon=True)
        face_edges_connectivity_cartesian = self._get_cartesian_face_edge_nodes_testcase_helper(
            grid.face_node_connectivity.values[0],
            grid.face_edge_connectivity.values[0],
            grid.edge_node_connectivity.values, grid.node_x.values,
            grid.node_y.values, grid.node_z.values)
        face_edges_connectivity_lonlat = self._get_lonlat_rad_face_edge_nodes_testcase_helper(
            grid.face_node_connectivity.values[0],
            grid.face_edge_connectivity.values[0],
            grid.edge_node_connectivity.values, grid.node_lon.values,
            grid.node_lat.values)
        expected_bounds = np.array([[lat_min, lat_max], [lon_min, lon_max]])
        bounds = _populate_face_latlon_bound(face_edges_connectivity_cartesian, face_edges_connectivity_lonlat,
                                             is_latlonface=True)
        nt.assert_allclose(bounds, expected_bounds, atol=ERROR_TOLERANCE)


class TestLatlonBoundsGCAList(TestCase):
    def _get_cartesian_face_edge_nodes_testcase_helper(
            self, face_nodes_ind, face_edges_ind, edge_nodes_grid, node_x, node_y, node_z
    ):
        """This function is only used to help generating the testcase and
        should not be used in the actual implementation. Construct an array to
        hold the edge Cartesian coordinates connectivity for a face in a grid.

        Parameters
        ----------
        face_nodes_ind : np.ndarray, shape (n_nodes,)
            The ith entry of Grid.face_node_connectivity, where n_nodes is the number of nodes in the face.
        face_edges_ind : np.ndarray, shape (n_edges,)
            The ith entry of Grid.face_edge_connectivity, where n_edges is the number of edges in the face.
        edge_nodes_grid : np.ndarray, shape (n_edges, 2)
            The entire Grid.edge_node_connectivity, where n_edges is the total number of edges in the grid.
        node_x : np.ndarray, shape (n_nodes,)
            The values of Grid.node_x, where n_nodes_total is the total number of nodes in the grid.
        node_y : np.ndarray, shape (n_nodes,)
            The values of Grid.node_y.
        node_z : np.ndarray, shape (n_nodes,)
            The values of Grid.node_z.

        Returns
        -------
        face_edges : np.ndarray, shape (n_edges, 2, 3)
            Face edge connectivity in Cartesian coordinates, where n_edges is the number of edges for the specific face.

        Notes
        -----
        - The function assumes that the inputs are well-formed and correspond to the same face.
        - The output array contains the Cartesian coordinates for each edge of the face.
        """

        # Create a mask that is True for all values not equal to INT_FILL_VALUE
        mask = face_edges_ind != INT_FILL_VALUE

        # Use the mask to select only the elements not equal to INT_FILL_VALUE
        valid_edges = face_edges_ind[mask]
        face_edges = edge_nodes_grid[valid_edges]

        # Ensure counter-clockwise order of edge nodes
        # Start with the first two nodes
        face_edges[0] = [face_nodes_ind[0], face_nodes_ind[1]]

        for idx in range(1, len(face_edges)):
            if face_edges[idx][0] != face_edges[idx - 1][1]:
                # Swap the node index in this edge if not in counter-clockwise order
                face_edges[idx] = face_edges[idx][::-1]

        # Fetch coordinates for each node in the face edges
        cartesian_coordinates = np.array(
            [
                [[node_x[node], node_y[node], node_z[node]] for node in edge]
                for edge in face_edges
            ]
        )

        return cartesian_coordinates

    def _get_lonlat_rad_face_edge_nodes_testcase_helper(
            self, face_nodes_ind, face_edges_ind, edge_nodes_grid, node_lon, node_lat
    ):
        """This function is only used to help generating the testcase and
        should not be used in the actual implementation. Construct an array to
        hold the edge lat lon in radian connectivity for a face in a grid.

        Parameters
        ----------
        face_nodes_ind : np.ndarray, shape (n_nodes,)
            The ith entry of Grid.face_node_connectivity, where n_nodes is the number of nodes in the face.
        face_edges_ind : np.ndarray, shape (n_edges,)
            The ith entry of Grid.face_edge_connectivity, where n_edges is the number of edges in the face.
        edge_nodes_grid : np.ndarray, shape (n_edges, 2)
            The entire Grid.edge_node_connectivity, where n_edges is the total number of edges in the grid.
        node_lon : np.ndarray, shape (n_nodes,)
            The values of Grid.node_lon.
        node_lat : np.ndarray, shape (n_nodes,)
            The values of Grid.node_lat, where n_nodes_total is the total number of nodes in the grid.
        Returns
        -------
        face_edges : np.ndarray, shape (n_edges, 2, 3)
            Face edge connectivity in Cartesian coordinates, where n_edges is the number of edges for the specific face.

        Notes
        -----
        - The function assumes that the inputs are well-formed and correspond to the same face.
        - The output array contains the Latitude and longitude coordinates in radian for each edge of the face.
        """

        # Create a mask that is True for all values not equal to INT_FILL_VALUE
        mask = face_edges_ind != INT_FILL_VALUE

        # Use the mask to select only the elements not equal to INT_FILL_VALUE
        valid_edges = face_edges_ind[mask]
        face_edges = edge_nodes_grid[valid_edges]

        # Ensure counter-clockwise order of edge nodes
        # Start with the first two nodes
        face_edges[0] = [face_nodes_ind[0], face_nodes_ind[1]]

        for idx in range(1, len(face_edges)):
            if face_edges[idx][0] != face_edges[idx - 1][1]:
                # Swap the node index in this edge if not in counter-clockwise order
                face_edges[idx] = face_edges[idx][::-1]

        # Fetch coordinates for each node in the face edges
        lonlat_coordinates = np.array(
            [
                [
                    [
                        np.mod(np.deg2rad(node_lon[node]), 2 * np.pi),
                        np.deg2rad(node_lat[node]),
                    ]
                    for node in edge
                ]
                for edge in face_edges
            ]
        )

        return lonlat_coordinates

    def test_populate_bounds_normal(self):
        # Generate a normal face that is not crossing the antimeridian or the poles
        vertices_lonlat = [[10.0, 60.0], [10.0, 10.0], [50.0, 10.0], [50.0, 60.0]]
        vertices_lonlat = np.array(vertices_lonlat)

        # Convert everything into radians
        vertices_rad = np.radians(vertices_lonlat)
        lat_max = np.deg2rad(60.0)
        lat_min = np.deg2rad(10.0)
        lon_min = np.deg2rad(10.0)
        lon_max = np.deg2rad(50.0)
        grid = ux.Grid.from_face_vertices(vertices_lonlat, latlon=True)
        face_edges_connectivity_cartesian = self._get_cartesian_face_edge_nodes_testcase_helper(
            grid.face_node_connectivity.values[0],
            grid.face_edge_connectivity.values[0],
            grid.edge_node_connectivity.values, grid.node_x.values,
            grid.node_y.values, grid.node_z.values)
        face_edges_connectivity_lonlat = self._get_lonlat_rad_face_edge_nodes_testcase_helper(
            grid.face_node_connectivity.values[0],
            grid.face_edge_connectivity.values[0],
            grid.edge_node_connectivity.values, grid.node_lon.values,
            grid.node_lat.values)
        expected_bounds = np.array([[lat_min, lat_max], [lon_min, lon_max]])
        bounds = _populate_face_latlon_bound(face_edges_connectivity_cartesian, face_edges_connectivity_lonlat,
                                             is_GCA_list=[True, False, True, False])
        nt.assert_allclose(bounds, expected_bounds, atol=ERROR_TOLERANCE)

    def test_populate_bounds_antimeridian(self):
        # Generate a normal face that is crossing the antimeridian
        vertices_lonlat = [[350, 60.0], [350, 10.0], [50.0, 10.0], [50.0, 60.0]]
        vertices_lonlat = np.array(vertices_lonlat)

        # Convert everything into radians
        vertices_rad = np.radians(vertices_lonlat)
        vertices_cart = np.vstack([_lonlat_rad_to_xyz(vertices_rad[:, 0], vertices_rad[:, 1])]).T
        lat_max = np.deg2rad(60.0)
        lat_min = np.deg2rad(10.0)
        lon_min = np.deg2rad(350.0)
        lon_max = np.deg2rad(50.0)
        grid = ux.Grid.from_face_vertices(vertices_lonlat, latlon=True)
        face_edges_connectivity_cartesian = self._get_cartesian_face_edge_nodes_testcase_helper(
            grid.face_node_connectivity.values[0],
            grid.face_edge_connectivity.values[0],
            grid.edge_node_connectivity.values, grid.node_x.values,
            grid.node_y.values, grid.node_z.values)
        face_edges_connectivity_lonlat = self._get_lonlat_rad_face_edge_nodes_testcase_helper(
            grid.face_node_connectivity.values[0],
            grid.face_edge_connectivity.values[0],
            grid.edge_node_connectivity.values, grid.node_lon.values,
            grid.node_lat.values)
        expected_bounds = np.array([[lat_min, lat_max], [lon_min, lon_max]])
        bounds = _populate_face_latlon_bound(face_edges_connectivity_cartesian, face_edges_connectivity_lonlat,
                                             is_GCA_list=[True, False, True, False])
        nt.assert_allclose(bounds, expected_bounds, atol=ERROR_TOLERANCE)

    def test_populate_bounds_node_on_pole(self):
        # Generate a normal face that is crossing the antimeridian
        vertices_lonlat = [[10.0, 90.0], [10.0, 10.0], [50.0, 10.0], [50.0, 60.0]]
        vertices_lonlat = np.array(vertices_lonlat)

        # Convert everything into radians
        vertices_rad = np.radians(vertices_lonlat)
        vertices_cart = np.vstack([_lonlat_rad_to_xyz(vertices_rad[:, 0], vertices_rad[:, 1])]).T
        lat_max = np.pi / 2
        lat_min = np.deg2rad(10.0)
        lon_min = np.deg2rad(10.0)
        lon_max = np.deg2rad(50.0)
        grid = ux.Grid.from_face_vertices(vertices_lonlat, latlon=True)
        face_edges_connectivity_cartesian = self._get_cartesian_face_edge_nodes_testcase_helper(
            grid.face_node_connectivity.values[0],
            grid.face_edge_connectivity.values[0],
            grid.edge_node_connectivity.values, grid.node_x.values,
            grid.node_y.values, grid.node_z.values)
        face_edges_connectivity_lonlat = self._get_lonlat_rad_face_edge_nodes_testcase_helper(
            grid.face_node_connectivity.values[0],
            grid.face_edge_connectivity.values[0],
            grid.edge_node_connectivity.values, grid.node_lon.values,
            grid.node_lat.values)
        expected_bounds = np.array([[lat_min, lat_max], [lon_min, lon_max]])
        bounds = _populate_face_latlon_bound(face_edges_connectivity_cartesian, face_edges_connectivity_lonlat,
                                             is_GCA_list=[True, False, True, False])
        nt.assert_allclose(bounds, expected_bounds, atol=ERROR_TOLERANCE)

    def test_populate_bounds_edge_over_pole(self):
        # Generate a normal face that is around the north pole
        vertices_lonlat = [[210.0, 80.0], [350.0, 60.0], [10.0, 60.0], [30.0, 80.0]]
        vertices_lonlat = np.array(vertices_lonlat)

        # Convert everything into radians
        vertices_rad = np.radians(vertices_lonlat)
        vertices_cart = np.vstack([_lonlat_rad_to_xyz(vertices_rad[:, 0], vertices_rad[:, 1])]).T
        lat_max = np.pi / 2
        lat_min = np.deg2rad(60.0)
        lon_min = np.deg2rad(210.0)
        lon_max = np.deg2rad(30.0)
        grid = ux.Grid.from_face_vertices(vertices_lonlat, latlon=True)
        face_edges_connectivity_cartesian = self._get_cartesian_face_edge_nodes_testcase_helper(
            grid.face_node_connectivity.values[0],
            grid.face_edge_connectivity.values[0],
            grid.edge_node_connectivity.values, grid.node_x.values,
            grid.node_y.values, grid.node_z.values)
        face_edges_connectivity_lonlat = self._get_lonlat_rad_face_edge_nodes_testcase_helper(
            grid.face_node_connectivity.values[0],
            grid.face_edge_connectivity.values[0],
            grid.edge_node_connectivity.values, grid.node_lon.values,
            grid.node_lat.values)
        expected_bounds = np.array([[lat_min, lat_max], [lon_min, lon_max]])
        bounds = _populate_face_latlon_bound(face_edges_connectivity_cartesian, face_edges_connectivity_lonlat,
                                             is_GCA_list=[True, False, True, False])
        nt.assert_allclose(bounds, expected_bounds, atol=ERROR_TOLERANCE)

    def test_populate_bounds_pole_inside(self):
        # Generate a normal face that is crossing the antimeridian
        vertices_lonlat = [[200.0, 80.0], [350.0, 60.0], [10.0, 60.0], [40.0, 80.0]]
        vertices_lonlat = np.array(vertices_lonlat)

        # Convert everything into radians
        vertices_rad = np.radians(vertices_lonlat)
        vertices_cart = np.vstack([_lonlat_rad_to_xyz(vertices_rad[:, 0], vertices_rad[:, 1])]).T
        lat_max = np.pi / 2
        lat_min = np.deg2rad(60.0)
        lon_min = 0
        lon_max = 2 * np.pi
        grid = ux.Grid.from_face_vertices(vertices_lonlat, latlon=True)
        face_edges_connectivity_cartesian = self._get_cartesian_face_edge_nodes_testcase_helper(
            grid.face_node_connectivity.values[0],
            grid.face_edge_connectivity.values[0],
            grid.edge_node_connectivity.values, grid.node_x.values,
            grid.node_y.values, grid.node_z.values)
        face_edges_connectivity_lonlat = self._get_lonlat_rad_face_edge_nodes_testcase_helper(
            grid.face_node_connectivity.values[0],
            grid.face_edge_connectivity.values[0],
            grid.edge_node_connectivity.values, grid.node_lon.values,
            grid.node_lat.values)
        expected_bounds = np.array([[lat_min, lat_max], [lon_min, lon_max]])
        bounds = _populate_face_latlon_bound(face_edges_connectivity_cartesian, face_edges_connectivity_lonlat,
                                             is_GCA_list=[True, False, True, False])
        nt.assert_allclose(bounds, expected_bounds, atol=ERROR_TOLERANCE)


class TestLatlonBoundsMix(TestCase):
    def test_populate_bounds_GCA_mix(self):
        face_1 = [[10.0, 60.0], [10.0, 10.0], [50.0, 10.0], [50.0, 60.0]]
        face_2 = [[350, 60.0], [350, 10.0], [50.0, 10.0], [50.0, 60.0]]
        face_3 = [[210.0, 80.0], [350.0, 60.0], [10.0, 60.0], [30.0, 80.0]]
        face_4 = [[200.0, 80.0], [350.0, 60.0], [10.0, 60.0], [40.0, 80.0]]

        faces = [face_1, face_2, face_3, face_4]

        # Hand calculated bounds for the above faces in radians
        expected_bounds = [[[0.17453293, 1.07370494], [0.17453293, 0.87266463]],
                           [[0.17453293, 1.10714872], [6.10865238, 0.87266463]],
                           [[1.04719755, 1.57079633], [3.66519143, 0.52359878]],
                           [[1.04719755, 1.57079633], [0., 6.28318531]]]

        grid = ux.Grid.from_face_vertices(faces, latlon=True)
        face_bounds = grid.bounds.values
        for i in range(len(faces)):
            nt.assert_allclose(face_bounds[i], expected_bounds[i], atol=ERROR_TOLERANCE)

    def test_populate_bounds_LatlonFace_mix(self):
        face_1 = [[10.0, 60.0], [10.0, 10.0], [50.0, 10.0], [50.0, 60.0]]
        face_2 = [[350, 60.0], [350, 10.0], [50.0, 10.0], [50.0, 60.0]]
        face_3 = [[210.0, 80.0], [350.0, 60.0], [10.0, 60.0], [30.0, 80.0]]
        face_4 = [[200.0, 80.0], [350.0, 60.0], [10.0, 60.0], [40.0, 80.0]]

        faces = [face_1, face_2, face_3, face_4]

        expected_bounds = [[[np.deg2rad(10.0), np.deg2rad(60.0)], [np.deg2rad(10.0), np.deg2rad(50.0)]],
                           [[np.deg2rad(10.0), np.deg2rad(60.0)], [np.deg2rad(350.0), np.deg2rad(50.0)]],
                           [[np.deg2rad(60.0), np.pi / 2], [np.deg2rad(210.0), np.deg2rad(30.0)]],
                           [[np.deg2rad(60.0), np.pi / 2], [0., 2 * np.pi]]]

        grid = ux.Grid.from_face_vertices(faces, latlon=True)
        bounds_xarray = _populate_bounds(grid, is_latlonface=True, return_array=True)
        face_bounds = bounds_xarray.values
        for i in range(len(faces)):
            nt.assert_allclose(face_bounds[i], expected_bounds[i], atol=ERROR_TOLERANCE)

    def test_populate_bounds_GCAList_mix(self):
        face_1 = [[10.0, 60.0], [10.0, 10.0], [50.0, 10.0], [50.0, 60.0]]
        face_2 = [[350, 60.0], [350, 10.0], [50.0, 10.0], [50.0, 60.0]]
        face_3 = [[210.0, 80.0], [350.0, 60.0], [10.0, 60.0], [30.0, 80.0]]
        face_4 = [[200.0, 80.0], [350.0, 60.0], [10.0, 60.0], [40.0, 80.0]]

        faces = [face_1, face_2, face_3, face_4]

        expected_bounds = [[[np.deg2rad(10.0), np.deg2rad(60.0)], [np.deg2rad(10.0), np.deg2rad(50.0)]],
                           [[np.deg2rad(10.0), np.deg2rad(60.0)], [np.deg2rad(350.0), np.deg2rad(50.0)]],
                           [[np.deg2rad(60.0), np.pi / 2], [np.deg2rad(210.0), np.deg2rad(30.0)]],
                           [[np.deg2rad(60.0), np.pi / 2], [0., 2 * np.pi]]]

        grid = ux.Grid.from_face_vertices(faces, latlon=True)
        bounds_xarray = _populate_bounds(grid, is_face_GCA_list=[[True, False, True, False]] * 4, return_array=True)
        face_bounds = bounds_xarray.values
        for i in range(len(faces)):
            nt.assert_allclose(face_bounds[i], expected_bounds[i], atol=ERROR_TOLERANCE)


# Test class
class TestLatlonBoundsFiles:

    def test_face_bounds(self):
        """Test to ensure ``Grid.face_bounds`` works correctly for all grid
        files."""
        for grid_path in grid_files_latlonBound:
            try:
                # Open the grid file
                self.uxgrid = ux.open_grid(grid_path)

                # Test: Ensure the bounds are obtained
                bounds = self.uxgrid.bounds
                assert bounds is not None, f"Grid.face_bounds should not be None for {grid_path}"

            except Exception as e:
                # Print the failing grid file and re-raise the exception
                print(f"Test failed for grid file: {grid_path}")
                raise e

            finally:
                # Clean up the grid object
                del self.uxgrid


class TestGeoDataFrame(TestCase):

    def test_engine(self):
        uxgrid = ux.open_grid(gridfile_geoflow)
        for engine in ['geopandas', 'spatialpandas']:
            gdf = uxgrid.to_geodataframe(engine=engine)

    def test_periodic_elements(self):
        uxgrid = ux.open_grid(gridfile_geoflow)
        for periodic_elements in ['ignore', 'exclude', 'split']:
            gdf = uxgrid.to_geodataframe(periodic_elements=periodic_elements)

    def test_to_gdf(self):
        uxgrid = ux.open_grid(gridfile_geoflow)

        gdf_with_am = uxgrid.to_geodataframe(exclude_antimeridian=False)

        gdf_without_am = uxgrid.to_geodataframe(exclude_antimeridian=True)

    def test_cache_and_override(self):
        """Tests the cache and override functionality for GeoDataFrame
        conversion."""

        uxgrid = ux.open_grid(gridfile_geoflow)

        gdf_a = uxgrid.to_geodataframe(exclude_antimeridian=False)

        gdf_b = uxgrid.to_geodataframe(exclude_antimeridian=False)

        assert gdf_a is gdf_b

        gdf_c = uxgrid.to_geodataframe(exclude_antimeridian=True)

        assert gdf_a is not gdf_c

        gdf_d = uxgrid.to_geodataframe(exclude_antimeridian=True)

        assert gdf_d is gdf_c

        gdf_e = uxgrid.to_geodataframe(exclude_antimeridian=True,
                                       override=True,
                                       cache=False)

        assert gdf_d is not gdf_e

        gdf_f = uxgrid.to_geodataframe(exclude_antimeridian=True)

        assert gdf_f is not gdf_e


class TestPointInPolygon(TestCase):
    def test_point_inside(self):
        """Test the function `point_in_polygon`, where point is inside the polygon"""

        # Open grid
        grid = ux.open_grid(grid_mpas_2)

        # Create the polygon
<<<<<<< HEAD
        polygon = np.zeros([len(grid.face_node_connectivity[100].values), 3])
        for ind, face in enumerate(grid.face_node_connectivity[100].values):
            polygon[ind] = [grid.node_x[face].values, grid.node_y[face].values, grid.node_z[face].values]
=======
        polygon = np.zeros([3, len(grid.face_node_connectivity[100].values)])
        for ind, face in enumerate(grid.face_node_connectivity[100].values):
            polygon[0][ind] = grid.node_x[face].values
            polygon[1][ind] = grid.node_y[face].values
            polygon[2][ind] = grid.node_z[face].values
>>>>>>> f7cb51cb

        # Set the point as the face center of the polygon
        point = np.array([grid.face_x[100].values, grid.face_y[100].values, grid.face_z[100].values])

        # Assert that the point is in the polygon
<<<<<<< HEAD
        self.assertTrue(point_in_polygon(polygon, point))
=======
        self.assertTrue(_point_in_polygon(polygon, point))
>>>>>>> f7cb51cb

    def test_point_outside(self):
        """Test the function `point_in_polygon`, where point is outside the polygon"""

        # Open grid
        grid = ux.open_grid(grid_mpas_2)

        # Create the polygon
<<<<<<< HEAD
        polygon = np.zeros([len(grid.face_node_connectivity[100].values), 3])
        for ind, face in enumerate(grid.face_node_connectivity[100].values):
            polygon[ind] = [grid.node_x[face].values, grid.node_y[face].values, grid.node_z[face].values]
=======
        polygon = np.zeros([3, len(grid.face_node_connectivity[100].values)])
        for ind, face in enumerate(grid.face_node_connectivity[100].values):
            polygon[0][ind] = grid.node_x[face].values
            polygon[1][ind] = grid.node_y[face].values
            polygon[2][ind] = grid.node_z[face].values
>>>>>>> f7cb51cb

        # Set the point as the face center of a far away polygon
        point = np.array([grid.face_x[0].values, grid.face_y[0].values, grid.face_z[0].values])

        # Assert that the point is not in the polygon
<<<<<<< HEAD
        self.assertFalse(point_in_polygon(polygon, point))
=======
        self.assertFalse(_point_in_polygon(polygon, point))
>>>>>>> f7cb51cb

    def test_point_inside_close(self):
        """Test the function `point_in_polygon`, where point is inside the polygon, but very close to the edge"""

        # Open grid
        grid = ux.open_grid(grid_mpas_2)

        # Create the polygon
<<<<<<< HEAD
        polygon = np.zeros([len(grid.face_node_connectivity[100].values), 3])
        for ind, face in enumerate(grid.face_node_connectivity[100].values):
            polygon[ind] = [grid.node_x[face].values, grid.node_y[face].values, grid.node_z[face].values]
=======
        polygon = np.zeros([3, len(grid.face_node_connectivity[100].values)])
        for ind, face in enumerate(grid.face_node_connectivity[100].values):
            polygon[0][ind] = grid.node_x[face].values
            polygon[1][ind] = grid.node_y[face].values
            polygon[2][ind] = grid.node_z[face].values
>>>>>>> f7cb51cb

        # Set the point as right next to one of the nodes

        lon = np.deg2rad(grid.node_lon[grid.face_node_connectivity[100].values[0]])
        lat = np.deg2rad(grid.node_lat[grid.face_node_connectivity[100].values[0]] + 0.01)

        point = _lonlat_rad_to_xyz(lon.values, lat.values)

        # Assert that the point is in the polygon
<<<<<<< HEAD
        self.assertTrue(point_in_polygon(polygon, point))
=======
        self.assertTrue(_point_in_polygon(polygon, point))
>>>>>>> f7cb51cb

    def test_point_outside_close(self):
        """Test the function `point_in_polygon`, where point is inside the polygon, but very close to the edge"""

        # Open grid
        grid = ux.open_grid(grid_mpas_2)

        # Create the polygon
<<<<<<< HEAD
        polygon = np.zeros([len(grid.face_node_connectivity[100].values), 3])
        for ind, face in enumerate(grid.face_node_connectivity[100].values):
            polygon[ind] = [grid.node_x[face].values, grid.node_y[face].values, grid.node_z[face].values]
=======
        polygon = np.zeros([3, len(grid.face_node_connectivity[100].values)])
        for ind, face in enumerate(grid.face_node_connectivity[100].values):
            polygon[0][ind] = grid.node_x[face].values
            polygon[1][ind] = grid.node_y[face].values
            polygon[2][ind] = grid.node_z[face].values
>>>>>>> f7cb51cb

        # Set the point as right next to one of the nodes
        lon = np.deg2rad(grid.node_lon[grid.face_node_connectivity[100].values[0]])
        lat = np.deg2rad(grid.node_lat[grid.face_node_connectivity[100].values[0]] - 0.01)

        point = _lonlat_rad_to_xyz(lon.values, lat.values)

        # Assert that the point is in the polygon
<<<<<<< HEAD
        self.assertFalse(point_in_polygon(polygon, point))
=======
        self.assertFalse(_point_in_polygon(polygon, point))

    def test_inclusive(self):
        """Test the function `point_in_polygon`, where point is on one of the nodes/edges of polygon"""

        # Create the polygon
        # Defined polygon
        polygon = [[10, 10, -10, -10], [-10, 10, -10, 10]]

        # Point on node
        point_on_node = [-10, 10]

        # Point on edge
        point_on_edge = [-10, 0]

        # Assert that the point is in the polygon when inclusive is True
        self.assertTrue(_point_in_polygon(polygon, point_on_node, inclusive=True))

        # Assert that the point is in the polygon when inclusive is True
        self.assertTrue(_point_in_polygon(polygon, point_on_edge, inclusive=True))

    def test_spherical(self):
        """Test the function `point_in_polygon`,  using spherical coordinates where point is outside the polygon"""

        # Open grid
        grid = ux.open_grid(grid_mpas_2)

        # Create the polygon
        polygon = np.zeros([2, len(grid.face_node_connectivity[100].values)])
        for ind, face in enumerate(grid.face_node_connectivity[100].values):
            polygon[0][ind] = grid.node_lon[face].values
            polygon[1][ind] = grid.node_lat[face].values

        # Set the point as the face center of a far away polygon
        point = np.array([grid.face_lon[0].values, grid.face_lat[0].values])

        # Assert that the point is not in the polygon
        self.assertFalse(_point_in_polygon(polygon, point))

    def test_value_errors(self):
        """Test the function `point_in_polygon`, ensuring value errors are raised properly"""
        # Incorrect polygon
        self.assertRaises(ValueError, _point_in_polygon, [[0, 0]], [0, 0])

        # Incorrect point
        self.assertRaises(ValueError, _point_in_polygon, [[0], [0], [0]], [0])
>>>>>>> f7cb51cb
<|MERGE_RESOLUTION|>--- conflicted
+++ resolved
@@ -12,11 +12,7 @@
 from uxarray.grid.coordinates import _populate_node_latlon, _lonlat_rad_to_xyz, _normalize_xyz, _xyz_to_lonlat_rad
 from uxarray.grid.arcs import extreme_gca_latitude
 from uxarray.grid.utils import _get_cartesian_face_edge_nodes, _get_lonlat_rad_face_edge_nodes
-<<<<<<< HEAD
-from uxarray.grid.geometry import _populate_face_latlon_bound, _populate_bounds, point_in_polygon
-=======
 from uxarray.grid.geometry import _populate_face_latlon_bound, _populate_bounds, _point_in_polygon
->>>>>>> f7cb51cb
 
 from spatialpandas.geometry import MultiPolygon
 
@@ -1489,27 +1485,17 @@
         grid = ux.open_grid(grid_mpas_2)
 
         # Create the polygon
-<<<<<<< HEAD
-        polygon = np.zeros([len(grid.face_node_connectivity[100].values), 3])
-        for ind, face in enumerate(grid.face_node_connectivity[100].values):
-            polygon[ind] = [grid.node_x[face].values, grid.node_y[face].values, grid.node_z[face].values]
-=======
         polygon = np.zeros([3, len(grid.face_node_connectivity[100].values)])
         for ind, face in enumerate(grid.face_node_connectivity[100].values):
             polygon[0][ind] = grid.node_x[face].values
             polygon[1][ind] = grid.node_y[face].values
             polygon[2][ind] = grid.node_z[face].values
->>>>>>> f7cb51cb
 
         # Set the point as the face center of the polygon
         point = np.array([grid.face_x[100].values, grid.face_y[100].values, grid.face_z[100].values])
 
         # Assert that the point is in the polygon
-<<<<<<< HEAD
-        self.assertTrue(point_in_polygon(polygon, point))
-=======
         self.assertTrue(_point_in_polygon(polygon, point))
->>>>>>> f7cb51cb
 
     def test_point_outside(self):
         """Test the function `point_in_polygon`, where point is outside the polygon"""
@@ -1518,27 +1504,17 @@
         grid = ux.open_grid(grid_mpas_2)
 
         # Create the polygon
-<<<<<<< HEAD
-        polygon = np.zeros([len(grid.face_node_connectivity[100].values), 3])
-        for ind, face in enumerate(grid.face_node_connectivity[100].values):
-            polygon[ind] = [grid.node_x[face].values, grid.node_y[face].values, grid.node_z[face].values]
-=======
         polygon = np.zeros([3, len(grid.face_node_connectivity[100].values)])
         for ind, face in enumerate(grid.face_node_connectivity[100].values):
             polygon[0][ind] = grid.node_x[face].values
             polygon[1][ind] = grid.node_y[face].values
             polygon[2][ind] = grid.node_z[face].values
->>>>>>> f7cb51cb
 
         # Set the point as the face center of a far away polygon
         point = np.array([grid.face_x[0].values, grid.face_y[0].values, grid.face_z[0].values])
 
         # Assert that the point is not in the polygon
-<<<<<<< HEAD
-        self.assertFalse(point_in_polygon(polygon, point))
-=======
         self.assertFalse(_point_in_polygon(polygon, point))
->>>>>>> f7cb51cb
 
     def test_point_inside_close(self):
         """Test the function `point_in_polygon`, where point is inside the polygon, but very close to the edge"""
@@ -1547,17 +1523,11 @@
         grid = ux.open_grid(grid_mpas_2)
 
         # Create the polygon
-<<<<<<< HEAD
-        polygon = np.zeros([len(grid.face_node_connectivity[100].values), 3])
-        for ind, face in enumerate(grid.face_node_connectivity[100].values):
-            polygon[ind] = [grid.node_x[face].values, grid.node_y[face].values, grid.node_z[face].values]
-=======
         polygon = np.zeros([3, len(grid.face_node_connectivity[100].values)])
         for ind, face in enumerate(grid.face_node_connectivity[100].values):
             polygon[0][ind] = grid.node_x[face].values
             polygon[1][ind] = grid.node_y[face].values
             polygon[2][ind] = grid.node_z[face].values
->>>>>>> f7cb51cb
 
         # Set the point as right next to one of the nodes
 
@@ -1567,11 +1537,7 @@
         point = _lonlat_rad_to_xyz(lon.values, lat.values)
 
         # Assert that the point is in the polygon
-<<<<<<< HEAD
-        self.assertTrue(point_in_polygon(polygon, point))
-=======
         self.assertTrue(_point_in_polygon(polygon, point))
->>>>>>> f7cb51cb
 
     def test_point_outside_close(self):
         """Test the function `point_in_polygon`, where point is inside the polygon, but very close to the edge"""
@@ -1580,17 +1546,11 @@
         grid = ux.open_grid(grid_mpas_2)
 
         # Create the polygon
-<<<<<<< HEAD
-        polygon = np.zeros([len(grid.face_node_connectivity[100].values), 3])
-        for ind, face in enumerate(grid.face_node_connectivity[100].values):
-            polygon[ind] = [grid.node_x[face].values, grid.node_y[face].values, grid.node_z[face].values]
-=======
         polygon = np.zeros([3, len(grid.face_node_connectivity[100].values)])
         for ind, face in enumerate(grid.face_node_connectivity[100].values):
             polygon[0][ind] = grid.node_x[face].values
             polygon[1][ind] = grid.node_y[face].values
             polygon[2][ind] = grid.node_z[face].values
->>>>>>> f7cb51cb
 
         # Set the point as right next to one of the nodes
         lon = np.deg2rad(grid.node_lon[grid.face_node_connectivity[100].values[0]])
@@ -1599,9 +1559,6 @@
         point = _lonlat_rad_to_xyz(lon.values, lat.values)
 
         # Assert that the point is in the polygon
-<<<<<<< HEAD
-        self.assertFalse(point_in_polygon(polygon, point))
-=======
         self.assertFalse(_point_in_polygon(polygon, point))
 
     def test_inclusive(self):
@@ -1647,5 +1604,4 @@
         self.assertRaises(ValueError, _point_in_polygon, [[0, 0]], [0, 0])
 
         # Incorrect point
-        self.assertRaises(ValueError, _point_in_polygon, [[0], [0], [0]], [0])
->>>>>>> f7cb51cb
+        self.assertRaises(ValueError, _point_in_polygon, [[0], [0], [0]], [0])
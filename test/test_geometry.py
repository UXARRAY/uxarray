--- conflicted
+++ resolved
@@ -12,12 +12,9 @@
 from uxarray.grid.coordinates import _populate_node_latlon, _lonlat_rad_to_xyz, _normalize_xyz, _xyz_to_lonlat_rad
 from uxarray.grid.arcs import extreme_gca_latitude, _extreme_gca_latitude_cartesian
 from uxarray.grid.utils import _get_cartesian_face_edge_nodes, _get_lonlat_rad_face_edge_nodes
-<<<<<<< HEAD
-from uxarray.grid.geometry import _populate_face_latlon_bound, _populate_bounds, _point_in_polygon
-=======
-from uxarray.grid.geometry import _populate_face_latlon_bound, _populate_bounds, _pole_point_inside_polygon_cartesian, stereographic_projection, inverse_stereographic_projection
-
->>>>>>> b6b1eb81
+
+from uxarray.grid.geometry import _point_in_polygon, _populate_face_latlon_bound, _populate_bounds, _pole_point_inside_polygon_cartesian, stereographic_projection, inverse_stereographic_projection
+
 
 
 current_path = Path(os.path.dirname(os.path.realpath(__file__)))
@@ -34,10 +31,9 @@
 grid_quad_hex = current_path / "meshfiles" / "ugrid" / "quad-hexagon" / "grid.nc"
 grid_geoflow = current_path / "meshfiles" / "ugrid" / "geoflow-small" / "grid.nc"
 grid_mpas = current_path / "meshfiles" / "mpas" / "QU" / "oQU480.231010.nc"
-<<<<<<< HEAD
+
 grid_mpas_2 = current_path / "meshfiles" / "mpas" / "QU" / "mesh.QU.1920km.151026.nc"
-=======
->>>>>>> b6b1eb81
+
 
 # List of grid files to test
 grid_files_latlonBound = [grid_quad_hex, grid_geoflow, gridfile_CSne8, grid_mpas]
@@ -1487,7 +1483,6 @@
         assert gdf_f is not gdf_e
 
 
-<<<<<<< HEAD
 class TestPointInPolygon(TestCase):
     def test_point_inside(self):
         """Test the function `point_in_polygon`, where point is inside the polygon"""
@@ -1616,7 +1611,7 @@
 
         # Incorrect point
         self.assertRaises(ValueError, _point_in_polygon, [[0], [0], [0]], [0])
-=======
+
 class TestStereographicProjection(TestCase):
     def test_stereographic_projection(self):
         lon = np.array(0)
@@ -1632,4 +1627,3 @@
         self.assertTrue(lon == new_lon)
         self.assertTrue(lat == new_lat)
         self.assertTrue(x == y == 0)
->>>>>>> b6b1eb81

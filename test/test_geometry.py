import os
import numpy as np
import numpy.testing as nt
import xarray as xr
import pytest

from pathlib import Path

import uxarray as ux
from uxarray.constants import ERROR_TOLERANCE, INT_FILL_VALUE
import uxarray.utils.computing as ac_utils
from uxarray.grid.coordinates import _populate_node_latlon, _lonlat_rad_to_xyz, _normalize_xyz, _xyz_to_lonlat_rad, \
    _xyz_to_lonlat_deg, _xyz_to_lonlat_rad_scalar
from uxarray.grid.arcs import extreme_gca_latitude, _extreme_gca_latitude_cartesian
from uxarray.grid.utils import _get_cartesian_face_edge_nodes, _get_lonlat_rad_face_edge_nodes

from uxarray.grid.geometry import _populate_face_latlon_bound, _populate_bounds, _pole_point_inside_polygon_cartesian, \
    stereographic_projection, inverse_stereographic_projection, point_in_face

current_path = Path(os.path.dirname(os.path.realpath(__file__)))

gridfile_CSne8 = current_path / "meshfiles" / "scrip" / "outCSne8" / "outCSne8.nc"
datafile_CSne30 = current_path / "meshfiles" / "ugrid" / "outCSne30" / "outCSne30_vortex.nc"

gridfile_geoflow = current_path / "meshfiles" / "ugrid" / "geoflow-small" / "grid.nc"
datafile_geoflow = current_path / "meshfiles" / "ugrid" / "geoflow-small" / "v1.nc"

grid_files = [gridfile_CSne8, gridfile_geoflow]
data_files = [datafile_CSne30, datafile_geoflow]

grid_quad_hex = current_path / "meshfiles" / "ugrid" / "quad-hexagon" / "grid.nc"
grid_geoflow = current_path / "meshfiles" / "ugrid" / "geoflow-small" / "grid.nc"
grid_mpas = current_path / "meshfiles" / "mpas" / "QU" / "oQU480.231010.nc"

grid_mpas_2 = current_path / "meshfiles" / "mpas" / "QU" / "mesh.QU.1920km.151026.nc"


# List of grid files to test
grid_files_latlonBound = [grid_quad_hex, grid_geoflow, gridfile_CSne8, grid_mpas]

def test_antimeridian_crossing():
    verts = [[[-170, 40], [180, 30], [165, 25], [-170, 20]]]

    uxgrid = ux.open_grid(verts, latlon=True)

    gdf = uxgrid.to_geodataframe(periodic_elements='ignore')

    assert len(uxgrid.antimeridian_face_indices) == 1
    assert len(gdf['geometry']) == 1

def test_antimeridian_point_on():
    verts = [[[-170, 40], [180, 30], [-170, 20]]]

    uxgrid = ux.open_grid(verts, latlon=True)

    assert len(uxgrid.antimeridian_face_indices) == 1

def test_linecollection_execution():
    uxgrid = ux.open_grid(gridfile_CSne8)
    lines = uxgrid.to_linecollection()

def test_pole_point_inside_polygon_from_vertice_north():
    vertices = [[0.5, 0.5, 0.5], [-0.5, 0.5, 0.5], [-0.5, -0.5, 0.5],
                [0.5, -0.5, 0.5]]

    for i, vertex in enumerate(vertices):
        float_vertex = [float(coord) for coord in vertex]
        vertices[i] = _normalize_xyz(*float_vertex)

    face_edge_cart = np.array([[vertices[0], vertices[1]],
                               [vertices[1], vertices[2]],
                               [vertices[2], vertices[3]],
                               [vertices[3], vertices[0]]])

    result = _pole_point_inside_polygon_cartesian('North', face_edge_cart)
    assert result, "North pole should be inside the polygon"

    result = _pole_point_inside_polygon_cartesian('South', face_edge_cart)
    assert not result, "South pole should not be inside the polygon"

def test_pole_point_inside_polygon_from_vertice_south():
    vertices = [[0.5, 0.5, -0.5], [-0.5, 0.5, -0.5], [0.0, 0.0, -1.0]]

    for i, vertex in enumerate(vertices):
        float_vertex = [float(coord) for coord in vertex]
        vertices[i] = _normalize_xyz(*float_vertex)

    face_edge_cart = np.array([[vertices[0], vertices[1]],
                               [vertices[1], vertices[2]],
                               [vertices[2], vertices[0]]])

    result = _pole_point_inside_polygon_cartesian('North', face_edge_cart)
    assert not result, "North pole should not be inside the polygon"

    result = _pole_point_inside_polygon_cartesian('South', face_edge_cart)
    assert result, "South pole should be inside the polygon"

def test_pole_point_inside_polygon_from_vertice_pole():
    vertices = [[0, 0, 1], [-0.5, 0.5, 0.5], [-0.5, -0.5, 0.5],
                [0.5, -0.5, 0.5]]

    for i, vertex in enumerate(vertices):
        float_vertex = [float(coord) for coord in vertex]
        vertices[i] = _normalize_xyz(*float_vertex)

    face_edge_cart = np.array([[vertices[0], vertices[1]],
                               [vertices[1], vertices[2]],
                               [vertices[2], vertices[3]],
                               [vertices[3], vertices[0]]])

    result = _pole_point_inside_polygon_cartesian('North', face_edge_cart)
    assert result, "North pole should be inside the polygon"

    result = _pole_point_inside_polygon_cartesian('South', face_edge_cart)
    assert not result, "South pole should not be inside the polygon"

def test_pole_point_inside_polygon_from_vertice_cross():
    vertices = [[0.6, -0.3, 0.5], [0.2, 0.2, -0.2], [-0.5, 0.1, -0.2],
                [-0.1, -0.2, 0.2]]

    for i, vertex in enumerate(vertices):
        float_vertex = [float(coord) for coord in vertex]
        vertices[i] = _normalize_xyz(*float_vertex)

    face_edge_cart = np.array([[vertices[0], vertices[1]],
                               [vertices[1], vertices[2]],
                               [vertices[2], vertices[3]],
                               [vertices[3], vertices[0]]])

    result = _pole_point_inside_polygon_cartesian('North', face_edge_cart)
    assert result, "North pole should be inside the polygon"


def _max_latitude_rad_iterative(gca_cart):
    """Calculate the maximum latitude of a great circle arc defined by two
    points.

    Parameters
    ----------
    gca_cart : numpy.ndarray
        An array containing two 3D vectors that define a great circle arc.

    Returns
    -------
    float
        The maximum latitude of the great circle arc in radians.

    Raises
    ------
    ValueError
        If the input vectors are not valid 2-element lists or arrays.

    Notes
    -----
    The method divides the great circle arc into subsections, iteratively refining the subsection of interest
    until the maximum latitude is found within a specified tolerance.
    """

    # Convert input vectors to radians and Cartesian coordinates

    v1_cart, v2_cart = gca_cart
    b_lonlat = _xyz_to_lonlat_rad(*v1_cart.tolist())
    c_lonlat = _xyz_to_lonlat_rad(*v2_cart.tolist())

    # Initialize variables for the iterative process
    v_temp = ac_utils.cross_fma(v1_cart, v2_cart)
    v0 = ac_utils.cross_fma(v_temp, v1_cart)
    v0 = _normalize_xyz(*v0.tolist())
    max_section = [v1_cart, v2_cart]

    # Iteratively find the maximum latitude
    while np.abs(b_lonlat[1] - c_lonlat[1]) >= ERROR_TOLERANCE or np.abs(
            b_lonlat[0] - c_lonlat[0]) >= ERROR_TOLERANCE:
        max_lat = -np.pi
        v_b, v_c = max_section
        angle_v1_v2_rad = ux.grid.arcs._angle_of_2_vectors(v_b, v_c)
        v0 = ac_utils.cross_fma(v_temp, v_b)
        v0 = _normalize_xyz(*v0.tolist())
        avg_angle_rad = angle_v1_v2_rad / 10.0

        for i in range(10):
            angle_rad_prev = avg_angle_rad * i
            angle_rad_next = angle_rad_prev + avg_angle_rad if i < 9 else angle_v1_v2_rad
            w1_new = np.cos(angle_rad_prev) * v_b + np.sin(
                angle_rad_prev) * np.array(v0)
            w2_new = np.cos(angle_rad_next) * v_b + np.sin(
                angle_rad_next) * np.array(v0)
            w1_lonlat = _xyz_to_lonlat_rad(
                *w1_new.tolist())
            w2_lonlat = _xyz_to_lonlat_rad(
                *w2_new.tolist())

            w1_lonlat = np.asarray(w1_lonlat)
            w2_lonlat = np.asarray(w2_lonlat)

            # Adjust latitude boundaries to avoid error accumulation
            if i == 0:
                w1_lonlat[1] = b_lonlat[1]
            elif i >= 9:
                w2_lonlat[1] = c_lonlat[1]

            # Update maximum latitude and section if needed
            max_lat = max(max_lat, w1_lonlat[1], w2_lonlat[1])
            if np.abs(w2_lonlat[1] -
                        w1_lonlat[1]) <= ERROR_TOLERANCE or w1_lonlat[
                1] == max_lat == w2_lonlat[1]:
                max_section = [w1_new, w2_new]
                break
            if np.abs(max_lat - w1_lonlat[1]) <= ERROR_TOLERANCE:
                max_section = [w1_new, w2_new] if i != 0 else [v_b, w2_new]
            elif np.abs(max_lat - w2_lonlat[1]) <= ERROR_TOLERANCE:
                max_section = [w1_new, w2_new] if i != 9 else [w1_new, v_c]

        # Update longitude and latitude for the next iteration
        b_lonlat = _xyz_to_lonlat_rad(
            *max_section[0].tolist())
        c_lonlat = _xyz_to_lonlat_rad(
            *max_section[1].tolist())

    return np.average([b_lonlat[1], c_lonlat[1]])

def _min_latitude_rad_iterative(gca_cart):
    """Calculate the minimum latitude of a great circle arc defined by two
    points.

    Parameters
    ----------
    gca_cart : numpy.ndarray
        An array containing two 3D vectors that define a great circle arc.

    Returns
    -------
    float
        The minimum latitude of the great circle arc in radians.

    Raises
    ------
    ValueError
        If the input vectors are not valid 2-element lists or arrays.

    Notes
    -----
    The method divides the great circle arc into subsections, iteratively refining the subsection of interest
    until the minimum latitude is found within a specified tolerance.
    """

    # Convert input vectors to radians and Cartesian coordinates
    v1_cart, v2_cart = gca_cart
    b_lonlat = _xyz_to_lonlat_rad(*v1_cart.tolist())
    c_lonlat = _xyz_to_lonlat_rad(*v2_cart.tolist())

    # Initialize variables for the iterative process
    v_temp = ac_utils.cross_fma(v1_cart, v2_cart)
    v0 = ac_utils.cross_fma(v_temp, v1_cart)
    v0 = np.array(_normalize_xyz(*v0.tolist()))
    min_section = [v1_cart, v2_cart]

    # Iteratively find the minimum latitude
    while np.abs(b_lonlat[1] - c_lonlat[1]) >= ERROR_TOLERANCE or np.abs(
            b_lonlat[0] - c_lonlat[0]) >= ERROR_TOLERANCE:
        min_lat = np.pi
        v_b, v_c = min_section
        angle_v1_v2_rad = ux.grid.arcs._angle_of_2_vectors(v_b, v_c)
        v0 = ac_utils.cross_fma(v_temp, v_b)
        v0 = np.array(_normalize_xyz(*v0.tolist()))
        avg_angle_rad = angle_v1_v2_rad / 10.0

        for i in range(10):
            angle_rad_prev = avg_angle_rad * i
            angle_rad_next = angle_rad_prev + avg_angle_rad if i < 9 else angle_v1_v2_rad
            w1_new = np.cos(angle_rad_prev) * v_b + np.sin(
                angle_rad_prev) * v0
            w2_new = np.cos(angle_rad_next) * v_b + np.sin(
                angle_rad_next) * v0
            w1_lonlat = _xyz_to_lonlat_rad(
                *w1_new.tolist())
            w2_lonlat = _xyz_to_lonlat_rad(
                *w2_new.tolist())

            w1_lonlat = np.asarray(w1_lonlat)
            w2_lonlat = np.asarray(w2_lonlat)

            # Adjust latitude boundaries to avoid error accumulation
            if i == 0:
                w1_lonlat[1] = b_lonlat[1]
            elif i >= 9:
                w2_lonlat[1] = c_lonlat[1]

            # Update minimum latitude and section if needed
            min_lat = min(min_lat, w1_lonlat[1], w2_lonlat[1])
            if np.abs(w2_lonlat[1] -
                        w1_lonlat[1]) <= ERROR_TOLERANCE or w1_lonlat[
                1] == min_lat == w2_lonlat[1]:
                min_section = [w1_new, w2_new]
                break
            if np.abs(min_lat - w1_lonlat[1]) <= ERROR_TOLERANCE:
                min_section = [w1_new, w2_new] if i != 0 else [v_b, w2_new]
            elif np.abs(min_lat - w2_lonlat[1]) <= ERROR_TOLERANCE:
                min_section = [w1_new, w2_new] if i != 9 else [w1_new, v_c]

        # Update longitude and latitude for the next iteration
        b_lonlat = _xyz_to_lonlat_rad(
            *min_section[0].tolist())
        c_lonlat = _xyz_to_lonlat_rad(
            *min_section[1].tolist())

    return np.average([b_lonlat[1], c_lonlat[1]])

def test_extreme_gca_latitude_max():
    gca_cart = np.array([
        _normalize_xyz(*[0.5, 0.5, 0.5]),
        _normalize_xyz(*[-0.5, 0.5, 0.5])
    ])

    max_latitude = _extreme_gca_latitude_cartesian(gca_cart, 'max')
    expected_max_latitude = _max_latitude_rad_iterative(gca_cart)
    assert np.isclose(max_latitude, expected_max_latitude, atol=ERROR_TOLERANCE)

    gca_cart = np.array([[0.0, 0.0, 1.0], [1.0, 0.0, 0.0]])
    max_latitude = _extreme_gca_latitude_cartesian(gca_cart, 'max')
    expected_max_latitude = np.pi / 2  # 90 degrees in radians
    assert np.isclose(max_latitude, expected_max_latitude, atol=ERROR_TOLERANCE)

def test_extreme_gca_latitude_max_short():
    # Define a great circle arc in 3D space that has a small span
    gca_cart = np.array([[0.65465367, -0.37796447, -0.65465367], [0.6652466, -0.33896007, -0.6652466]])

    # Calculate the maximum latitude
    max_latitude = _extreme_gca_latitude_cartesian(gca_cart, 'max')

    # Check if the maximum latitude is correct
    expected_max_latitude = _max_latitude_rad_iterative(gca_cart)
    assert np.isclose(max_latitude,
                            expected_max_latitude,
                            atol=ERROR_TOLERANCE)


def test_extreme_gca_latitude_min():
    gca_cart = np.array([
        _normalize_xyz(*[0.5, 0.5, -0.5]),
        _normalize_xyz(*[-0.5, 0.5, -0.5])
    ])

    min_latitude = _extreme_gca_latitude_cartesian(gca_cart, 'min')
    expected_min_latitude = _min_latitude_rad_iterative(gca_cart)
    assert np.isclose(min_latitude, expected_min_latitude, atol=ERROR_TOLERANCE)

    gca_cart = np.array([[0.0, 0.0, -1.0], [1.0, 0.0, 0.0]])
    min_latitude = _extreme_gca_latitude_cartesian(gca_cart, 'min')
    expected_min_latitude = -np.pi / 2  # 90 degrees in radians
    assert np.isclose(min_latitude, expected_min_latitude, atol=ERROR_TOLERANCE)

def test_get_latlonbox_width():
    gca_latlon = np.array([[0.0, 0.0], [0.0, 3.0]])
    width = ux.grid.geometry._get_latlonbox_width(gca_latlon)
    assert width == 3.0

    gca_latlon = np.array([[0.0, 0.0], [2 * np.pi - 1.0, 1.0]])
    width = ux.grid.geometry._get_latlonbox_width(gca_latlon)
    assert width == 2.0

def test_insert_pt_in_latlonbox_non_periodic():
    old_box = np.array([[0.1, 0.2], [0.3, 0.4]])  # Radians
    new_pt = np.array([0.15, 0.35])
    expected = np.array([[0.1, 0.2], [0.3, 0.4]])
    result = ux.grid.geometry.insert_pt_in_latlonbox(old_box, new_pt, False)
    np.testing.assert_array_equal(result, expected)

def test_insert_pt_in_latlonbox_periodic():
    old_box = np.array([[0.1, 0.2], [6.0, 0.1]])  # Radians, periodic
    new_pt = np.array([0.15, 6.2])
    expected = np.array([[0.1, 0.2], [6.0, 0.1]])
    result = ux.grid.geometry.insert_pt_in_latlonbox(old_box, new_pt, True)
    np.testing.assert_array_equal(result, expected)

def test_insert_pt_in_latlonbox_pole():
    old_box = np.array([[0.1, 0.2], [0.3, 0.4]])
    new_pt = np.array([np.pi / 2, np.nan])  # Pole point
    expected = np.array([[0.1, np.pi / 2], [0.3, 0.4]])
    result = ux.grid.geometry.insert_pt_in_latlonbox(old_box, new_pt)
    np.testing.assert_array_equal(result, expected)

def test_insert_pt_in_empty_state():
    old_box = np.array([[np.nan, np.nan],
                        [np.nan, np.nan]])  # Empty state
    new_pt = np.array([0.15, 0.35])
    expected = np.array([[0.15, 0.15], [0.35, 0.35]])
    result = ux.grid.geometry.insert_pt_in_latlonbox(old_box, new_pt)
    np.testing.assert_array_equal(result, expected)


def _get_cartesian_face_edge_nodes_testcase_helper_latlon_bounds_gca(face_nodes_ind, face_edges_ind, edge_nodes_grid, node_x, node_y, node_z):
    """Construct an array to hold the edge Cartesian coordinates connectivity for a face in a grid."""
    mask = face_edges_ind != INT_FILL_VALUE
    valid_edges = face_edges_ind[mask]
    face_edges = edge_nodes_grid[valid_edges]

    face_edges[0] = [face_nodes_ind[0], face_nodes_ind[1]]

    for idx in range(1, len(face_edges)):
        if face_edges[idx][0] != face_edges[idx - 1][1]:
            face_edges[idx] = face_edges[idx][::-1]

    cartesian_coordinates = np.array(
        [
            [[node_x[node], node_y[node], node_z[node]] for node in edge]
            for edge in face_edges
        ]
    )

    return cartesian_coordinates

def _get_lonlat_rad_face_edge_nodes_testcase_helper_latlon_bounds_gca(face_nodes_ind, face_edges_ind, edge_nodes_grid, node_lon, node_lat):
    """Construct an array to hold the edge lat lon in radian connectivity for a face in a grid."""
    mask = face_edges_ind != INT_FILL_VALUE
    valid_edges = face_edges_ind[mask]
    face_edges = edge_nodes_grid[valid_edges]

    face_edges[0] = [face_nodes_ind[0], face_nodes_ind[1]]

    for idx in range(1, len(face_edges)):
        if face_edges[idx][0] != face_edges[idx - 1][1]:
            face_edges[idx] = face_edges[idx][::-1]

    lonlat_coordinates = np.array(
        [
            [
                [
                    np.mod(np.deg2rad(node_lon[node]), 2 * np.pi),
                    np.deg2rad(node_lat[node]),
                ]
                for node in edge
            ]
            for edge in face_edges
        ]
    )

    return lonlat_coordinates

def test_populate_bounds_normal_latlon_bounds_gca():
    vertices_lonlat = [[10.0, 60.0], [10.0, 10.0], [50.0, 10.0], [50.0, 60.0]]
    vertices_lonlat = np.array(vertices_lonlat)

    vertices_rad = np.radians(vertices_lonlat)
    vertices_cart = np.vstack([_lonlat_rad_to_xyz(vertices_rad[:, 0], vertices_rad[:, 1])]).T
    lat_max = max(np.deg2rad(60.0),
                  _extreme_gca_latitude_cartesian(np.array([vertices_cart[0], vertices_cart[3]]), extreme_type="max"))
    lat_min = min(np.deg2rad(10.0),
                  _extreme_gca_latitude_cartesian(np.array([vertices_cart[1], vertices_cart[2]]), extreme_type="min"))
    lon_min = np.deg2rad(10.0)
    lon_max = np.deg2rad(50.0)
    grid = ux.Grid.from_face_vertices(vertices_lonlat, latlon=True)
    face_edges_connectivity_cartesian = _get_cartesian_face_edge_nodes_testcase_helper_latlon_bounds_gca(
        grid.face_node_connectivity.values[0],
        grid.face_edge_connectivity.values[0],
        grid.edge_node_connectivity.values, grid.node_x.values,
        grid.node_y.values, grid.node_z.values)
    face_edges_connectivity_lonlat = _get_lonlat_rad_face_edge_nodes_testcase_helper_latlon_bounds_gca(
        grid.face_node_connectivity.values[0],
        grid.face_edge_connectivity.values[0],
        grid.edge_node_connectivity.values, grid.node_lon.values,
        grid.node_lat.values)
    expected_bounds = np.array([[lat_min, lat_max], [lon_min, lon_max]])
    bounds = _populate_face_latlon_bound(face_edges_connectivity_cartesian, face_edges_connectivity_lonlat)
    np.testing.assert_allclose(bounds, expected_bounds, atol=ERROR_TOLERANCE)

def test_populate_bounds_antimeridian_latlon_bounds_gca():
    vertices_lonlat = [[350, 60.0], [350, 10.0], [50.0, 10.0], [50.0, 60.0]]
    vertices_lonlat = np.array(vertices_lonlat)

    vertices_rad = np.radians(vertices_lonlat)
    vertices_cart = np.vstack([_lonlat_rad_to_xyz(vertices_rad[:, 0], vertices_rad[:, 1])]).T
    lat_max = max(np.deg2rad(60.0),
                  _extreme_gca_latitude_cartesian(np.array([vertices_cart[0], vertices_cart[3]]), extreme_type="max"))
    lat_min = min(np.deg2rad(10.0),
                  _extreme_gca_latitude_cartesian(np.array([vertices_cart[1], vertices_cart[2]]), extreme_type="min"))
    lon_min = np.deg2rad(350.0)
    lon_max = np.deg2rad(50.0)
    grid = ux.Grid.from_face_vertices(vertices_lonlat, latlon=True)
    face_edges_connectivity_cartesian = _get_cartesian_face_edge_nodes_testcase_helper_latlon_bounds_gca(
        grid.face_node_connectivity.values[0],
        grid.face_edge_connectivity.values[0],
        grid.edge_node_connectivity.values, grid.node_x.values,
        grid.node_y.values, grid.node_z.values)
    face_edges_connectivity_lonlat = _get_lonlat_rad_face_edge_nodes_testcase_helper_latlon_bounds_gca(
        grid.face_node_connectivity.values[0],
        grid.face_edge_connectivity.values[0],
        grid.edge_node_connectivity.values, grid.node_lon.values,
        grid.node_lat.values)
    expected_bounds = np.array([[lat_min, lat_max], [lon_min, lon_max]])
    bounds = _populate_face_latlon_bound(face_edges_connectivity_cartesian, face_edges_connectivity_lonlat)
    np.testing.assert_allclose(bounds, expected_bounds, atol=ERROR_TOLERANCE)

def test_populate_bounds_equator_latlon_bounds_gca():
    face_edges_cart = np.array([
        [[0.99726469, -0.05226443, -0.05226443], [0.99862953, 0.0, -0.05233596]],
        [[0.99862953, 0.0, -0.05233596], [1.0, 0.0, 0.0]],
        [[1.0, 0.0, 0.0], [0.99862953, -0.05233596, 0.0]],
        [[0.99862953, -0.05233596, 0.0], [0.99726469, -0.05226443, -0.05226443]]
    ])
    face_edges_lonlat = np.array(
        [[_xyz_to_lonlat_rad(*edge[0]), _xyz_to_lonlat_rad(*edge[1])] for edge in face_edges_cart])

    bounds = _populate_face_latlon_bound(face_edges_cart, face_edges_lonlat)
    expected_bounds = np.array([[-0.05235988, 0], [6.23082543, 0]])
    np.testing.assert_allclose(bounds, expected_bounds, atol=ERROR_TOLERANCE)

def test_populate_bounds_south_sphere_latlon_bounds_gca():
    face_edges_cart = np.array([
        [[-1.04386773e-01, -5.20500333e-02, -9.93173799e-01], [-1.04528463e-01, -1.28010448e-17, -9.94521895e-01]],
        [[-1.04528463e-01, -1.28010448e-17, -9.94521895e-01], [-5.23359562e-02, -6.40930613e-18, -9.98629535e-01]],
        [[-5.23359562e-02, -6.40930613e-18, -9.98629535e-01], [-5.22644277e-02, -5.22644277e-02, -9.97264689e-01]],
        [[-5.22644277e-02, -5.22644277e-02, -9.97264689e-01], [-1.04386773e-01, -5.20500333e-02, -9.93173799e-01]]
    ])

    face_edges_lonlat = np.array(
        [[_xyz_to_lonlat_rad(*edge[0]), _xyz_to_lonlat_rad(*edge[1])] for edge in face_edges_cart])

    bounds = _populate_face_latlon_bound(face_edges_cart, face_edges_lonlat)
    expected_bounds = np.array([[-1.51843645, -1.45388627], [3.14159265, 3.92699082]])
    np.testing.assert_allclose(bounds, expected_bounds, atol=ERROR_TOLERANCE)

def test_populate_bounds_near_pole_latlon_bounds_gca():
    face_edges_cart = np.array([
        [[3.58367950e-01, 0.00000000e+00, -9.33580426e-01], [3.57939780e-01, 4.88684203e-02, -9.32465008e-01]],
        [[3.57939780e-01, 4.88684203e-02, -9.32465008e-01], [4.06271283e-01, 4.78221112e-02, -9.12500241e-01]],
        [[4.06271283e-01, 4.78221112e-02, -9.12500241e-01], [4.06736643e-01, 2.01762691e-16, -9.13545458e-01]],
        [[4.06736643e-01, 2.01762691e-16, -9.13545458e-01], [3.58367950e-01, 0.00000000e+00, -9.33580426e-01]]
    ])

    face_edges_lonlat = np.array(
        [[_xyz_to_lonlat_rad(*edge[0]), _xyz_to_lonlat_rad(*edge[1])] for edge in face_edges_cart])

    bounds = _populate_face_latlon_bound(face_edges_cart, face_edges_lonlat)
    expected_bounds = np.array([[-1.20427718, -1.14935491], [0, 0.13568803]])
    np.testing.assert_allclose(bounds, expected_bounds, atol=ERROR_TOLERANCE)

def test_populate_bounds_near_pole2_latlon_bounds_gca():
    face_edges_cart = np.array([
        [[3.57939780e-01, -4.88684203e-02, -9.32465008e-01], [3.58367950e-01, 0.00000000e+00, -9.33580426e-01]],
        [[3.58367950e-01, 0.00000000e+00, -9.33580426e-01], [4.06736643e-01, 2.01762691e-16, -9.13545458e-01]],
        [[4.06736643e-01, 2.01762691e-16, -9.13545458e-01], [4.06271283e-01, -4.78221112e-02, -9.12500241e-01]],
        [[4.06271283e-01, -4.78221112e-02, -9.12500241e-01], [3.57939780e-01, -4.88684203e-02, -9.32465008e-01]]
    ])

    face_edges_lonlat = np.array(
        [[_xyz_to_lonlat_rad(*edge[0]), _xyz_to_lonlat_rad(*edge[1])] for edge in face_edges_cart])

    bounds = _populate_face_latlon_bound(face_edges_cart, face_edges_lonlat)
    expected_bounds = np.array([[-1.20427718, -1.14935491], [6.147497, 4.960524e-16]])
    np.testing.assert_allclose(bounds, expected_bounds, atol=ERROR_TOLERANCE)

def test_populate_bounds_long_face_latlon_bounds_gca():
    face_edges_cart = np.array([
        [[9.9999946355819702e-01, -6.7040475551038980e-04, 8.0396590055897832e-04],
         [9.9999439716339111e-01, -3.2541253603994846e-03, -8.0110825365409255e-04]],
        [[9.9999439716339111e-01, -3.2541253603994846e-03, -8.0110825365409255e-04],
         [9.9998968839645386e-01, -3.1763643492013216e-03, -3.2474612817168236e-03]],
        [[9.9998968839645386e-01, -3.1763643492013216e-03, -3.2474612817168236e-03],
         [9.9998861551284790e-01, -8.2993711112067103e-04, -4.7004125081002712e-03]],
        [[9.9998861551284790e-01, -8.2993711112067103e-04, -4.7004125081002712e-03],
         [9.9999368190765381e-01, 1.7522916896268725e-03, -3.0944822356104851e-03]],
        [[9.9999368190765381e-01, 1.7522916896268725e-03, -3.0944822356104851e-03],
         [9.9999833106994629e-01, 1.6786820488050580e-03, -6.4892979571595788e-04]],
        [[9.9999833106994629e-01, 1.6786820488050580e-03, -6.4892979571595788e-04],
         [9.9999946355819702e-01, -6.7040475551038980e-04, 8.0396590055897832e-04]]
    ])

    face_edges_lonlat = np.array(
        [[_xyz_to_lonlat_rad(*edge[0]), _xyz_to_lonlat_rad(*edge[1])] for edge in face_edges_cart])

    bounds = _populate_face_latlon_bound(face_edges_cart, face_edges_lonlat)

    # The expected bounds should not contain the south pole [0,-0.5*np.pi]
    assert bounds[1][0] != 0.0

def test_populate_bounds_node_on_pole_latlon_bounds_gca():
    vertices_lonlat = [[10.0, 90.0], [10.0, 10.0], [50.0, 10.0], [50.0, 60.0]]
    vertices_lonlat = np.array(vertices_lonlat)

    vertices_rad = np.radians(vertices_lonlat)
    vertices_cart = np.vstack([_lonlat_rad_to_xyz(vertices_rad[:, 0], vertices_rad[:, 1])]).T
    lat_max = np.pi / 2
    lat_min = min(np.deg2rad(10.0),
                  _extreme_gca_latitude_cartesian(np.array([vertices_cart[1], vertices_cart[2]]), extreme_type="min"))
    lon_min = np.deg2rad(10.0)
    lon_max = np.deg2rad(50.0)
    grid = ux.Grid.from_face_vertices(vertices_lonlat, latlon=True)
    face_edges_connectivity_cartesian = _get_cartesian_face_edge_nodes_testcase_helper_latlon_bounds_gca(
        grid.face_node_connectivity.values[0],
        grid.face_edge_connectivity.values[0],
        grid.edge_node_connectivity.values, grid.node_x.values,
        grid.node_y.values, grid.node_z.values)
    face_edges_connectivity_lonlat = _get_lonlat_rad_face_edge_nodes_testcase_helper_latlon_bounds_gca(
        grid.face_node_connectivity.values[0],
        grid.face_edge_connectivity.values[0],
        grid.edge_node_connectivity.values, grid.node_lon.values,
        grid.node_lat.values)
    expected_bounds = np.array([[lat_min, lat_max], [lon_min, lon_max]])
    bounds = _populate_face_latlon_bound(face_edges_connectivity_cartesian, face_edges_connectivity_lonlat)
    np.testing.assert_allclose(bounds, expected_bounds, atol=ERROR_TOLERANCE)

def test_populate_bounds_edge_over_pole_latlon_bounds_gca():
    vertices_lonlat = [[210.0, 80.0], [350.0, 60.0], [10.0, 60.0], [30.0, 80.0]]
    vertices_lonlat = np.array(vertices_lonlat)

    vertices_rad = np.radians(vertices_lonlat)
    vertices_cart = np.vstack([_lonlat_rad_to_xyz(vertices_rad[:, 0], vertices_rad[:, 1])]).T
    lat_max = np.pi / 2
    lat_min = min(np.deg2rad(60.0),
                  _extreme_gca_latitude_cartesian(np.array([vertices_cart[1], vertices_cart[2]]), extreme_type="min"))
    lon_min = np.deg2rad(210.0)
    lon_max = np.deg2rad(30.0)
    grid = ux.Grid.from_face_vertices(vertices_lonlat, latlon=True)
    face_edges_connectivity_cartesian = _get_cartesian_face_edge_nodes_testcase_helper_latlon_bounds_gca(
        grid.face_node_connectivity.values[0],
        grid.face_edge_connectivity.values[0],
        grid.edge_node_connectivity.values, grid.node_x.values,
        grid.node_y.values, grid.node_z.values)
    face_edges_connectivity_lonlat = _get_lonlat_rad_face_edge_nodes_testcase_helper_latlon_bounds_gca(
        grid.face_node_connectivity.values[0],
        grid.face_edge_connectivity.values[0],
        grid.edge_node_connectivity.values, grid.node_lon.values,
        grid.node_lat.values)
    expected_bounds = np.array([[lat_min, lat_max], [lon_min, lon_max]])
    bounds = _populate_face_latlon_bound(face_edges_connectivity_cartesian, face_edges_connectivity_lonlat)
    np.testing.assert_allclose(bounds, expected_bounds, atol=ERROR_TOLERANCE)

def test_populate_bounds_pole_inside_latlon_bounds_gca():
    vertices_lonlat = [[200.0, 80.0], [350.0, 60.0], [10.0, 60.0], [40.0, 80.0]]
    vertices_lonlat = np.array(vertices_lonlat)

    vertices_rad = np.radians(vertices_lonlat)
    vertices_cart = np.vstack([_lonlat_rad_to_xyz(vertices_rad[:, 0], vertices_rad[:, 1])]).T
    lat_max = np.pi / 2
    lat_min = min(np.deg2rad(60.0),
                  _extreme_gca_latitude_cartesian(np.array([vertices_cart[1], vertices_cart[2]]), extreme_type="min"))
    lon_min = 0
    lon_max = 2 * np.pi
    grid = ux.Grid.from_face_vertices(vertices_lonlat, latlon=True)
    face_edges_connectivity_cartesian = _get_cartesian_face_edge_nodes_testcase_helper_latlon_bounds_gca(
        grid.face_node_connectivity.values[0],
        grid.face_edge_connectivity.values[0],
        grid.edge_node_connectivity.values, grid.node_x.values,
        grid.node_y.values, grid.node_z.values)
    face_edges_connectivity_lonlat = _get_lonlat_rad_face_edge_nodes_testcase_helper_latlon_bounds_gca(
        grid.face_node_connectivity.values[0],
        grid.face_edge_connectivity.values[0],
        grid.edge_node_connectivity.values, grid.node_lon.values,
        grid.node_lat.values)
    expected_bounds = np.array([[lat_min, lat_max], [lon_min, lon_max]])
    bounds = _populate_face_latlon_bound(face_edges_connectivity_cartesian, face_edges_connectivity_lonlat)
    np.testing.assert_allclose(bounds, expected_bounds, atol=ERROR_TOLERANCE)


def _get_cartesian_face_edge_nodes_testcase_helper_latlon_bounds_latlonface(face_nodes_ind, face_edges_ind, edge_nodes_grid, node_x, node_y, node_z):
    """Construct an array to hold the edge Cartesian coordinates connectivity for a face in a grid."""
    mask = face_edges_ind != INT_FILL_VALUE
    valid_edges = face_edges_ind[mask]
    face_edges = edge_nodes_grid[valid_edges]

    face_edges[0] = [face_nodes_ind[0], face_nodes_ind[1]]

    for idx in range(1, len(face_edges)):
        if face_edges[idx][0] != face_edges[idx - 1][1]:
            face_edges[idx] = face_edges[idx][::-1]

    cartesian_coordinates = np.array(
        [
            [[node_x[node], node_y[node], node_z[node]] for node in edge]
            for edge in face_edges
        ]
    )

    return cartesian_coordinates

def _get_lonlat_rad_face_edge_nodes_testcase_helper_latlon_bounds_latlonface(face_nodes_ind, face_edges_ind, edge_nodes_grid, node_lon, node_lat):
    """Construct an array to hold the edge lat lon in radian connectivity for a face in a grid."""
    mask = face_edges_ind != INT_FILL_VALUE
    valid_edges = face_edges_ind[mask]
    face_edges = edge_nodes_grid[valid_edges]

    face_edges[0] = [face_nodes_ind[0], face_nodes_ind[1]]

    for idx in range(1, len(face_edges)):
        if face_edges[idx][0] != face_edges[idx - 1][1]:
            face_edges[idx] = face_edges[idx][::-1]

    lonlat_coordinates = np.array(
        [
            [
                [
                    np.mod(np.deg2rad(node_lon[node]), 2 * np.pi),
                    np.deg2rad(node_lat[node]),
                ]
                for node in edge
            ]
            for edge in face_edges
        ]
    )

    return lonlat_coordinates

def test_populate_bounds_normal_latlon_bounds_latlonface():
    vertices_lonlat = [[10.0, 60.0], [10.0, 10.0], [50.0, 10.0], [50.0, 60.0]]
    vertices_lonlat = np.array(vertices_lonlat)

    vertices_rad = np.radians(vertices_lonlat)
    lat_max = np.deg2rad(60.0)
    lat_min = np.deg2rad(10.0)
    lon_min = np.deg2rad(10.0)
    lon_max = np.deg2rad(50.0)
    grid = ux.Grid.from_face_vertices(vertices_lonlat, latlon=True)
    face_edges_connectivity_cartesian = _get_cartesian_face_edge_nodes_testcase_helper_latlon_bounds_latlonface(
        grid.face_node_connectivity.values[0],
        grid.face_edge_connectivity.values[0],
        grid.edge_node_connectivity.values, grid.node_x.values,
        grid.node_y.values, grid.node_z.values)
    face_edges_connectivity_lonlat = _get_lonlat_rad_face_edge_nodes_testcase_helper_latlon_bounds_latlonface(
        grid.face_node_connectivity.values[0],
        grid.face_edge_connectivity.values[0],
        grid.edge_node_connectivity.values, grid.node_lon.values,
        grid.node_lat.values)
    expected_bounds = np.array([[lat_min, lat_max], [lon_min, lon_max]])
    bounds = _populate_face_latlon_bound(face_edges_connectivity_cartesian, face_edges_connectivity_lonlat, is_latlonface=True)
    np.testing.assert_allclose(bounds, expected_bounds, atol=ERROR_TOLERANCE)

def test_populate_bounds_antimeridian_latlon_bounds_latlonface():
    vertices_lonlat = [[350, 60.0], [350, 10.0], [50.0, 10.0], [50.0, 60.0]]
    vertices_lonlat = np.array(vertices_lonlat)

    vertices_rad = np.radians(vertices_lonlat)
    lat_max = np.deg2rad(60.0)
    lat_min = np.deg2rad(10.0)
    lon_min = np.deg2rad(350.0)
    lon_max = np.deg2rad(50.0)
    grid = ux.Grid.from_face_vertices(vertices_lonlat, latlon=True)
    face_edges_connectivity_cartesian = _get_cartesian_face_edge_nodes_testcase_helper_latlon_bounds_latlonface(
        grid.face_node_connectivity.values[0],
        grid.face_edge_connectivity.values[0],
        grid.edge_node_connectivity.values, grid.node_x.values,
        grid.node_y.values, grid.node_z.values)
    face_edges_connectivity_lonlat = _get_lonlat_rad_face_edge_nodes_testcase_helper_latlon_bounds_latlonface(
        grid.face_node_connectivity.values[0],
        grid.face_edge_connectivity.values[0],
        grid.edge_node_connectivity.values, grid.node_lon.values,
        grid.node_lat.values)
    expected_bounds = np.array([[lat_min, lat_max], [lon_min, lon_max]])
    bounds = _populate_face_latlon_bound(face_edges_connectivity_cartesian, face_edges_connectivity_lonlat, is_latlonface=True)
    np.testing.assert_allclose(bounds, expected_bounds, atol=ERROR_TOLERANCE)

def test_populate_bounds_node_on_pole_latlon_bounds_latlonface():
    vertices_lonlat = [[10.0, 90.0], [10.0, 10.0], [50.0, 10.0], [50.0, 60.0]]
    vertices_lonlat = np.array(vertices_lonlat)

    vertices_rad = np.radians(vertices_lonlat)
    lat_max = np.pi / 2
    lat_min = np.deg2rad(10.0)
    lon_min = np.deg2rad(10.0)
    lon_max = np.deg2rad(50.0)
    grid = ux.Grid.from_face_vertices(vertices_lonlat, latlon=True)
    face_edges_connectivity_cartesian = _get_cartesian_face_edge_nodes_testcase_helper_latlon_bounds_latlonface(
        grid.face_node_connectivity.values[0],
        grid.face_edge_connectivity.values[0],
        grid.edge_node_connectivity.values, grid.node_x.values,
        grid.node_y.values, grid.node_z.values)
    face_edges_connectivity_lonlat = _get_lonlat_rad_face_edge_nodes_testcase_helper_latlon_bounds_latlonface(
        grid.face_node_connectivity.values[0],
        grid.face_edge_connectivity.values[0],
        grid.edge_node_connectivity.values, grid.node_lon.values,
        grid.node_lat.values)
    expected_bounds = np.array([[lat_min, lat_max], [lon_min, lon_max]])
    bounds = _populate_face_latlon_bound(face_edges_connectivity_cartesian, face_edges_connectivity_lonlat, is_latlonface=True)
    np.testing.assert_allclose(bounds, expected_bounds, atol=ERROR_TOLERANCE)

def test_populate_bounds_edge_over_pole_latlon_bounds_latlonface():
    vertices_lonlat = [[210.0, 80.0], [350.0, 60.0], [10.0, 60.0], [30.0, 80.0]]
    vertices_lonlat = np.array(vertices_lonlat)

    vertices_rad = np.radians(vertices_lonlat)
    lat_max = np.pi / 2
    lat_min = np.deg2rad(60.0)
    lon_min = np.deg2rad(210.0)
    lon_max = np.deg2rad(30.0)
    grid = ux.Grid.from_face_vertices(vertices_lonlat, latlon=True)
    face_edges_connectivity_cartesian = _get_cartesian_face_edge_nodes_testcase_helper_latlon_bounds_latlonface(
        grid.face_node_connectivity.values[0],
        grid.face_edge_connectivity.values[0],
        grid.edge_node_connectivity.values, grid.node_x.values,
        grid.node_y.values, grid.node_z.values)
    face_edges_connectivity_lonlat = _get_lonlat_rad_face_edge_nodes_testcase_helper_latlon_bounds_latlonface(
        grid.face_node_connectivity.values[0],
        grid.face_edge_connectivity.values[0],
        grid.edge_node_connectivity.values, grid.node_lon.values,
        grid.node_lat.values)
    expected_bounds = np.array([[lat_min, lat_max], [lon_min, lon_max]])
    bounds = _populate_face_latlon_bound(face_edges_connectivity_cartesian, face_edges_connectivity_lonlat, is_latlonface=True)
    np.testing.assert_allclose(bounds, expected_bounds, atol=ERROR_TOLERANCE)

def test_populate_bounds_pole_inside_latlon_bounds_latlonface():
    vertices_lonlat = [[200.0, 80.0], [350.0, 60.0], [10.0, 60.0], [40.0, 80.0]]
    vertices_lonlat = np.array(vertices_lonlat)

    vertices_rad = np.radians(vertices_lonlat)
    lat_max = np.pi / 2
    lat_min = np.deg2rad(60.0)
    lon_min = 0
    lon_max = 2 * np.pi
    grid = ux.Grid.from_face_vertices(vertices_lonlat, latlon=True)
    face_edges_connectivity_cartesian = _get_cartesian_face_edge_nodes_testcase_helper_latlon_bounds_latlonface(
        grid.face_node_connectivity.values[0],
        grid.face_edge_connectivity.values[0],
        grid.edge_node_connectivity.values, grid.node_x.values,
        grid.node_y.values, grid.node_z.values)
    face_edges_connectivity_lonlat = _get_lonlat_rad_face_edge_nodes_testcase_helper_latlon_bounds_latlonface(
        grid.face_node_connectivity.values[0],
        grid.face_edge_connectivity.values[0],
        grid.edge_node_connectivity.values, grid.node_lon.values,
        grid.node_lat.values)
    expected_bounds = np.array([[lat_min, lat_max], [lon_min, lon_max]])
    bounds = _populate_face_latlon_bound(face_edges_connectivity_cartesian, face_edges_connectivity_lonlat, is_latlonface=True)
    np.testing.assert_allclose(bounds, expected_bounds, atol=ERROR_TOLERANCE)


def _get_cartesian_face_edge_nodes_testcase_helper_latlon_bounds_gca_list(face_nodes_ind, face_edges_ind, edge_nodes_grid, node_x, node_y, node_z):
    """Construct an array to hold the edge Cartesian coordinates connectivity for a face in a grid."""
    mask = face_edges_ind != INT_FILL_VALUE
    valid_edges = face_edges_ind[mask]
    face_edges = edge_nodes_grid[valid_edges]

    face_edges[0] = [face_nodes_ind[0], face_nodes_ind[1]]

    for idx in range(1, len(face_edges)):
        if face_edges[idx][0] != face_edges[idx - 1][1]:
            face_edges[idx] = face_edges[idx][::-1]

    cartesian_coordinates = np.array(
        [
            [[node_x[node], node_y[node], node_z[node]] for node in edge]
            for edge in face_edges
        ]
    )

    return cartesian_coordinates

def _get_lonlat_rad_face_edge_nodes_testcase_helper_latlon_bounds_gca_list(face_nodes_ind, face_edges_ind, edge_nodes_grid, node_lon, node_lat):
    """Construct an array to hold the edge lat lon in radian connectivity for a face in a grid."""
    mask = face_edges_ind != INT_FILL_VALUE
    valid_edges = face_edges_ind[mask]
    face_edges = edge_nodes_grid[valid_edges]

    face_edges[0] = [face_nodes_ind[0], face_nodes_ind[1]]

    for idx in range(1, len(face_edges)):
        if face_edges[idx][0] != face_edges[idx - 1][1]:
            face_edges[idx] = face_edges[idx][::-1]

    lonlat_coordinates = np.array(
        [
            [
                [
                    np.mod(np.deg2rad(node_lon[node]), 2 * np.pi),
                    np.deg2rad(node_lat[node]),
                ]
                for node in edge
            ]
            for edge in face_edges
        ]
    )

    return lonlat_coordinates

def test_populate_bounds_normal_latlon_bounds_gca_list():
    vertices_lonlat = [[10.0, 60.0], [10.0, 10.0], [50.0, 10.0], [50.0, 60.0]]
    vertices_lonlat = np.array(vertices_lonlat)

    vertices_rad = np.radians(vertices_lonlat)
    lat_max = np.deg2rad(60.0)
    lat_min = np.deg2rad(10.0)
    lon_min = np.deg2rad(10.0)
    lon_max = np.deg2rad(50.0)
    grid = ux.Grid.from_face_vertices(vertices_lonlat, latlon=True)
    face_edges_connectivity_cartesian = _get_cartesian_face_edge_nodes_testcase_helper_latlon_bounds_gca_list(
        grid.face_node_connectivity.values[0],
        grid.face_edge_connectivity.values[0],
        grid.edge_node_connectivity.values, grid.node_x.values,
        grid.node_y.values, grid.node_z.values)
    face_edges_connectivity_lonlat = _get_lonlat_rad_face_edge_nodes_testcase_helper_latlon_bounds_gca_list(
        grid.face_node_connectivity.values[0],
        grid.face_edge_connectivity.values[0],
        grid.edge_node_connectivity.values, grid.node_lon.values,
        grid.node_lat.values)
    expected_bounds = np.array([[lat_min, lat_max], [lon_min, lon_max]])
    bounds = _populate_face_latlon_bound(face_edges_connectivity_cartesian, face_edges_connectivity_lonlat,
                                         is_GCA_list=[True, False, True, False])
    np.testing.assert_allclose(bounds, expected_bounds, atol=ERROR_TOLERANCE)

def test_populate_bounds_antimeridian_latlon_bounds_gca_list():
    vertices_lonlat = [[350, 60.0], [350, 10.0], [50.0, 10.0], [50.0, 60.0]]
    vertices_lonlat = np.array(vertices_lonlat)

    vertices_rad = np.radians(vertices_lonlat)
    lat_max = np.deg2rad(60.0)
    lat_min = np.deg2rad(10.0)
    lon_min = np.deg2rad(350.0)
    lon_max = np.deg2rad(50.0)
    grid = ux.Grid.from_face_vertices(vertices_lonlat, latlon=True)
    face_edges_connectivity_cartesian = _get_cartesian_face_edge_nodes_testcase_helper_latlon_bounds_gca_list(
        grid.face_node_connectivity.values[0],
        grid.face_edge_connectivity.values[0],
        grid.edge_node_connectivity.values, grid.node_x.values,
        grid.node_y.values, grid.node_z.values)
    face_edges_connectivity_lonlat = _get_lonlat_rad_face_edge_nodes_testcase_helper_latlon_bounds_gca_list(
        grid.face_node_connectivity.values[0],
        grid.face_edge_connectivity.values[0],
        grid.edge_node_connectivity.values, grid.node_lon.values,
        grid.node_lat.values)
    expected_bounds = np.array([[lat_min, lat_max], [lon_min, lon_max]])
    bounds = _populate_face_latlon_bound(face_edges_connectivity_cartesian, face_edges_connectivity_lonlat,
                                         is_GCA_list=[True, False, True, False])
    np.testing.assert_allclose(bounds, expected_bounds, atol=ERROR_TOLERANCE)

def test_populate_bounds_node_on_pole_latlon_bounds_gca_list():
    vertices_lonlat = [[10.0, 90.0], [10.0, 10.0], [50.0, 10.0], [50.0, 60.0]]
    vertices_lonlat = np.array(vertices_lonlat)

    vertices_rad = np.radians(vertices_lonlat)
    lat_max = np.pi / 2
    lat_min = np.deg2rad(10.0)
    lon_min = np.deg2rad(10.0)
    lon_max = np.deg2rad(50.0)
    grid = ux.Grid.from_face_vertices(vertices_lonlat, latlon=True)
    face_edges_connectivity_cartesian = _get_cartesian_face_edge_nodes_testcase_helper_latlon_bounds_gca_list(
        grid.face_node_connectivity.values[0],
        grid.face_edge_connectivity.values[0],
        grid.edge_node_connectivity.values, grid.node_x.values,
        grid.node_y.values, grid.node_z.values)
    face_edges_connectivity_lonlat = _get_lonlat_rad_face_edge_nodes_testcase_helper_latlon_bounds_gca_list(
        grid.face_node_connectivity.values[0],
        grid.face_edge_connectivity.values[0],
        grid.edge_node_connectivity.values, grid.node_lon.values,
        grid.node_lat.values)
    expected_bounds = np.array([[lat_min, lat_max], [lon_min, lon_max]])
    bounds = _populate_face_latlon_bound(face_edges_connectivity_cartesian, face_edges_connectivity_lonlat,
                                         is_GCA_list=[True, False, True, False])
    np.testing.assert_allclose(bounds, expected_bounds, atol=ERROR_TOLERANCE)

def test_populate_bounds_edge_over_pole_latlon_bounds_gca_list():
    vertices_lonlat = [[210.0, 80.0], [350.0, 60.0], [10.0, 60.0], [30.0, 80.0]]
    vertices_lonlat = np.array(vertices_lonlat)

    vertices_rad = np.radians(vertices_lonlat)
    lat_max = np.pi / 2
    lat_min = np.deg2rad(60.0)
    lon_min = np.deg2rad(210.0)
    lon_max = np.deg2rad(30.0)
    grid = ux.Grid.from_face_vertices(vertices_lonlat, latlon=True)
    face_edges_connectivity_cartesian = _get_cartesian_face_edge_nodes_testcase_helper_latlon_bounds_gca_list(
        grid.face_node_connectivity.values[0],
        grid.face_edge_connectivity.values[0],
        grid.edge_node_connectivity.values, grid.node_x.values,
        grid.node_y.values, grid.node_z.values)
    face_edges_connectivity_lonlat = _get_lonlat_rad_face_edge_nodes_testcase_helper_latlon_bounds_gca_list(
        grid.face_node_connectivity.values[0],
        grid.face_edge_connectivity.values[0],
        grid.edge_node_connectivity.values, grid.node_lon.values,
        grid.node_lat.values)
    expected_bounds = np.array([[lat_min, lat_max], [lon_min, lon_max]])
    bounds = _populate_face_latlon_bound(face_edges_connectivity_cartesian, face_edges_connectivity_lonlat,
                                         is_GCA_list=[True, False, True, False])
    np.testing.assert_allclose(bounds, expected_bounds, atol=ERROR_TOLERANCE)

def test_populate_bounds_pole_inside_latlon_bounds_gca_list():
    vertices_lonlat = [[200.0, 80.0], [350.0, 60.0], [10.0, 60.0], [40.0, 80.0]]
    vertices_lonlat = np.array(vertices_lonlat)

    vertices_rad = np.radians(vertices_lonlat)
    lat_max = np.pi / 2
    lat_min = np.deg2rad(60.0)
    lon_min = 0
    lon_max = 2 * np.pi
    grid = ux.Grid.from_face_vertices(vertices_lonlat, latlon=True)
    face_edges_connectivity_cartesian = _get_cartesian_face_edge_nodes_testcase_helper_latlon_bounds_gca_list(
        grid.face_node_connectivity.values[0],
        grid.face_edge_connectivity.values[0],
        grid.edge_node_connectivity.values, grid.node_x.values,
        grid.node_y.values, grid.node_z.values)
    face_edges_connectivity_lonlat = _get_lonlat_rad_face_edge_nodes_testcase_helper_latlon_bounds_gca_list(
        grid.face_node_connectivity.values[0],
        grid.face_edge_connectivity.values[0],
        grid.edge_node_connectivity.values, grid.node_lon.values,
        grid.node_lat.values)
    expected_bounds = np.array([[lat_min, lat_max], [lon_min, lon_max]])
    bounds = _populate_face_latlon_bound(face_edges_connectivity_cartesian, face_edges_connectivity_lonlat,
                                         is_GCA_list=[True, False, True, False])
    np.testing.assert_allclose(bounds, expected_bounds, atol=ERROR_TOLERANCE)


def test_populate_bounds_GCA_mix_latlon_bounds_mix():
    face_1 = [[10.0, 60.0], [10.0, 10.0], [50.0, 10.0], [50.0, 60.0]]
    face_2 = [[350, 60.0], [350, 10.0], [50.0, 10.0], [50.0, 60.0]]
    face_3 = [[210.0, 80.0], [350.0, 60.0], [10.0, 60.0], [30.0, 80.0]]
    face_4 = [[200.0, 80.0], [350.0, 60.0], [10.0, 60.0], [40.0, 80.0]]

    faces = [face_1, face_2, face_3, face_4]

    expected_bounds = [[[0.17453293, 1.07370494], [0.17453293, 0.87266463]],
                       [[0.17453293, 1.10714872], [6.10865238, 0.87266463]],
                       [[1.04719755, 1.57079633], [3.66519143, 0.52359878]],
                       [[1.04719755, 1.57079633], [0., 6.28318531]]]

    grid = ux.Grid.from_face_vertices(faces, latlon=True)
    face_bounds = grid.bounds.values
    for i in range(len(faces)):
        np.testing.assert_allclose(face_bounds[i], expected_bounds[i], atol=ERROR_TOLERANCE)

def test_populate_bounds_LatlonFace_mix_latlon_bounds_mix():
    face_1 = [[10.0, 60.0], [10.0, 10.0], [50.0, 10.0], [50.0, 60.0]]
    face_2 = [[350, 60.0], [350, 10.0], [50.0, 10.0], [50.0, 60.0]]
    face_3 = [[210.0, 80.0], [350.0, 60.0], [10.0, 60.0], [30.0, 80.0]]
    face_4 = [[200.0, 80.0], [350.0, 60.0], [10.0, 60.0], [40.0, 80.0]]

    faces = [face_1, face_2, face_3, face_4]

    expected_bounds = [[[np.deg2rad(10.0), np.deg2rad(60.0)], [np.deg2rad(10.0), np.deg2rad(50.0)]],
                       [[np.deg2rad(10.0), np.deg2rad(60.0)], [np.deg2rad(350.0), np.deg2rad(50.0)]],
                       [[np.deg2rad(60.0), np.pi / 2], [np.deg2rad(210.0), np.deg2rad(30.0)]],
                       [[np.deg2rad(60.0), np.pi / 2], [0., 2 * np.pi]]]

    grid = ux.Grid.from_face_vertices(faces, latlon=True)
    bounds_xarray = _populate_bounds(grid, is_latlonface=True, return_array=True)
    face_bounds = bounds_xarray.values
    for i in range(len(faces)):
        np.testing.assert_allclose(face_bounds[i], expected_bounds[i], atol=ERROR_TOLERANCE)

def test_populate_bounds_GCAList_mix_latlon_bounds_mix():
    face_1 = [[10.0, 60.0], [10.0, 10.0], [50.0, 10.0], [50.0, 60.0]]
    face_2 = [[350, 60.0], [350, 10.0], [50.0, 10.0], [50.0, 60.0]]
    face_3 = [[210.0, 80.0], [350.0, 60.0], [10.0, 60.0], [30.0, 80.0]]
    face_4 = [[200.0, 80.0], [350.0, 60.0], [10.0, 60.0], [40.0, 80.0]]

    faces = [face_1, face_2, face_3, face_4]

    expected_bounds = [[[np.deg2rad(10.0), np.deg2rad(60.0)], [np.deg2rad(10.0), np.deg2rad(50.0)]],
                       [[np.deg2rad(10.0), np.deg2rad(60.0)], [np.deg2rad(350.0), np.deg2rad(50.0)]],
                       [[np.deg2rad(60.0), np.pi / 2], [np.deg2rad(210.0), np.deg2rad(30.0)]],
                       [[np.deg2rad(60.0), np.pi / 2], [0., 2 * np.pi]]]

    grid = ux.Grid.from_face_vertices(faces, latlon=True)
    bounds_xarray = _populate_bounds(grid, is_face_GCA_list=np.array([[True, False, True, False],
                                                                      [True, False, True, False],
                                                                      [True, False, True, False],
                                                                      [True, False, True, False]]), return_array=True)
    face_bounds = bounds_xarray.values
    for i in range(len(faces)):
        np.testing.assert_allclose(face_bounds[i], expected_bounds[i], atol=ERROR_TOLERANCE)

def test_face_bounds_latlon_bounds_files():
    """Test to ensure ``Grid.face_bounds`` works correctly for all grid files."""
    for grid_path in grid_files_latlonBound:
        try:
            # Open the grid file
            uxgrid = ux.open_grid(grid_path)

            # Test: Ensure the bounds are obtained
            bounds = uxgrid.bounds
            assert bounds is not None, f"Grid.face_bounds should not be None for {grid_path}"

        except Exception as e:
            # Print the failing grid file and re-raise the exception
            print(f"Test failed for grid file: {grid_path}")
            raise e

        finally:
            # Clean up the grid object
            del uxgrid

def test_engine_geodataframe():
    uxgrid = ux.open_grid(gridfile_geoflow)
    for engine in ['geopandas', 'spatialpandas']:
        gdf = uxgrid.to_geodataframe(engine=engine)

def test_periodic_elements_geodataframe():
    uxgrid = ux.open_grid(gridfile_geoflow)
    for periodic_elements in ['ignore', 'exclude', 'split']:
        gdf = uxgrid.to_geodataframe(periodic_elements=periodic_elements)

def test_to_gdf_geodataframe():
    uxgrid = ux.open_grid(gridfile_geoflow)

    gdf_with_am = uxgrid.to_geodataframe(exclude_antimeridian=False)

    gdf_without_am = uxgrid.to_geodataframe(exclude_antimeridian=True)

def test_cache_and_override_geodataframe():
    """Tests the cache and override functionality for GeoDataFrame conversion."""
    uxgrid = ux.open_grid(gridfile_geoflow)

    gdf_a = uxgrid.to_geodataframe(exclude_antimeridian=False)

    gdf_b = uxgrid.to_geodataframe(exclude_antimeridian=False)

    assert gdf_a is gdf_b

    gdf_c = uxgrid.to_geodataframe(exclude_antimeridian=True)

    assert gdf_a is not gdf_c

    gdf_d = uxgrid.to_geodataframe(exclude_antimeridian=True)

    assert gdf_d is gdf_c

    gdf_e = uxgrid.to_geodataframe(exclude_antimeridian=True, override=True, cache=False)

    assert gdf_d is not gdf_e

    gdf_f = uxgrid.to_geodataframe(exclude_antimeridian=True)

    assert gdf_f is not gdf_e

<<<<<<< HEAD
class TestPointInPolygon:
    def test_point_inside(self):
        """Test the function `point_in_face`, where the points are all inside the face"""

        # Open grid
        grid = ux.open_grid(grid_mpas_2)

        # Get the face edges of all faces in the grid
        faces_edges_cartesian = _get_cartesian_face_edge_nodes(
            grid.face_node_connectivity.values,
            grid.n_face,
            grid.n_max_face_edges,
            grid.node_x.values,
            grid.node_y.values,
            grid.node_z.values,
        )

        # Loop through each face
        for i in range(grid.n_face):
            # Set the point as the face center of the polygon
            point_xyz = np.array([grid.face_x[i].values, grid.face_y[i].values, grid.face_z[i].values])

            # Assert that the point is in the polygon
            assert point_in_face(faces_edges_cartesian[i], point_xyz, inclusive=True)

    def test_point_outside(self):
        """Test the function `point_in_face`, where the point is outside the face"""

        # Open grid
        grid = ux.open_grid(grid_mpas_2)

        # Get the face edges of all faces in the grid
        faces_edges_cartesian = _get_cartesian_face_edge_nodes(
            grid.face_node_connectivity.values,
            grid.n_face,
            grid.n_max_face_edges,
            grid.node_x.values,
            grid.node_y.values,
            grid.node_z.values,
        )

        # Set the point as the face center of a different face than the face tested
        point_xyz = np.array([grid.face_x[1].values, grid.face_y[1].values, grid.face_z[1].values])

        # Assert that the point is not in the face tested
        assert not point_in_face(faces_edges_cartesian[0], point_xyz, inclusive=True)

    def test_point_on_node(self):
        """Test the function `point_in_face`, when the point is on the node of the polygon"""

        # Open grid
        grid = ux.open_grid(grid_mpas_2)

        # Get the face edges of all faces in the grid
        faces_edges_cartesian = _get_cartesian_face_edge_nodes(
            grid.face_node_connectivity.values,
            grid.n_face,
            grid.n_max_face_edges,
            grid.node_x.values,
            grid.node_y.values,
            grid.node_z.values,
        )

        # Set the point as a node
        point_xyz = np.array([*faces_edges_cartesian[0][0][0]])

        # Assert that the point is in the face when inclusive is true
        assert point_in_face(faces_edges_cartesian[0], point_xyz, inclusive=True)

        # Assert that the point is not in the face when inclusive is false
        assert not point_in_face(faces_edges_cartesian[0], point_xyz, inclusive=False)

    def test_point_inside_close(self):
        """Test the function `point_in_face`, where the point is inside the face, but very close to the edge"""

        # Create a square
        vertices_lonlat = [[-10.0, 10.0], [-10.0, -10.0], [10.0, -10.0], [10.0, 10.0]]
        vertices_lonlat = np.array(vertices_lonlat)

        # Choose a point just inside the square
        point = np.array(_lonlat_rad_to_xyz(np.deg2rad(0.0), np.deg2rad(-9.8)))

        # Create the grid and face edges
        grid = ux.Grid.from_face_vertices(vertices_lonlat, latlon=True)
        faces_edges_cartesian = _get_cartesian_face_edge_nodes(
            grid.face_node_connectivity.values,
            grid.n_face,
            grid.n_max_face_edges,
            grid.node_x.values,
            grid.node_y.values,
            grid.node_z.values,
        )

        # Use point in face to determine if the point is inside or out of the face
        assert point_in_face(faces_edges_cartesian[0], point_xyz=point, inclusive=False)

    def test_point_outside_close(self):
        """Test the function `point_in_face`, where the point is outside the face, but very close to the edge"""

        # Create a square
        vertices_lonlat = [[-10.0, 10.0], [-10.0, -10.0], [10.0, -10.0], [10.0, 10.0]]
        vertices_lonlat = np.array(vertices_lonlat)

        # Choose a point just outside the square
        point = np.array(_lonlat_rad_to_xyz(np.deg2rad(0.0), np.deg2rad(-10.2)))

        # Create the grid and face edges
        grid = ux.Grid.from_face_vertices(vertices_lonlat, latlon=True)
        faces_edges_cartesian = _get_cartesian_face_edge_nodes(
            grid.face_node_connectivity.values,
            grid.n_face,
            grid.n_max_face_edges,
            grid.node_x.values,
            grid.node_y.values,
            grid.node_z.values,
        )

        # Use point in face to determine if the point is inside or out of the face
        assert not point_in_face(faces_edges_cartesian[0], point_xyz=point, inclusive=False)

    def test_face_at_pole(self):
        """Test the function `point_in_face`, when the face is at the North Pole"""

        # Generate a face that is at a pole
        vertices_lonlat = [[10.0, 90.0], [10.0, 10.0], [50.0, 10.0], [50.0, 60.0]]
        vertices_lonlat = np.array(vertices_lonlat)

        point = np.array(_lonlat_rad_to_xyz(np.deg2rad(25), np.deg2rad(30)))

        # Create the grid and face edges
        grid = ux.Grid.from_face_vertices(vertices_lonlat, latlon=True)
        faces_edges_cartesian = _get_cartesian_face_edge_nodes(
            grid.face_node_connectivity.values,
            grid.n_face,
            grid.n_max_face_edges,
            grid.node_x.values,
            grid.node_y.values,
            grid.node_z.values,
        )

        assert point_in_face(faces_edges_cartesian[0], point_xyz=point, inclusive=True)

    def test_face_at_antimeridian(self):
        """Test the function `point_in_face`, where the face crosses the antimeridian"""

        # Generate a face that is crossing the antimeridian
        vertices_lonlat = [[350, 60.0], [350, 10.0], [50.0, 10.0], [50.0, 60.0]]
        vertices_lonlat = np.array(vertices_lonlat)
        point = np.array(_lonlat_rad_to_xyz(np.deg2rad(25), np.deg2rad(30)))

        # Create the grid and face edges
        grid = ux.Grid.from_face_vertices(vertices_lonlat, latlon=True)
        faces_edges_cartesian = _get_cartesian_face_edge_nodes(
            grid.face_node_connectivity.values,
            grid.n_face,
            grid.n_max_face_edges,
            grid.node_x.values,
            grid.node_y.values,
            grid.node_z.values,
        )

        assert point_in_face(faces_edges_cartesian[0], point_xyz=point, inclusive=True)

    def test_face_normal_face(self):
        """Test the function `point_in_face`, where the face is a normal face, not crossing the antimeridian or the
        poles"""

        # Generate a normal face that is not crossing the antimeridian or the poles
        vertices_lonlat = [[10.0, 60.0], [10.0, 10.0], [50.0, 10.0], [50.0, 60.0]]
        vertices_lonlat = np.array(vertices_lonlat)
        point = np.array(_lonlat_rad_to_xyz(np.deg2rad(25), np.deg2rad(30)))

        # Create the grid and face edges
        grid = ux.Grid.from_face_vertices(vertices_lonlat, latlon=True)
        faces_edges_cartesian = _get_cartesian_face_edge_nodes(
            grid.face_node_connectivity.values,
            grid.n_face,
            grid.n_max_face_edges,
            grid.node_x.values,
            grid.node_y.values,
            grid.node_z.values,
        )

        assert point_in_face(faces_edges_cartesian[0], point_xyz=point, inclusive=True)


class TestStereographicProjection(TestCase):
    def test_stereographic_projection(self):
        lon = np.array(0)
        lat = np.array(0)
=======
def test_stereographic_projection_stereographic_projection():
    lon = np.array(0)
    lat = np.array(0)
>>>>>>> 7c4f3e10

    central_lon = np.array(0)
    central_lat = np.array(0)

    x, y = stereographic_projection(lon, lat, central_lon, central_lat)

    new_lon, new_lat = inverse_stereographic_projection(x, y, central_lon, central_lat)

    assert np.array_equal(lon, new_lon)
    assert np.array_equal(lat, new_lat)
    assert np.array_equal(x, y) and x == 0<|MERGE_RESOLUTION|>--- conflicted
+++ resolved
@@ -1118,7 +1118,7 @@
 
     assert gdf_f is not gdf_e
 
-<<<<<<< HEAD
+
 class TestPointInPolygon:
     def test_point_inside(self):
         """Test the function `point_in_face`, where the points are all inside the face"""
@@ -1304,16 +1304,9 @@
 
         assert point_in_face(faces_edges_cartesian[0], point_xyz=point, inclusive=True)
 
-
-class TestStereographicProjection(TestCase):
-    def test_stereographic_projection(self):
-        lon = np.array(0)
-        lat = np.array(0)
-=======
 def test_stereographic_projection_stereographic_projection():
     lon = np.array(0)
     lat = np.array(0)
->>>>>>> 7c4f3e10
 
     central_lon = np.array(0)
     central_lat = np.array(0)

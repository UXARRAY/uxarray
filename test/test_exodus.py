import os
import numpy as np

from unittest import TestCase
from pathlib import Path

import uxarray as ux
from uxarray.utils.constants import INT_DTYPE, INT_FILL_VALUE

current_path = Path(os.path.dirname(os.path.realpath(__file__)))


class TestExodus(TestCase):

    exo_filename = current_path / "meshfiles" / "exodus" / "outCSne8" / "outCSne8.g"
    exo2_filename = current_path / "meshfiles" / "exodus" / "mixed" / "mixed.exo"

    def test_read_exodus(self):
        """Read an exodus file and writes a exodus file."""

        uxgrid = ux.open_grid(self.exo_filename)

    def test_init_verts(self):
        """Create a uxarray grid from vertices and saves a 1 face exodus
        file."""
<<<<<<< HEAD
        verts = np.array([[0, 0], [2, 0], [0, 2], [2, 2]])
        uxgrid = ux.open_grid(verts)
=======
        verts = [[[0, 0], [2, 0], [0, 2], [2, 2]]]
        vgrid = ux.Grid(verts)
>>>>>>> e86b47db

    def test_encode_exodus(self):
        """Read a UGRID dataset and encode that as an Exodus format."""

    def test_mixed_exodus(self):
        """Read/write an exodus file with two types of faces (triangle and
        quadrilaterals) and writes a ugrid file."""

        uxgrid = ux.open_grid(self.exo2_filename)

        uxgrid.encode_as("ugrid")
        uxgrid.encode_as("exodus")

    def test_standardized_dtype_and_fill(self):
        """Test to see if Mesh2_Face_Nodes uses the expected integer datatype
        and expected fill value as set in constants.py."""

        uxgrid = ux.open_grid(self.exo2_filename)

        assert uxgrid.Mesh2_face_nodes.dtype == INT_DTYPE
        assert uxgrid.Mesh2_face_nodes._FillValue == INT_FILL_VALUE<|MERGE_RESOLUTION|>--- conflicted
+++ resolved
@@ -23,13 +23,8 @@
     def test_init_verts(self):
         """Create a uxarray grid from vertices and saves a 1 face exodus
         file."""
-<<<<<<< HEAD
-        verts = np.array([[0, 0], [2, 0], [0, 2], [2, 2]])
+        verts = [[[0, 0], [2, 0], [0, 2], [2, 2]]]
         uxgrid = ux.open_grid(verts)
-=======
-        verts = [[[0, 0], [2, 0], [0, 2], [2, 2]]]
-        vgrid = ux.Grid(verts)
->>>>>>> e86b47db
 
     def test_encode_exodus(self):
         """Read a UGRID dataset and encode that as an Exodus format."""

import os
import numpy as np

from unittest import TestCase
from pathlib import Path

import uxarray as ux

current_path = Path(os.path.dirname(os.path.realpath(__file__)))


class TestExodus(TestCase):

    exo_filename = current_path / "meshfiles" / "exodus" / "outCSne8" / "outCSne8.g"
    exo2_filename = current_path / "meshfiles" / "exodus" / "mixed" / "mixed.exo"

    def test_read_exodus(self):
        """Read an exodus file and writes a exodus file."""

<<<<<<< HEAD
        uxgrid = ux.open_grid(self.exo_filename)
=======
        exo2_filename = current_path / "meshfiles" / "exodus" / "outCSne8" / "outCSne8.g"
        xr_exo_ds = xr.open_dataset(exo2_filename)
        tgrid = ux.Grid(xr_exo_ds)
>>>>>>> 3049d7ab

    def test_init_verts(self):
        """Create a uxarray grid from vertices and saves a 1 face exodus
        file."""
        verts = np.array([[0, 0], [2, 0], [0, 2], [2, 2]])
        uxgrid = ux.open_grid(verts)

    def test_encode_exodus(self):
        """Read a UGRID dataset and encode that as an Exodus format."""

    def test_mixed_exodus(self):
        """Read/write an exodus file with two types of faces (triangle and
        quadrilaterals) and writes a ugrid file."""

<<<<<<< HEAD
        uxgrid = ux.open_grid(self.exo2_filename)

=======
        exo2_filename = current_path / "meshfiles" / "exodus" / "mixed" / "mixed.exo"
        xr_exo_ds = xr.open_dataset(exo2_filename)
        tgrid = ux.Grid(xr_exo_ds)
>>>>>>> 3049d7ab
        outfile = current_path / "write_test_mixed.ug"
        uxgrid.encode_as("ugrid")

        outfile = current_path / "write_test_mixed.exo"
        uxgrid.encode_as("exodus")<|MERGE_RESOLUTION|>--- conflicted
+++ resolved
@@ -17,13 +17,7 @@
     def test_read_exodus(self):
         """Read an exodus file and writes a exodus file."""
 
-<<<<<<< HEAD
         uxgrid = ux.open_grid(self.exo_filename)
-=======
-        exo2_filename = current_path / "meshfiles" / "exodus" / "outCSne8" / "outCSne8.g"
-        xr_exo_ds = xr.open_dataset(exo2_filename)
-        tgrid = ux.Grid(xr_exo_ds)
->>>>>>> 3049d7ab
 
     def test_init_verts(self):
         """Create a uxarray grid from vertices and saves a 1 face exodus
@@ -38,16 +32,7 @@
         """Read/write an exodus file with two types of faces (triangle and
         quadrilaterals) and writes a ugrid file."""
 
-<<<<<<< HEAD
         uxgrid = ux.open_grid(self.exo2_filename)
 
-=======
-        exo2_filename = current_path / "meshfiles" / "exodus" / "mixed" / "mixed.exo"
-        xr_exo_ds = xr.open_dataset(exo2_filename)
-        tgrid = ux.Grid(xr_exo_ds)
->>>>>>> 3049d7ab
-        outfile = current_path / "write_test_mixed.ug"
         uxgrid.encode_as("ugrid")
-
-        outfile = current_path / "write_test_mixed.exo"
         uxgrid.encode_as("exodus")
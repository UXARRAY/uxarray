import uxarray as ux
import pytest
import numpy as np

from unittest import TestCase
from pathlib import Path
import os

import numpy.testing as nt

# Define the current path and file paths for grid and data
current_path = Path(os.path.dirname(os.path.realpath(__file__)))
quad_hex_grid_path = current_path / 'meshfiles' / "ugrid" / "quad-hexagon" / 'grid.nc'
quad_hex_data_path = current_path / 'meshfiles' / "ugrid" / "quad-hexagon" / 'data.nc'

cube_sphere_grid = current_path / "meshfiles" / "ugrid" / "outCSne30" / "outCSne30.ug"

from uxarray.grid.intersections import constant_lat_intersections_face_bounds



class TestQuadHex(TestCase):
    """The quad hexagon grid contains four faces.

    Top Left Face: Index 1

    Top Right Face: Index 2

    Bottom Left Face: Index 0

    Bottom Right Face: Index 3

    The top two faces intersect a constant latitude of 0.1

    The bottom two faces intersect a constant latitude of -0.1

    All four faces intersect a constant latitude of 0.0
    """

    def test_constant_lat_cross_section_grid(self):

        uxgrid = ux.open_grid(quad_hex_grid_path)

        grid_top_two = uxgrid.cross_section.constant_latitude(lat=0.1, )

        assert grid_top_two.n_face == 2

        grid_bottom_two = uxgrid.cross_section.constant_latitude(lat=-0.1, )

        assert grid_bottom_two.n_face == 2

        grid_all_four = uxgrid.cross_section.constant_latitude(lat=0.0, )

        assert grid_all_four.n_face == 4

        with pytest.raises(ValueError):
            # no intersections found at this line
            uxgrid.cross_section.constant_latitude(lat=10.0, )

    def test_constant_lon_cross_section_grid(self):
        uxgrid = ux.open_grid(quad_hex_grid_path)

        grid_left_two = uxgrid.cross_section.constant_longitude(lon=-0.1, )

        assert grid_left_two.n_face == 2

        grid_right_two = uxgrid.cross_section.constant_longitude(lon=0.2, )

        assert grid_right_two.n_face == 2

        with pytest.raises(ValueError):
            # no intersections found at this line
            uxgrid.cross_section.constant_longitude(lon=10.0)

    def test_constant_lat_cross_section_uxds(self):
        uxds = ux.open_dataset(quad_hex_grid_path, quad_hex_data_path)
        uxds.uxgrid.normalize_cartesian_coordinates()

        da_top_two = uxds['t2m'].cross_section.constant_latitude(lat=0.1, )

        nt.assert_array_equal(da_top_two.data, uxds['t2m'].isel(n_face=[1, 2]).data)

        da_bottom_two = uxds['t2m'].cross_section.constant_latitude(lat=-0.1, )

        nt.assert_array_equal(da_bottom_two.data, uxds['t2m'].isel(n_face=[0, 3]).data)

        da_all_four = uxds['t2m'].cross_section.constant_latitude(lat=0.0, )

        nt.assert_array_equal(da_all_four.data , uxds['t2m'].data)

        with pytest.raises(ValueError):
            # no intersections found at this line
            uxds['t2m'].cross_section.constant_latitude(lat=10.0, )


    def test_constant_lon_cross_section_uxds(self):
        uxds = ux.open_dataset(quad_hex_grid_path, quad_hex_data_path)
        uxds.uxgrid.normalize_cartesian_coordinates()

        da_left_two = uxds['t2m'].cross_section.constant_longitude(lon=-0.1, )

        nt.assert_array_equal(da_left_two.data, uxds['t2m'].isel(n_face=[0, 2]).data)

        da_right_two = uxds['t2m'].cross_section.constant_longitude(lon=0.2, )

        nt.assert_array_equal(da_right_two.data, uxds['t2m'].isel(n_face=[1, 3]).data)

        with pytest.raises(ValueError):
            # no intersections found at this line
            uxds['t2m'].cross_section.constant_longitude(lon=10.0, )


class TestCubeSphere(TestCase):

    def test_north_pole(self):
        uxgrid = ux.open_grid(cube_sphere_grid)

        lats = [89.85, 89.9, 89.95, 89.99]

        for lat in lats:
            cross_grid = uxgrid.cross_section.constant_latitude(lat=lat, )
            # Cube sphere grid should have 4 faces centered around the pole
            assert cross_grid.n_face == 4

    def test_south_pole(self):
        uxgrid = ux.open_grid(cube_sphere_grid)

        lats = [-89.85, -89.9, -89.95, -89.99]

        for lat in lats:
            cross_grid = uxgrid.cross_section.constant_latitude(lat=lat, )
            # Cube sphere grid should have 4 faces centered around the pole
            assert cross_grid.n_face == 4



class TestCandidateFacesUsingBounds(TestCase):

    def test_constant_lat(self):
        bounds = np.array([
            [[-45, 45], [0, 360]],
            [[-90, -45], [0, 360]],
            [[45, 90], [0, 360]],
        ])

        bounds_rad = np.deg2rad(bounds)

        const_lat = 0

        candidate_faces = constant_lat_intersections_face_bounds(
            lat=const_lat,
            face_bounds_lat=bounds_rad[:, 0],
        )

        # Expected output
        expected_faces = np.array([0])

        # Test the function output
        nt.assert_array_equal(candidate_faces, expected_faces)

    def test_constant_lat_out_of_bounds(self):

        bounds = np.array([
            [[-45, 45], [0, 360]],
            [[-90, -45], [0, 360]],
            [[45, 90], [0, 360]],
        ])

        bounds_rad = np.deg2rad(bounds)

        const_lat = 100

        candidate_faces = constant_lat_intersections_face_bounds(
            lat=const_lat,
            face_bounds_lat=bounds_rad[:, 0],
        )

        assert len(candidate_faces) == 0


class TestArcs(TestCase):
    def test_latitude_along_arc(self):
        node_lon = np.array([-40, -40, 40, 40])
        node_lat = np.array([-20, 20, 20, -20])
        face_node_connectivity = np.array([[0, 1, 2, 3]], dtype=np.int64)

        uxgrid = ux.Grid.from_topology(node_lon, node_lat, face_node_connectivity)

        # intersection at exactly 20 degrees latitude
        out1 = uxgrid.get_faces_at_constant_latitude(lat=20)

<<<<<<< HEAD
        # intersection at 21 degrees latitude should still intersect since the edge is an arc
        out2 = uxgrid.get_faces_at_constant_latitude(lat=25.41)
        print(out1, "ok", uxgrid)
=======
        # intersection at 25.41 degrees latitude (max along the great circle arc)
        out2 = uxgrid.get_faces_at_constant_latitude(lat=25.41)
>>>>>>> c1c7cc69

        nt.assert_array_equal(out1, out2)<|MERGE_RESOLUTION|>--- conflicted
+++ resolved
@@ -189,13 +189,7 @@
         # intersection at exactly 20 degrees latitude
         out1 = uxgrid.get_faces_at_constant_latitude(lat=20)
 
-<<<<<<< HEAD
-        # intersection at 21 degrees latitude should still intersect since the edge is an arc
-        out2 = uxgrid.get_faces_at_constant_latitude(lat=25.41)
-        print(out1, "ok", uxgrid)
-=======
         # intersection at 25.41 degrees latitude (max along the great circle arc)
         out2 = uxgrid.get_faces_at_constant_latitude(lat=25.41)
->>>>>>> c1c7cc69
 
         nt.assert_array_equal(out1, out2)
import uxarray as ux
import pytest
import numpy as np
from pathlib import Path

# Define the current path and file paths for grid and data
current_path = Path(__file__).resolve().parent
quad_hex_grid_path = current_path / 'meshfiles' / "ugrid" / "quad-hexagon" / 'grid.nc'
quad_hex_data_path = current_path / 'meshfiles' / "ugrid" / "quad-hexagon" / 'data.nc'
cube_sphere_grid = current_path / "meshfiles" / "ugrid" / "outCSne30" / "outCSne30.ug"

from uxarray.grid.intersections import constant_lat_intersections_face_bounds

def test_constant_lat_cross_section_grid():
    uxgrid = ux.open_grid(quad_hex_grid_path)

    grid_top_two = uxgrid.cross_section.constant_latitude(lat=0.1)
    assert grid_top_two.n_face == 2

    grid_bottom_two = uxgrid.cross_section.constant_latitude(lat=-0.1)
    assert grid_bottom_two.n_face == 2

    grid_all_four = uxgrid.cross_section.constant_latitude(lat=0.0)
    assert grid_all_four.n_face == 4

    with pytest.raises(ValueError):
        uxgrid.cross_section.constant_latitude(lat=10.0)

def test_constant_lon_cross_section_grid():
    uxgrid = ux.open_grid(quad_hex_grid_path)

    grid_left_two = uxgrid.cross_section.constant_longitude(lon=-0.1)
    assert grid_left_two.n_face == 2

    grid_right_two = uxgrid.cross_section.constant_longitude(lon=0.2)
    assert grid_right_two.n_face == 2

    with pytest.raises(ValueError):
        uxgrid.cross_section.constant_longitude(lon=10.0)

def test_constant_lat_cross_section_uxds():
    uxds = ux.open_dataset(quad_hex_grid_path, quad_hex_data_path)
    uxds.uxgrid.normalize_cartesian_coordinates()

    da_top_two = uxds['t2m'].cross_section.constant_latitude(lat=0.1)
    np.testing.assert_array_equal(da_top_two.data, uxds['t2m'].isel(n_face=[1, 2]).data)

    da_bottom_two = uxds['t2m'].cross_section.constant_latitude(lat=-0.1)
    np.testing.assert_array_equal(da_bottom_two.data, uxds['t2m'].isel(n_face=[0, 3]).data)

    da_all_four = uxds['t2m'].cross_section.constant_latitude(lat=0.0)
    np.testing.assert_array_equal(da_all_four.data, uxds['t2m'].data)

    with pytest.raises(ValueError):
        uxds['t2m'].cross_section.constant_latitude(lat=10.0)

def test_constant_lon_cross_section_uxds():
    uxds = ux.open_dataset(quad_hex_grid_path, quad_hex_data_path)
    uxds.uxgrid.normalize_cartesian_coordinates()

    da_left_two = uxds['t2m'].cross_section.constant_longitude(lon=-0.1)
    np.testing.assert_array_equal(da_left_two.data, uxds['t2m'].isel(n_face=[0, 2]).data)

    da_right_two = uxds['t2m'].cross_section.constant_longitude(lon=0.2)
    np.testing.assert_array_equal(da_right_two.data, uxds['t2m'].isel(n_face=[1, 3]).data)

    with pytest.raises(ValueError):
        uxds['t2m'].cross_section.constant_longitude(lon=10.0)

def test_north_pole():
    uxgrid = ux.open_grid(cube_sphere_grid)
    lats = [89.85, 89.9, 89.95, 89.99]

    for lat in lats:
        cross_grid = uxgrid.cross_section.constant_latitude(lat=lat)
        assert cross_grid.n_face == 4

def test_south_pole():
    uxgrid = ux.open_grid(cube_sphere_grid)
    lats = [-89.85, -89.9, -89.95, -89.99]

    for lat in lats:
        cross_grid = uxgrid.cross_section.constant_latitude(lat=lat)
        assert cross_grid.n_face == 4

def test_constant_lat():
    bounds = np.array([
        [[-45, 45], [0, 360]],
        [[-90, -45], [0, 360]],
        [[45, 90], [0, 360]],
    ])
    bounds_rad = np.deg2rad(bounds)
    const_lat = 0

    candidate_faces = constant_lat_intersections_face_bounds(
        lat=const_lat,
        face_bounds_lat=bounds_rad[:, 0],
    )

    expected_faces = np.array([0])
    np.testing.assert_array_equal(candidate_faces, expected_faces)

def test_constant_lat_out_of_bounds():
    bounds = np.array([
        [[-45, 45], [0, 360]],
        [[-90, -45], [0, 360]],
        [[45, 90], [0, 360]],
    ])
    bounds_rad = np.deg2rad(bounds)
    const_lat = 100

    candidate_faces = constant_lat_intersections_face_bounds(
        lat=const_lat,
        face_bounds_lat=bounds_rad[:, 0],
    )

<<<<<<< HEAD
        assert len(candidate_faces) == 0


class TestArcs:
    def test_latitude_along_arc(self):
        node_lon = np.array([-40, -40, 40, 40])
        node_lat = np.array([-20, 20, 20, -20])
        face_node_connectivity = np.array([[0, 1, 2, 3]], dtype=np.int64)

        uxgrid = ux.Grid.from_topology(node_lon, node_lat, face_node_connectivity)

        # intersection at exactly 20 degrees latitude
        out1 = uxgrid.get_faces_at_constant_latitude(lat=20)

        # intersection at 25.41 degrees latitude (max along the great circle arc)
        out2 = uxgrid.get_faces_at_constant_latitude(lat=25.41)

        nt.assert_array_equal(out1, out2)
=======
    assert len(candidate_faces) == 0
>>>>>>> 0e45edaf
<|MERGE_RESOLUTION|>--- conflicted
+++ resolved
@@ -2,6 +2,9 @@
 import pytest
 import numpy as np
 from pathlib import Path
+import os
+
+import numpy.testing as nt
 
 # Define the current path and file paths for grid and data
 current_path = Path(__file__).resolve().parent
@@ -114,8 +117,7 @@
         face_bounds_lat=bounds_rad[:, 0],
     )
 
-<<<<<<< HEAD
-        assert len(candidate_faces) == 0
+    assert len(candidate_faces) == 0
 
 
 class TestArcs:
@@ -132,7 +134,4 @@
         # intersection at 25.41 degrees latitude (max along the great circle arc)
         out2 = uxgrid.get_faces_at_constant_latitude(lat=25.41)
 
-        nt.assert_array_equal(out1, out2)
-=======
-    assert len(candidate_faces) == 0
->>>>>>> 0e45edaf
+        nt.assert_array_equal(out1, out2)
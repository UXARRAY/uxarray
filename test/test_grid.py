import os
import numpy as np
import xarray as xr
import random
from uxarray import helpers

from unittest import TestCase
from pathlib import Path

import uxarray as ux

current_path = Path(os.path.dirname(os.path.realpath(__file__)))


class TestGrid(TestCase):

    def test_read_ugrid_write_exodus(self):
        """Reads a ugrid file and writes and exodus file."""

        ug_filename1 = current_path / "meshfiles" / "outCSne30.ug"
        ug_filename2 = current_path / "meshfiles" / "outRLL1deg.ug"
        ug_filename3 = current_path / "meshfiles" / "ov_RLL10deg_CSne4.ug"

        ug_outfile1 = current_path / "meshfiles" / "outCSne30.exo"
        ug_outfile2 = current_path / "meshfiles" / "outRLL1deg.g"
        ug_outfile3 = current_path / "meshfiles" / "ov_RLL10deg_CSne4.g"

        tgrid1 = ux.open_dataset(str(ug_filename1))
        tgrid2 = ux.open_dataset(str(ug_filename2))
        tgrid3 = ux.open_dataset(str(ug_filename3))

        tgrid1.write(str(ug_outfile1))
        tgrid2.write(str(ug_outfile2))
        tgrid3.write(str(ug_outfile3))

    def test_init_verts(self):
        """Create a uxarray grid from vertices and saves a ugrid file.

        Also, test kwargs for grid initialization
        """

        verts = np.array([[0, 0], [2, 0], [0, 2], [2, 2]])
        vgrid = ux.Grid(verts, vertices=True, islatlon=True, concave=False)

        face_filename = current_path / "meshfiles" / "1face.ug"
        vgrid.write(face_filename)

<<<<<<< HEAD
    def test_generate_edge_nodes(self):
        """Generates Grid.Mesh2_edge_nodes from Grid.Mesh2_face_nodes
        """
        ug_filename1 = current_path / "meshfiles" / "outCSne30.ug"
        tgrid1 = ux.Grid(str(ug_filename1))
        mesh2_face_nodes = tgrid1.ds["Mesh2_face_nodes"]

        tgrid1.build_edge_face_connectivity()
        mesh2_face_edges = tgrid1.Mesh2_face_edges
        mesh2_edge_nodes = tgrid1.Mesh2_edge_nodes

        # Assert if the mesh2_face_edges sizes are correct.
        self.assertEqual(mesh2_face_edges.sizes["nMesh2_face"], mesh2_face_nodes.sizes["nMesh2_face"])
        self.assertEqual(mesh2_face_edges.sizes["nMaxMesh2_face_edges"], mesh2_face_nodes.sizes["nMaxMesh2_face_nodes"])
        self.assertEqual(mesh2_face_edges.sizes["Two"], 2)

        # Assert if the mesh2_edge_nodes sizes are correct.
        # Euler formular for determining the edge numbers: n_face = n_edges - n_nodes + 2
        num_edges = mesh2_face_edges.sizes["nMesh2_face"] + tgrid1.ds["Mesh2_node_x"].sizes["nMesh2_node"] - 2
        self.assertEqual(mesh2_edge_nodes.sizes["nMesh2_edge"], num_edges)

    def test_generate_Latlon_bounds(self):
        """Generates a latlon_bounds Xarray from grid file
        """
        ug_filename1 = current_path / "meshfiles" / "outCSne30.ug"
        tgrid1 = ux.Grid(str(ug_filename1))
        tgrid1.buildlatlon_bounds()

    def test_sort_edges(self):
        # Test if the edges are sorted properly

        edges_ans = [[0, 1],
                     [0, 2],
                     [0, 3],
                     [1, 1],
                     [1, 2],
                     [2, 4]]

        edges = list(edges_ans)

        random.shuffle(edges)
        edges_res = helpers.sort_edge(edges)
        self.assertEqual(edges_res, edges_ans)
=======
    def test_init_ds_var_methods(self):
        """Tests to see if accessing variables though set attribtues is equal
        to using the dict."""
        # Dataset with Variables in UGRID convention
        path = current_path / "meshfiles" / "outCSne30.ug"
        grid = ux.open_dataset(path)
        xr.testing.assert_equal(grid.Mesh2_node_x,
                                grid.ds[grid.ds_var_names["Mesh2_node_x"]])
        xr.testing.assert_equal(grid.Mesh2_node_y,
                                grid.ds[grid.ds_var_names["Mesh2_node_y"]])
        xr.testing.assert_equal(grid.Mesh2_face_nodes,
                                grid.ds[grid.ds_var_names["Mesh2_face_nodes"]])

        # Dataset with Variables NOT in UGRID convention
        path = current_path / "meshfiles" / "mesh.nc"
        grid = ux.open_dataset(path)
        xr.testing.assert_equal(grid.Mesh2_node_x,
                                grid.ds[grid.ds_var_names["Mesh2_node_x"]])
        xr.testing.assert_equal(grid.Mesh2_node_y,
                                grid.ds[grid.ds_var_names["Mesh2_node_y"]])
        xr.testing.assert_equal(grid.Mesh2_face_nodes,
                                grid.ds[grid.ds_var_names["Mesh2_face_nodes"]])

>>>>>>> 857df2d1

    # TODO: Move to test_shpfile/scrip when implemented
    # use external package to read?
    # https://gis.stackexchange.com/questions/113799/how-to-read-a-shapefile-in-python

    def test_read_shpfile(self):
        """Reads a shape file and write ugrid file."""
        with self.assertRaises(RuntimeError):
            shp_filename = current_path / "meshfiles" / "grid_fire.shp"
            tgrid = ux.Grid(str(shp_filename))

    def test_read_scrip(self):
        """Reads a scrip file and write ugrid file."""

        scrip_8 = current_path / "meshfiles" / "outCSne8.nc"
        ug_30 = current_path / "meshfiles" / "outCSne30.ug"

        # Test read from scrip and from ugrid for grid class
        ux.open_dataset(str(scrip_8))  # tests from scrip

        ux.open_dataset(str(ug_30))  # tests from ugrid<|MERGE_RESOLUTION|>--- conflicted
+++ resolved
@@ -45,7 +45,29 @@
         face_filename = current_path / "meshfiles" / "1face.ug"
         vgrid.write(face_filename)
 
-<<<<<<< HEAD
+    def test_init_ds_var_methods(self):
+        """Tests to see if accessing variables though set attribtues is equal
+        to using the dict."""
+        # Dataset with Variables in UGRID convention
+        path = current_path / "meshfiles" / "outCSne30.ug"
+        grid = ux.open_dataset(path)
+        xr.testing.assert_equal(grid.Mesh2_node_x,
+                                grid.ds[grid.ds_var_names["Mesh2_node_x"]])
+        xr.testing.assert_equal(grid.Mesh2_node_y,
+                                grid.ds[grid.ds_var_names["Mesh2_node_y"]])
+        xr.testing.assert_equal(grid.Mesh2_face_nodes,
+                                grid.ds[grid.ds_var_names["Mesh2_face_nodes"]])
+
+        # Dataset with Variables NOT in UGRID convention
+        path = current_path / "meshfiles" / "mesh.nc"
+        grid = ux.open_dataset(path)
+        xr.testing.assert_equal(grid.Mesh2_node_x,
+                                grid.ds[grid.ds_var_names["Mesh2_node_x"]])
+        xr.testing.assert_equal(grid.Mesh2_node_y,
+                                grid.ds[grid.ds_var_names["Mesh2_node_y"]])
+        xr.testing.assert_equal(grid.Mesh2_face_nodes,
+                                grid.ds[grid.ds_var_names["Mesh2_face_nodes"]])
+
     def test_generate_edge_nodes(self):
         """Generates Grid.Mesh2_edge_nodes from Grid.Mesh2_face_nodes
         """
@@ -89,31 +111,6 @@
         random.shuffle(edges)
         edges_res = helpers.sort_edge(edges)
         self.assertEqual(edges_res, edges_ans)
-=======
-    def test_init_ds_var_methods(self):
-        """Tests to see if accessing variables though set attribtues is equal
-        to using the dict."""
-        # Dataset with Variables in UGRID convention
-        path = current_path / "meshfiles" / "outCSne30.ug"
-        grid = ux.open_dataset(path)
-        xr.testing.assert_equal(grid.Mesh2_node_x,
-                                grid.ds[grid.ds_var_names["Mesh2_node_x"]])
-        xr.testing.assert_equal(grid.Mesh2_node_y,
-                                grid.ds[grid.ds_var_names["Mesh2_node_y"]])
-        xr.testing.assert_equal(grid.Mesh2_face_nodes,
-                                grid.ds[grid.ds_var_names["Mesh2_face_nodes"]])
-
-        # Dataset with Variables NOT in UGRID convention
-        path = current_path / "meshfiles" / "mesh.nc"
-        grid = ux.open_dataset(path)
-        xr.testing.assert_equal(grid.Mesh2_node_x,
-                                grid.ds[grid.ds_var_names["Mesh2_node_x"]])
-        xr.testing.assert_equal(grid.Mesh2_node_y,
-                                grid.ds[grid.ds_var_names["Mesh2_node_y"]])
-        xr.testing.assert_equal(grid.Mesh2_face_nodes,
-                                grid.ds[grid.ds_var_names["Mesh2_face_nodes"]])
-
->>>>>>> 857df2d1
 
     # TODO: Move to test_shpfile/scrip when implemented
     # use external package to read?

import os
import numpy as np
import numpy.testing as nt
import xarray as xr

from unittest import TestCase
from pathlib import Path

import uxarray
import uxarray as ux

from uxarray.grid.connectivity import _populate_face_edge_connectivity, _build_edge_face_connectivity, \
    _build_edge_node_connectivity, _build_face_face_connectivity, _populate_face_face_connectivity

from uxarray.grid.coordinates import _populate_node_latlon, _lonlat_rad_to_xyz

from uxarray.constants import INT_FILL_VALUE, ERROR_TOLERANCE

from uxarray.grid.arcs import extreme_gca_latitude

from uxarray.grid.validation import _find_duplicate_nodes

try:
    import constants
except ImportError:
    from . import constants

current_path = Path(os.path.dirname(os.path.realpath(__file__)))

gridfile_CSne8 = current_path / "meshfiles" / "scrip" / "outCSne8" / "outCSne8.nc"
gridfile_RLL1deg = current_path / "meshfiles" / "ugrid" / "outRLL1deg" / "outRLL1deg.ug"
gridfile_RLL10deg_CSne4 = current_path / "meshfiles" / "ugrid" / "ov_RLL10deg_CSne4" / "ov_RLL10deg_CSne4.ug"
gridfile_CSne30 = current_path / "meshfiles" / "ugrid" / "outCSne30" / "outCSne30.ug"
gridfile_fesom = current_path / "meshfiles" / "ugrid" / "fesom" / "fesom.mesh.diag.nc"
gridfile_geoflow = current_path / "meshfiles" / "ugrid" / "geoflow-small" / "grid.nc"
gridfile_mpas = current_path / 'meshfiles' / "mpas" / "QU" / 'mesh.QU.1920km.151026.nc'
gridfile_mpas_two = current_path / 'meshfiles' / "mpas" / "QU" / 'oQU480.231010.nc'

gridfile_geos = current_path / 'meshfiles' / "geos-cs" / "c12" / 'test-c12.native.nc4'

dsfile_vortex_CSne30 = current_path / "meshfiles" / "ugrid" / "outCSne30" / "outCSne30_vortex.nc"
dsfile_var2_CSne30 = current_path / "meshfiles" / "ugrid" / "outCSne30" / "outCSne30_var2.nc"

shp_filename = current_path / "meshfiles" / "shp" / "grid_fire.shp"


class TestGrid(TestCase):
    grid_CSne30 = ux.open_grid(gridfile_CSne30)
    grid_RLL1deg = ux.open_grid(gridfile_RLL1deg)
    grid_RLL10deg_CSne4 = ux.open_grid(gridfile_RLL10deg_CSne4)

    def test_validate(self):
        """Test to check the validate function."""
        grid_mpas = ux.open_grid(gridfile_mpas)
        assert (grid_mpas.validate())

    def test_encode_as(self):
        """Reads a ugrid file and encodes it as `xarray.Dataset` in various
        types."""

        self.grid_CSne30.encode_as("UGRID")
        self.grid_RLL1deg.encode_as("UGRID")
        self.grid_RLL10deg_CSne4.encode_as("UGRID")

        self.grid_CSne30.encode_as("Exodus")
        self.grid_RLL1deg.encode_as("Exodus")
        self.grid_RLL10deg_CSne4.encode_as("Exodus")

    def test_open_non_mesh2_write_exodus(self):
        """Loads grid files of different formats using uxarray's open_dataset
        call."""

        grid_geoflow = ux.open_grid(gridfile_CSne30)

        exods = grid_geoflow.encode_as("Exodus")
        # Remove the _FillValue attribute from the variable's attributes
        if '_FillValue' in grid_geoflow._ds['face_node_connectivity'].attrs:
            del grid_geoflow._ds['face_node_connectivity'].attrs['_FillValue']

        exods.to_netcdf("grid_geoflow.exo")

    def test_init_verts(self):
        """Create a uxarray grid from multiple face vertices with duplicate
        nodes and saves a ugrid file.

        Also, test kwargs for grid initialization

        The input cartesian coordinates represents 8 vertices on a cube
             7---------6
            /|        /|
           / |       / |
          3---------2  |
          |  |      |  |
          |  4------|--5
          | /       | /
          |/        |/
          0---------1
        """
        cart_x = [
            0.577340924821405, 0.577340924821405, 0.577340924821405,
            0.577340924821405, -0.577345166204668, -0.577345166204668,
            -0.577345166204668, -0.577345166204668
        ]
        cart_y = [
            0.577343045516932, 0.577343045516932, -0.577343045516932,
            -0.577343045516932, 0.577338804118089, 0.577338804118089,
            -0.577338804118089, -0.577338804118089
        ]
        cart_z = [
            0.577366836872017, -0.577366836872017, 0.577366836872017,
            -0.577366836872017, 0.577366836872017, -0.577366836872017,
            0.577366836872017, -0.577366836872017
        ]

        # The order of the vertexes is irrelevant, the following indexing is just for forming a face matrix
        face_vertices = [
            [0, 1, 2, 3],  # front face
            [1, 5, 6, 2],  # right face
            [5, 4, 7, 6],  # back face
            [4, 0, 3, 7],  # left face
            [3, 2, 6, 7],  # top face
            [4, 5, 1, 0]  # bottom face
        ]

        # Pack the cart_x/y/z into the face matrix using the index from face_vertices
        faces_coords = []
        for face in face_vertices:
            face_coords = []
            for vertex_index in face:
                x, y, z = cart_x[vertex_index], cart_y[vertex_index], cart_z[
                    vertex_index]
                face_coords.append([x, y, z])
            faces_coords.append(face_coords)

        # Now consturct the grid using the faces_coords
        verts_cart = np.array(faces_coords)
        vgrid = ux.open_grid(verts_cart, latlon=False)

        assert (vgrid.n_face == 6)
        assert (vgrid.n_node == 8)
        vgrid.encode_as("UGRID")

        # Test the case when user created a nested one-face grid
        faces_verts_one = np.array([
            np.array([[150, 10], [160, 20], [150, 30], [135, 30], [125, 20],
                      [135, 10]])
        ])
        vgrid = ux.open_grid(faces_verts_one, latlon=True)
        assert (vgrid.n_face == 1)
        assert (vgrid.n_node == 6)
        vgrid.encode_as("UGRID")

        # Test the case when user created a one-face grid
        faces_verts_single_face = np.array([[150, 10], [160, 20], [150, 30],
                                            [135, 30], [125, 20], [135, 10]])

        vgrid = ux.open_grid(faces_verts_single_face, latlon=True)
        assert (vgrid.n_face == 1)
        assert (vgrid.n_node == 6)
        vgrid.encode_as("UGRID")

    def test_init_verts_different_input_datatype(self):
        """Create a uxarray grid from multiple face vertices with different
        datatypes(ndarray, list, tuple) and saves a ugrid file.

        Also, test kwargs for grid initialization
        """

        # Test initializing Grid from ndarray
        faces_verts_ndarray = np.array([
            np.array([[150, 10], [160, 20], [150, 30], [135, 30], [125, 20],
                      [135, 10]]),
            np.array([[125, 20], [135, 30], [125, 60], [110, 60], [100, 30],
                      [105, 20]]),
            np.array([[95, 10], [105, 20], [100, 30], [85, 30], [75, 20],
                      [85, 10]]),
        ])
        vgrid = ux.open_grid(faces_verts_ndarray, latlon=True)
        assert (vgrid.n_face == 3)
        assert (vgrid.n_node == 14)
        vgrid.encode_as("UGRID")
        print(vgrid._ds)

        # Test initializing Grid from list
        faces_verts_list = [[[150, 10], [160, 20], [150, 30], [135, 30],
                             [125, 20], [135, 10]],
                            [[125, 20], [135, 30], [125, 60], [110, 60],
                             [100, 30], [105, 20]],
                            [[95, 10], [105, 20], [100, 30], [85, 30], [75, 20],
                             [85, 10]]]
        vgrid = ux.open_grid(faces_verts_list, latlon=True)
        assert (vgrid.n_face == 3)
        assert (vgrid.n_node == 14)

        # validate the grid
        assert (vgrid.validate())

        vgrid.encode_as("UGRID")

        # Test initializing Grid from tuples
        faces_verts_tuples = [
            ((150, 10), (160, 20), (150, 30), (135, 30), (125, 20), (135, 10)),
            ((125, 20), (135, 30), (125, 60), (110, 60), (100, 30), (105, 20)),
            ((95, 10), (105, 20), (100, 30), (85, 30), (75, 20), (85, 10))
        ]
        vgrid = ux.open_grid(faces_verts_tuples, latlon=True)
        assert (vgrid.n_face == 3)
        assert (vgrid.n_node == 14)

        # validate the grid
        assert (vgrid.validate())

        vgrid.encode_as("UGRID")

    def test_init_verts_fill_values(self):
        faces_verts_filled_values = [[[150, 10], [160, 20], [150, 30],
                                      [135, 30], [125, 20], [135, 10]],
                                     [[125, 20], [135, 30], [125, 60],
                                      [110, 60], [100, 30],
                                      [ux.INT_FILL_VALUE, ux.INT_FILL_VALUE]],
                                     [[95, 10], [105, 20], [100, 30], [85, 30],
                                      [ux.INT_FILL_VALUE, ux.INT_FILL_VALUE],
                                      [ux.INT_FILL_VALUE, ux.INT_FILL_VALUE]]]
        vgrid = ux.open_grid(
            faces_verts_filled_values,
            latlon=False,
        )
        assert (vgrid.n_face == 3)
        assert (vgrid.n_node == 12)

    def test_grid_properties(self):
        """Tests to see if accessing variables through set properties is equal
        to using the dict."""

        # Dataset with standard UGRID variable names
        # Coordinates
        xr.testing.assert_equal(self.grid_CSne30.node_lon,
                                self.grid_CSne30._ds["node_lon"])
        xr.testing.assert_equal(self.grid_CSne30.node_lat,
                                self.grid_CSne30._ds["node_lat"])
        # Variables
        xr.testing.assert_equal(self.grid_CSne30.face_node_connectivity,
                                self.grid_CSne30._ds["face_node_connectivity"])

        # Dimensions
        n_nodes = self.grid_CSne30.node_lon.shape[0]
        n_faces, n_face_nodes = self.grid_CSne30.face_node_connectivity.shape

        self.assertEqual(n_nodes, self.grid_CSne30.n_node)
        self.assertEqual(n_faces, self.grid_CSne30.n_face)
        self.assertEqual(n_face_nodes, self.grid_CSne30.n_max_face_nodes)

        # Dataset with non-standard UGRID variable names
        grid_geoflow = ux.open_grid(gridfile_geoflow)

        xr.testing.assert_equal(grid_geoflow.node_lon,
                                grid_geoflow._ds["node_lon"])
        xr.testing.assert_equal(grid_geoflow.node_lat,
                                grid_geoflow._ds["node_lat"])
        # Variables
        xr.testing.assert_equal(grid_geoflow.face_node_connectivity,
                                grid_geoflow._ds["face_node_connectivity"])
        # Dimensions
        n_nodes = grid_geoflow.node_lon.shape[0]
        n_faces, n_face_nodes = grid_geoflow.face_node_connectivity.shape

        self.assertEqual(n_nodes, grid_geoflow.n_node)
        self.assertEqual(n_faces, grid_geoflow.n_face)
        self.assertEqual(n_face_nodes, grid_geoflow.n_max_face_nodes)

    def test_read_shpfile(self):
        """Reads a shape file and write ugrid file."""
        with self.assertRaises(ValueError):
            grid_shp = ux.open_grid(shp_filename)

    def test_read_scrip(self):
        """Reads a scrip file."""

        # Test read from scrip and from ugrid for grid class
        grid_CSne8 = ux.open_grid(gridfile_CSne8)  # tests from scrip
        pass


class TestOperators(TestCase):
    grid_CSne30_01 = ux.open_grid(gridfile_CSne30)
    grid_CSne30_02 = ux.open_grid(gridfile_CSne30)
    grid_RLL1deg = ux.open_grid(gridfile_RLL1deg)

    def test_eq(self):
        """Test Equals ('==') operator."""
        assert self.grid_CSne30_01 == self.grid_CSne30_02

    def test_ne(self):
        """Test Not Equals ('!=') operator."""
        assert self.grid_CSne30_01 != self.grid_RLL1deg


class TestFaceAreas(TestCase):
    grid_CSne30 = ux.open_grid(gridfile_CSne30)

    def test_calculate_total_face_area_triangle(self):
        """Create a uxarray grid from vertices and saves an exodus file."""

        verts = [[[0.57735027, -5.77350269e-01, -0.57735027],
                  [0.57735027, 5.77350269e-01, -0.57735027],
                  [-0.57735027, 5.77350269e-01, -0.57735027]]]

        grid_verts = ux.open_grid(verts, latlon=False)

        # validate the grid
        assert (grid_verts.validate())

        # validate the grid
        assert (grid_verts.validate())

        # calculate area
        area_gaussian = grid_verts.calculate_total_face_area(
            quadrature_rule="gaussian", order=5)
        nt.assert_almost_equal(area_gaussian, constants.TRI_AREA, decimal=3)

        area_triangular = grid_verts.calculate_total_face_area(
            quadrature_rule="triangular", order=4)
        nt.assert_almost_equal(area_triangular, constants.TRI_AREA, decimal=1)

    def test_calculate_total_face_area_file(self):
        """Create a uxarray grid from vertices and saves an exodus file."""

        # = self.grid_CSne30.calculate_total_face_area()
        area = ux.open_grid(gridfile_CSne30).calculate_total_face_area()

        nt.assert_almost_equal(area, constants.MESH30_AREA, decimal=3)

    def test_calculate_total_face_area_sphere(self):
        """Computes the total face area of an MPAS mesh that lies on a unit
        sphere, with an expected total face area of 4pi."""
        mpas_grid_path = current_path / 'meshfiles' / "mpas" / "QU" / 'mesh.QU.1920km.151026.nc'

        primal_grid = ux.open_grid(mpas_grid_path, use_dual=False)
        dual_grid = ux.open_grid(mpas_grid_path, use_dual=True)

        primal_face_area = primal_grid.calculate_total_face_area()
        dual_face_area = dual_grid.calculate_total_face_area()

        nt.assert_almost_equal(primal_face_area,
                               constants.UNIT_SPHERE_AREA,
                               decimal=3)

        nt.assert_almost_equal(dual_face_area,
                               constants.UNIT_SPHERE_AREA,
                               decimal=3)

    # TODO: Will depend on the decision for whether to provide integrate function
    # from within `Grid` as well as UxDataset
    # def test_integrate(self):
    #     xr_psi = xr.open_dataset(dsfile_vortex_CSne30)
    #     xr_v2 = xr.open_dataset(dsfile_var2_CSne30)
    #
    #     integral_psi = self.grid_CSne30.integrate(xr_psi)
    #     integral_var2 = self.grid_CSne30.integrate(xr_v2)
    #
    #     nt.assert_almost_equal(integral_psi, constants.PSI_INTG, decimal=3)
    #     nt.assert_almost_equal(integral_var2, constants.VAR2_INTG, decimal=3)

    def test_compute_face_areas_geoflow_small(self):
        """Checks if the GeoFlow Small can generate a face areas output."""
        grid_geoflow = ux.open_grid(gridfile_geoflow)

        grid_geoflow.compute_face_areas()

    # TODO: Add this test after fix to tranposed face nodes
    # def test_compute_face_areas_fesom(self):
    #     """Checks if the FESOM PI-Grid Output can generate a face areas
    #     output."""
    #     grid_fesom = ux.open_grid(gridfile_fesom)
    #
    #     grid_fesom.compute_face_areas()

    def test_verts_calc_area(self):
        faces_verts_ndarray = np.array([
            np.array([[150, 10, 0], [160, 20, 0], [150, 30, 0], [135, 30, 0],
                      [125, 20, 0], [135, 10, 0]]),
            np.array([[125, 20, 0], [135, 30, 0], [125, 60, 0], [110, 60, 0],
                      [100, 30, 0], [105, 20, 0]]),
            np.array([[95, 10, 0], [105, 20, 0], [100, 30, 0], [85, 30, 0],
                      [75, 20, 0], [85, 10, 0]]),
        ])
        # load our vertices into a UXarray Grid object
        verts_grid = ux.open_grid(faces_verts_ndarray, latlon=True)

        face_verts_areas = verts_grid.face_areas

        nt.assert_almost_equal(face_verts_areas.sum(),
                               constants.FACE_VERTS_AREA,
                               decimal=3)


class TestPopulateCoordinates(TestCase):

    def test_populate_cartesian_xyz_coord(self):
        # The following testcases are generated through the matlab cart2sph/sph2cart functions
        # These points correspond to the eight vertices of a cube.
        lon_deg = [
            45.0001052295749, 45.0001052295749, 360 - 45.0001052295749,
                                                360 - 45.0001052295749
        ]
        lat_deg = [
            35.2655522903022, -35.2655522903022, 35.2655522903022,
            -35.2655522903022
        ]
        cart_x = [
            0.577340924821405, 0.577340924821405, 0.577340924821405,
            0.577340924821405
        ]

        cart_y = [
            0.577343045516932, 0.577343045516932, -0.577343045516932,
            -0.577343045516932
        ]

        cart_z = [
            -0.577366836872017, 0.577366836872017, -0.577366836872017,
            0.577366836872017
        ]

        verts_degree = np.stack((lon_deg, lat_deg), axis=1)

        vgrid = ux.open_grid(verts_degree, latlon=True)
        # _populate_cartesian_xyz_coord(vgrid)

        for i in range(0, vgrid.n_node):
            nt.assert_almost_equal(vgrid.node_x.values[i],
                                   cart_x[i],
                                   decimal=12)
            nt.assert_almost_equal(vgrid.node_y.values[i],
                                   cart_y[i],
                                   decimal=12)
            nt.assert_almost_equal(vgrid.node_z.values[i],
                                   cart_z[i],
                                   decimal=12)

    def test_populate_lonlat_coord(self):
        # The following testcases are generated through the matlab cart2sph/sph2cart functions
        # These points correspond to the 4 vertexes on a cube.

        lon_deg = [
            45.0001052295749, 45.0001052295749, 360 - 45.0001052295749,
                                                360 - 45.0001052295749
        ]
        lat_deg = [
            35.2655522903022, -35.2655522903022, 35.2655522903022,
            -35.2655522903022
        ]
        cart_x = [
            0.577340924821405, 0.577340924821405, 0.577340924821405,
            0.577340924821405
        ]
        cart_y = [
            0.577343045516932, 0.577343045516932, -0.577343045516932,
            -0.577343045516932
        ]
        cart_z = [
            0.577366836872017, -0.577366836872017, 0.577366836872017,
            -0.577366836872017
        ]

        verts_cart = np.stack((cart_x, cart_y, cart_z), axis=1)

        vgrid = ux.open_grid(verts_cart, latlon=False)
        _populate_node_latlon(vgrid)
        # The connectivity in `__from_vert__()` will be formed in a reverse order
        lon_deg, lat_deg = zip(*reversed(list(zip(lon_deg, lat_deg))))
        for i in range(0, vgrid.n_node):
            nt.assert_almost_equal(vgrid._ds["node_lon"].values[i],
                                   lon_deg[i],
                                   decimal=12)
            nt.assert_almost_equal(vgrid._ds["node_lat"].values[i],
                                   lat_deg[i],
                                   decimal=12)


class TestConnectivity(TestCase):
    mpas_filepath = current_path / "meshfiles" / "mpas" / "QU" / "mesh.QU.1920km.151026.nc"
    exodus_filepath = current_path / "meshfiles" / "exodus" / "outCSne8" / "outCSne8.g"
    ugrid_filepath_01 = current_path / "meshfiles" / "ugrid" / "outCSne30" / "outCSne30.ug"
    ugrid_filepath_02 = current_path / "meshfiles" / "ugrid" / "outRLL1deg" / "outRLL1deg.ug"
    ugrid_filepath_03 = current_path / "meshfiles" / "ugrid" / "ov_RLL10deg_CSne4" / "ov_RLL10deg_CSne4.ug"

    grid_mpas = ux.open_grid(mpas_filepath)
    grid_exodus = ux.open_grid(exodus_filepath)
    grid_ugrid = ux.open_grid(ugrid_filepath_01)

    # used from constructing vertices
    f0_deg = [[120, -20], [130, -10], [120, 0], [105, 0], [95, -10], [105, -20]]
    f1_deg = [[120, 0], [120, 10], [115, 0],
              [ux.INT_FILL_VALUE, ux.INT_FILL_VALUE],
              [ux.INT_FILL_VALUE, ux.INT_FILL_VALUE],
              [ux.INT_FILL_VALUE, ux.INT_FILL_VALUE]]
    f2_deg = [[115, 0], [120, 10], [100, 10], [105, 0],
              [ux.INT_FILL_VALUE, ux.INT_FILL_VALUE],
              [ux.INT_FILL_VALUE, ux.INT_FILL_VALUE]]
    f3_deg = [[95, -10], [105, 0], [95, 30], [80, 30], [70, 0], [75, -10]]
    f4_deg = [[65, -20], [75, -10], [70, 0], [55, 0], [45, -10], [55, -20]]
    f5_deg = [[70, 0], [80, 30], [70, 30], [60, 0],
              [ux.INT_FILL_VALUE, ux.INT_FILL_VALUE],
              [ux.INT_FILL_VALUE, ux.INT_FILL_VALUE]]
    f6_deg = [[60, 0], [70, 30], [40, 30], [45, 0],
              [ux.INT_FILL_VALUE, ux.INT_FILL_VALUE],
              [ux.INT_FILL_VALUE, ux.INT_FILL_VALUE]]

    # Helper function
    def _revert_edges_conn_to_face_nodes_conn(
            self, edge_nodes_connectivity: np.ndarray,
            face_edges_connectivity: np.ndarray,
            original_face_nodes_connectivity: np.ndarray):
        """utilize the edge_nodes_connectivity and face_edges_connectivity to
        generate the res_face_nodes_connectivity in the counter-clockwise
        order. The counter-clockwise order will be enforced by the passed in
        original_face_edges_connectivity. We will only use the first two nodes
        in the original_face_edges_connectivity. The order of these two nodes
        will provide a correct counter-clockwise order to build our
        res_face_nodes_connectivity. A ValueError will be raised if the first
        two nodes in the res_face_nodes_connectivity and the
        original_face_nodes_connectivity are not the same elements (The order
        doesn't matter here).

        Parameters
        ----------
        edge_nodes_connectivity : np.ndarray
            The edge_nodes_connectivity array
        face_edges_connectivity : np.ndarray
            The face_edges_connectivity array
        original_face_nodes_connectivity : np.ndarray
            The original face_nodes_connectivity array

        Returns
        -------
        res_face_nodes_connectivity : np.ndarray
            The face_nodes_connectivity array in the counter-clockwise order

        Raises
        ------
        ValueError
            if the first two nodes in the res_face_nodes_connectivity are not the same as the first two nodes in the
            original_face_nodes_connectivity
        """

        # Create a dictionary to store the face indices for each edge
        face_nodes_dict = {}

        # Loop through each face and edge to build the dictionary
        for face_idx, face_edges in enumerate(face_edges_connectivity):
            for edge_idx in face_edges:
                if edge_idx != ux.INT_FILL_VALUE:
                    edge = edge_nodes_connectivity[edge_idx]
                    if face_idx not in face_nodes_dict:
                        face_nodes_dict[face_idx] = []
                    face_nodes_dict[face_idx].append(edge[0])
                    face_nodes_dict[face_idx].append(edge[1])

        # Make sure the face_nodes_dict is in the counter-clockwise order and remove duplicate nodes
        for face_idx, face_nodes in face_nodes_dict.items():
            # First need to re-position the first two nodes position according to the original face_nodes_connectivity
            first_edge_correct = np.array([
                original_face_nodes_connectivity[face_idx][0],
                original_face_nodes_connectivity[face_idx][1]
            ])
            first_edge = np.array([face_nodes[0], face_nodes[1]])

            first_edge_correct_copy = first_edge_correct.copy()
            first_edge_copy = first_edge.copy()
            self.assertTrue(
                np.array_equal(first_edge_correct_copy.sort(),
                               first_edge_copy.sort()))
            face_nodes[0] = first_edge_correct[0]
            face_nodes[1] = first_edge_correct[1]

            i = 2
            while i < len(face_nodes):
                if face_nodes[i] != face_nodes[i - 1]:
                    # swap the order
                    old = face_nodes[i]
                    face_nodes[i] = face_nodes[i - 1]
                    face_nodes[i + 1] = old
                i += 2

            after_swapped = face_nodes

            after_swapped_remove = [after_swapped[0]]

            for i in range(1, len(after_swapped) - 1):
                if after_swapped[i] != after_swapped[i - 1]:
                    after_swapped_remove.append(after_swapped[i])

            face_nodes_dict[face_idx] = after_swapped_remove

        # Convert the dictionary to a list
        res_face_nodes_connectivity = []
        for face_idx in range(len(face_edges_connectivity)):
            res_face_nodes_connectivity.append(face_nodes_dict[face_idx])
            while len(res_face_nodes_connectivity[face_idx]
                      ) < original_face_nodes_connectivity.shape[1]:
                res_face_nodes_connectivity[face_idx].append(ux.INT_FILL_VALUE)

        return np.array(res_face_nodes_connectivity)

    def test_build_n_nodes_per_face(self):
        """Tests the construction of the ``n_nodes_per_face`` variable."""

        # test on grid constructed from sample datasets
        grids = [self.grid_mpas, self.grid_exodus, self.grid_ugrid]

        for grid in grids:
            # highest possible dimension dimension for a face
            max_dimension = grid.n_max_face_nodes

            # face must be at least a triangle
            min_dimension = 3

            assert grid.n_nodes_per_face.min() >= min_dimension
            assert grid.n_nodes_per_face.max() <= max_dimension

        # test on grid constructed from vertices
        verts = [
            self.f0_deg, self.f1_deg, self.f2_deg, self.f3_deg, self.f4_deg,
            self.f5_deg, self.f6_deg
        ]
        grid_from_verts = ux.open_grid(verts)

        # number of non-fill-value nodes per face
        expected_nodes_per_face = np.array([6, 3, 4, 6, 6, 4, 4], dtype=int)
        nt.assert_equal(grid_from_verts.n_nodes_per_face.values,
                        expected_nodes_per_face)

    def test_edge_nodes_euler(self):
        """Verifies that (``n_edge``) follows euler's formula."""
        grid_paths = [
            self.exodus_filepath, self.ugrid_filepath_01,
            self.ugrid_filepath_02, self.ugrid_filepath_03
        ]

        for grid_path in grid_paths:
            grid_ux = ux.open_grid(grid_path)

            n_face = grid_ux.n_face
            n_node = grid_ux.n_node
            n_edge = grid_ux.n_edge

            # euler's formula (n_face = n_edges - n_nodes + 2)
            assert (n_face == n_edge - n_node + 2)

    def test_build_face_edges_connectivity_mpas(self):
        """Tests the construction of (``Mesh2_edge_nodes``) on an MPAS grid
        with known edge nodes."""

        from uxarray.grid.connectivity import _build_edge_node_connectivity

        # grid with known edge node connectivity
        mpas_grid_ux = ux.open_grid(self.mpas_filepath)
        edge_nodes_expected = mpas_grid_ux._ds['edge_node_connectivity'].values

        # arrange edge nodes in the same manner as Grid._build_edge_node_connectivity
        edge_nodes_expected.sort(axis=1)
        edge_nodes_expected = np.unique(edge_nodes_expected, axis=0)

        # construct edge nodes
        edge_nodes_output, _, _ = _build_edge_node_connectivity(mpas_grid_ux.face_node_connectivity.values,
                                                                mpas_grid_ux.n_face,
                                                                mpas_grid_ux.n_max_face_nodes)

        # _populate_face_edge_connectivity(mpas_grid_ux)
        # edge_nodes_output = mpas_grid_ux._ds['edge_node_connectivity'].values

        self.assertTrue(np.array_equal(edge_nodes_expected, edge_nodes_output))

        # euler's formula (n_face = n_edges - n_nodes + 2)
        n_face = mpas_grid_ux.n_node
        n_node = mpas_grid_ux.n_face
        n_edge = edge_nodes_output.shape[0]

        assert (n_face == n_edge - n_node + 2)

    def test_build_face_edges_connectivity(self):
        """Generates Grid.Mesh2_edge_nodes from Grid.face_node_connectivity."""
        ug_filename_list = [
            self.ugrid_filepath_01, self.ugrid_filepath_02,
            self.ugrid_filepath_03
        ]
        for ug_file_name in ug_filename_list:
            tgrid = ux.open_grid(ug_file_name)

            face_node_connectivity = tgrid._ds["face_node_connectivity"]

            _populate_face_edge_connectivity(tgrid)
            face_edge_connectivity = tgrid._ds.face_edge_connectivity
            edge_node_connectivity = tgrid._ds.edge_node_connectivity

            # Assert if the mesh2_face_edges sizes are correct.
            self.assertEqual(face_edge_connectivity.sizes["n_face"],
                             face_node_connectivity.sizes["n_face"])
            self.assertEqual(face_edge_connectivity.sizes["n_max_face_edges"],
                             face_node_connectivity.sizes["n_max_face_nodes"])

            # Assert if the mesh2_edge_nodes sizes are correct.
            # Euler formular for determining the edge numbers: n_face = n_edges - n_nodes + 2
            num_edges = face_edge_connectivity.sizes["n_face"] + tgrid._ds[
                "node_lon"].sizes["n_node"] - 2
            size = edge_node_connectivity.sizes["n_edge"]
            self.assertEqual(edge_node_connectivity.sizes["n_edge"], num_edges)

            original_face_nodes_connectivity = tgrid._ds.face_node_connectivity.values

            reverted_mesh2_edge_nodes = self._revert_edges_conn_to_face_nodes_conn(
                edge_nodes_connectivity=edge_node_connectivity.values,
                face_edges_connectivity=face_edge_connectivity.values,
                original_face_nodes_connectivity=original_face_nodes_connectivity
            )

            for i in range(len(reverted_mesh2_edge_nodes)):
                self.assertTrue(
                    np.array_equal(reverted_mesh2_edge_nodes[i],
                                   original_face_nodes_connectivity[i]))

    def test_build_face_edges_connectivity_fillvalues(self):
        verts = [
            self.f0_deg, self.f1_deg, self.f2_deg, self.f3_deg, self.f4_deg,
            self.f5_deg, self.f6_deg
        ]
        uds = ux.open_grid(verts)
        _populate_face_edge_connectivity(uds)
        n_face = len(uds._ds["face_edge_connectivity"].values)
        n_node = uds.n_node
        n_edge = len(uds._ds["edge_node_connectivity"].values)

        self.assertEqual(7, n_face)
        self.assertEqual(21, n_node)
        self.assertEqual(28, n_edge)

        # We will utilize the edge_nodes_connectivity and face_edges_connectivity to generate the
        # res_face_nodes_connectivity and compare it with the uds._ds["face_node_connectivity"].values
        edge_nodes_connectivity = uds._ds["edge_node_connectivity"].values
        face_edges_connectivity = uds._ds["face_edge_connectivity"].values
        face_nodes_connectivity = uds._ds["face_node_connectivity"].values

        res_face_nodes_connectivity = self._revert_edges_conn_to_face_nodes_conn(
            edge_nodes_connectivity, face_edges_connectivity,
            face_nodes_connectivity)

        # Compare the res_face_nodes_connectivity with the uds._ds["face_node_connectivity"].values
        self.assertTrue(
            np.array_equal(res_face_nodes_connectivity,
                           uds._ds["face_node_connectivity"].values))

    def test_node_face_connectivity_from_verts(self):
        """Test generating Grid.Mesh2_node_faces from array input."""

        # We used the following codes to generate the testing face_nodes_connectivity in lonlat,
        # The index of the nodes here is just for generation purpose and ensure the topology.
        # This nodes list is only for vertices creation purposes and the nodes' order will not be used the
        # same in the Grid object; i.e. the Grid object instantiation will instead use the below
        # `face_nodes_conn_lonlat_degree`  connectivity variable and determine the actual node orders by itself.
        face_nodes_conn_lonlat_degree = [[162., 30], [216., 30], [70., 30],
                                         [162., -30], [216., -30], [70., -30]]

        # This index variable will only be used to determine the face-node lon-lat values that are
        # represented by `face_nodes_conn_lonlat`  below, which is the actual data that is used
        # by `Grid.__from_vert__()` during the creation of the grid topology.
        face_nodes_conn_index = np.array([[3, 4, 5, ux.INT_FILL_VALUE],
                                          [3, 0, 2, 5], [3, 4, 1, 0],
                                          [0, 1, 2, ux.INT_FILL_VALUE]])
        face_nodes_conn_lonlat = np.full(
            (face_nodes_conn_index.shape[0], face_nodes_conn_index.shape[1], 2),
            ux.INT_FILL_VALUE)

        for i, face_nodes_conn_index_row in enumerate(face_nodes_conn_index):
            for j, node_index in enumerate(face_nodes_conn_index_row):
                if node_index != ux.INT_FILL_VALUE:
                    face_nodes_conn_lonlat[
                        i, j] = face_nodes_conn_lonlat_degree[node_index]

        # Now we don't need the face_nodes_conn_index anymore.
        del face_nodes_conn_index

        vgrid = ux.Grid.from_face_vertices(
            face_nodes_conn_lonlat,
            latlon=True,
        )

        # We eyeballed the `Grid._face_nodes_connectivity` and wrote the following expected result
        expected = np.array([
            np.array([0, 1, ux.INT_FILL_VALUE]),
            np.array([1, 3, ux.INT_FILL_VALUE]),
            np.array([0, 1, 2]),
            np.array([1, 2, 3]),
            np.array([0, 2, ux.INT_FILL_VALUE]),
            np.array([2, 3, ux.INT_FILL_VALUE])
        ])

        self.assertTrue(
            np.array_equal(vgrid.node_face_connectivity.values, expected))

    def test_node_face_connectivity_from_files(self):
        """Test generating Grid.Mesh2_node_faces from file input."""
        grid_paths = [
            self.exodus_filepath, self.ugrid_filepath_01,
            self.ugrid_filepath_02, self.ugrid_filepath_03
        ]

        for grid_path in grid_paths:
            grid_xr = xr.open_dataset(grid_path)
            grid_ux = ux.Grid.from_dataset(grid_xr)

            # use the dictionary method to build the node_face_connectivity
            node_face_connectivity = {}
            n_nodes_per_face = grid_ux.n_nodes_per_face.values
            face_nodes = grid_ux._ds["face_node_connectivity"].values
            for face_idx, max_nodes in enumerate(n_nodes_per_face):
                cur_face_nodes = face_nodes[face_idx, 0:max_nodes]
                for j in cur_face_nodes:
                    if j not in node_face_connectivity:
                        node_face_connectivity[j] = []
                    node_face_connectivity[j].append(face_idx)

            # compare the two methods
            for i in range(grid_ux.n_node):
                face_index_from_sparse_matrix = grid_ux.node_face_connectivity.values[
                    i]
                valid_face_index_from_sparse_matrix = face_index_from_sparse_matrix[
                    face_index_from_sparse_matrix !=
                    grid_ux.node_face_connectivity.attrs["_FillValue"]]
                valid_face_index_from_sparse_matrix.sort()
                face_index_from_dict = node_face_connectivity[i]
                face_index_from_dict.sort()
                self.assertTrue(
                    np.array_equal(valid_face_index_from_sparse_matrix,
                                   face_index_from_dict))

    def test_edge_face_connectivity_mpas(self):
        """Tests the construction of ``Mesh2_face_edges`` to the expected
        results of an MPAS grid."""
        uxgrid = ux.open_grid(self.mpas_filepath)

        edge_faces_gold = uxgrid.edge_face_connectivity.values

        edge_faces_output = _build_edge_face_connectivity(
            uxgrid.face_edge_connectivity.values,
            uxgrid.n_nodes_per_face.values, uxgrid.n_edge)

        nt.assert_array_equal(edge_faces_output, edge_faces_gold)

    def test_edge_face_connectivity_sample(self):
        """Tests the construction of ``Mesh2_face_edges`` on an example with
        one shared edge, and the remaining edges only being part of one
        face."""
        # single triangle with point on antimeridian
        verts = [[(0.0, -90.0), (180, 0.0), (0.0, 90)],
                 [(-180, 0.0), (0, 90.0), (0.0, -90)]]

        uxgrid = ux.open_grid(verts)

        n_shared = 0
        n_solo = 0
        n_invalid = 0
        for edge_face in uxgrid.edge_face_connectivity.values:
            if edge_face[0] != INT_FILL_VALUE and edge_face[1] != INT_FILL_VALUE:
                # shared edge
                n_shared += 1
            elif edge_face[0] != INT_FILL_VALUE and edge_face[
                1] == INT_FILL_VALUE:
                # edge borders one face
                n_solo += 1
            else:
                # invalid edge, if any
                n_invalid += 1

        # example has only 1 shared edge
        assert n_shared == 1

        # remaining edges only saddle one face
        assert n_solo == uxgrid.n_edge - n_shared

        # no invalid entries should occur
        assert n_invalid == 0

    def test_face_face_connectivity_construction(self):
        """Tests the construction of face-face connectivity."""

        # Open MPAS grid and read in face_face_connectivity
        grid = ux.open_grid(gridfile_mpas)
        face_face_conn_old = grid.face_face_connectivity.values

        # Construct new face_face_connectivity using UXarray
        face_face_conn_new = _build_face_face_connectivity(grid)

        # Sort the arrays before comparison
        face_face_conn_old_sorted = np.sort(face_face_conn_old, axis=None)
        face_face_conn_new_sorted = np.sort(face_face_conn_new, axis=None)

        # Assert the new and old face_face_connectivity contains the same faces
        nt.assert_array_equal(face_face_conn_new_sorted, face_face_conn_old_sorted)


class TestClassMethods(TestCase):
    gridfile_ugrid = current_path / "meshfiles" / "ugrid" / "geoflow-small" / "grid.nc"
    gridfile_mpas = current_path / "meshfiles" / "mpas" / "QU" / "mesh.QU.1920km.151026.nc"
    gridfile_exodus = current_path / "meshfiles" / "exodus" / "outCSne8" / "outCSne8.g"
    gridfile_scrip = current_path / "meshfiles" / "scrip" / "outCSne8" / "outCSne8.nc"

    def test_from_dataset(self):
        # UGRID
        xrds = xr.open_dataset(self.gridfile_ugrid)
        uxgrid = ux.Grid.from_dataset(xrds)

        # MPAS
        xrds = xr.open_dataset(self.gridfile_mpas)
        uxgrid = ux.Grid.from_dataset(xrds, use_dual=False)
        uxgrid = ux.Grid.from_dataset(xrds, use_dual=True)

        # Exodus
        xrds = xr.open_dataset(self.gridfile_exodus)
        uxgrid = ux.Grid.from_dataset(xrds)

        # SCRIP
        xrds = xr.open_dataset(self.gridfile_scrip)
        uxgrid = ux.Grid.from_dataset(xrds)

        pass

    def test_from_face_vertices(self):
        single_face_latlon = [(0.0, 90.0), (-180, 0.0), (0.0, -90)]
        uxgrid = ux.Grid.from_face_vertices(single_face_latlon, latlon=True)

        multi_face_latlon = [[(0.0, 90.0), (-180, 0.0), (0.0, -90)],
                             [(0.0, 90.0), (180, 0.0), (0.0, -90)]]
        uxgrid = ux.Grid.from_face_vertices(multi_face_latlon, latlon=True)

        single_face_cart = [(0.0,)]


class TestLatlonBounds(TestCase):
    gridfile_mpas = current_path / "meshfiles" / "mpas" / "QU" / "oQU480.231010.nc"

    def test_populate_bounds_GCA_mix(self):
        face_1 = [[10.0, 60.0], [10.0, 10.0], [50.0, 10.0], [50.0, 60.0]]
        face_2 = [[350, 60.0], [350, 10.0], [50.0, 10.0], [50.0, 60.0]]
        face_3 = [[210.0, 80.0], [350.0, 60.0], [10.0, 60.0], [30.0, 80.0]]
        face_4 = [[200.0, 80.0], [350.0, 60.0], [10.0, 60.0], [40.0, 80.0]]

        faces = [face_1, face_2, face_3, face_4]

        # Hand calculated bounds for the above faces in radians
        expected_bounds = [[[0.17453293, 1.07370494], [0.17453293, 0.87266463]],
                           [[0.17453293, 1.10714872], [6.10865238, 0.87266463]],
                           [[1.04719755, 1.57079633], [3.66519143, 0.52359878]],
                           [[1.04719755, 1.57079633], [0., 6.28318531]]]

        grid = ux.Grid.from_face_vertices(faces, latlon=True)
        bounds_xarray = grid.bounds
        face_bounds = bounds_xarray.values
        nt.assert_allclose(grid.bounds.values, expected_bounds, atol=ERROR_TOLERANCE)

<<<<<<< HEAD
    def test_populate_bounds_MPAS(self):
        xrds = xr.open_dataset(self.gridfile_mpas)
        uxgrid = ux.Grid.from_dataset(xrds, use_dual=True)
        bounds_xarray = uxgrid.bounds
        pass


class TestDualMesh(TestCase):
    """Test Dual Mesh Construction."""

    def test_dual_mesh_mpas(self):
        # Open a grid with and without dual
        grid = ux.open_grid(gridfile_mpas, use_dual=False)
        mpas_dual = ux.open_grid(gridfile_mpas, use_dual=True)

        # Construct Dual
        dual = grid.compute_dual()

        # Assert the dimensions are the same
        assert dual.n_face == mpas_dual.n_face
        assert dual.n_node == mpas_dual.n_node
        assert dual.n_max_face_nodes == mpas_dual.n_max_face_nodes

        # Assert the faces are the same
        nt.assert_equal(dual.face_node_connectivity.values,  mpas_dual.face_node_connectivity.values)
=======
    def test_opti_bounds(self):
        import uxarray
        uxgrid = ux.open_grid(gridfile_CSne8)
        bounds = uxgrid.bounds
>>>>>>> 1a68daa2
<|MERGE_RESOLUTION|>--- conflicted
+++ resolved
@@ -958,14 +958,12 @@
         face_bounds = bounds_xarray.values
         nt.assert_allclose(grid.bounds.values, expected_bounds, atol=ERROR_TOLERANCE)
 
-<<<<<<< HEAD
-    def test_populate_bounds_MPAS(self):
-        xrds = xr.open_dataset(self.gridfile_mpas)
-        uxgrid = ux.Grid.from_dataset(xrds, use_dual=True)
-        bounds_xarray = uxgrid.bounds
-        pass
-
-
+    def test_opti_bounds(self):
+        import uxarray
+        uxgrid = ux.open_grid(gridfile_CSne8)
+        bounds = uxgrid.bounds
+
+        
 class TestDualMesh(TestCase):
     """Test Dual Mesh Construction."""
 
@@ -983,10 +981,4 @@
         assert dual.n_max_face_nodes == mpas_dual.n_max_face_nodes
 
         # Assert the faces are the same
-        nt.assert_equal(dual.face_node_connectivity.values,  mpas_dual.face_node_connectivity.values)
-=======
-    def test_opti_bounds(self):
-        import uxarray
-        uxgrid = ux.open_grid(gridfile_CSne8)
-        bounds = uxgrid.bounds
->>>>>>> 1a68daa2
+        nt.assert_equal(dual.face_node_connectivity.values,  mpas_dual.face_node_connectivity.values)
import os
import numpy as np
import numpy.testing as nt
import xarray as xr
import gmpy2
from gmpy2 import mpfr

from unittest import TestCase
from pathlib import Path
import timeit

import uxarray as ux
<<<<<<< HEAD
import uxarray.multi_precision_helpers as mph
import numpy.testing as nt
=======
>>>>>>> dbc7b191

try:
    import constants
except ImportError:
    from . import constants

current_path = Path(os.path.dirname(os.path.realpath(__file__)))

gridfile_CSne8 = current_path / "meshfiles" / "scrip" / "outCSne8" / "outCSne8.nc"
gridfile_RLL1deg = current_path / "meshfiles" / "ugrid" / "outRLL1deg" / "outRLL1deg.ug"
gridfile_RLL10deg_CSne4 = current_path / "meshfiles" / "ugrid" / "ov_RLL10deg_CSne4" / "ov_RLL10deg_CSne4.ug"
gridfile_CSne30 = current_path / "meshfiles" / "ugrid" / "outCSne30" / "outCSne30.ug"
gridfile_fesom = current_path / "meshfiles" / "ugrid" / "fesom" / "fesom.mesh.diag.nc"
gridfile_geoflow = current_path / "meshfiles" / "ugrid" / "geoflow-small" / "grid.nc"

dsfile_vortex_CSne30 = current_path / "meshfiles" / "ugrid" / "outCSne30" / "outCSne30_vortex.nc"
dsfile_var2_CSne30 = current_path / "meshfiles" / "ugrid" / "outCSne30" / "outCSne30_var2.nc"

shp_filename = current_path / "meshfiles" / "shp" / "grid_fire.shp"


class TestGrid(TestCase):

    grid_CSne30 = ux.open_grid(gridfile_CSne30)
    grid_RLL1deg = ux.open_grid(gridfile_RLL1deg)
    grid_RLL10deg_CSne4 = ux.open_grid(gridfile_RLL10deg_CSne4)

    def test_encode_as(self):
        """Reads a ugrid file and encodes it as `xarray.Dataset` in various
        types."""

        self.grid_CSne30.encode_as("ugrid")
        self.grid_RLL1deg.encode_as("ugrid")
        self.grid_RLL10deg_CSne4.encode_as("ugrid")

        self.grid_CSne30.encode_as("exodus")
        self.grid_RLL1deg.encode_as("exodus")
        self.grid_RLL10deg_CSne4.encode_as("exodus")

    def test_open_non_mesh2_write_exodus(self):
        """Loads grid files of different formats using uxarray's open_dataset
        call."""

        grid_geoflow = ux.open_grid(gridfile_CSne30)

        grid_geoflow.encode_as("exodus")

    def test_init_verts(self):
        """Create a uxarray grid from multiple face vertices with duplicate
        nodes and saves a ugrid file.

        Also, test kwargs for grid initialization

        The input cartesian coordinates represents 8 vertices on a cube
             7---------6
            /|        /|
           / |       / |
          3---------2  |
          |  |      |  |
          |  4------|--5
          | /       | /
          |/        |/
          0---------1
        """
        cart_x = [
            0.577340924821405, 0.577340924821405, 0.577340924821405,
            0.577340924821405, -0.577345166204668, -0.577345166204668,
            -0.577345166204668, -0.577345166204668
        ]
        cart_y = [
            0.577343045516932, 0.577343045516932, -0.577343045516932,
            -0.577343045516932, 0.577338804118089, 0.577338804118089,
            -0.577338804118089, -0.577338804118089
        ]
        cart_z = [
            0.577366836872017, -0.577366836872017, 0.577366836872017,
            -0.577366836872017, 0.577366836872017, -0.577366836872017,
            0.577366836872017, -0.577366836872017
        ]

        # The order of the vertexes is irrelevant, the following indexing is just for forming a face matrix
        face_vertices = [
            [0, 1, 2, 3],  # front face
            [1, 5, 6, 2],  # right face
            [5, 4, 7, 6],  # back face
            [4, 0, 3, 7],  # left face
            [3, 2, 6, 7],  # top face
            [4, 5, 1, 0]  # bottom face
        ]

        # Pack the cart_x/y/z into the face matrix using the index from face_vertices
        faces_coords = []
        for face in face_vertices:
            face_coords = []
            for vertex_index in face:
                x, y, z = cart_x[vertex_index], cart_y[vertex_index], cart_z[
                    vertex_index]
                face_coords.append([x, y, z])
            faces_coords.append(face_coords)

        # Now consturct the grid using the faces_coords
        verts_cart = np.array(faces_coords)
        vgrid = ux.open_grid(verts_cart,
                             vertices=True,
                             islatlon=False,
                             isconcave=False)

        assert (vgrid.source_grid == "From vertices")
        assert (vgrid.nMesh2_face == 6)
        assert (vgrid.nMesh2_node == 8)
        vgrid.encode_as("ugrid")

        # Test the case when user created a nested one-face grid
        faces_verts_one = np.array([
            np.array([[150, 10], [160, 20], [150, 30], [135, 30], [125, 20],
                      [135, 10]])
        ])
        vgrid = ux.open_grid(faces_verts_one,
                             vertices=True,
                             islatlon=True,
                             isconcave=False)
        assert (vgrid.source_grid == "From vertices")
        assert (vgrid.nMesh2_face == 1)
        assert (vgrid.nMesh2_node == 6)
        vgrid.encode_as("ugrid")

        # Test the case when user created a one-face grid
        faces_verts_single_face = np.array([[150, 10], [160, 20], [150, 30],
                                            [135, 30], [125, 20], [135, 10]])

        vgrid = ux.open_grid(faces_verts_single_face,
                             vertices=True,
                             islatlon=True,
                             isconcave=False)
        assert (vgrid.source_grid == "From vertices")
        assert (vgrid.nMesh2_face == 1)
        assert (vgrid.nMesh2_node == 6)
        vgrid.encode_as("ugrid")

    def test_init_verts_from_string(self):
        # Provide nodes that are extremely closed to each other
        face_nodes_connectivity = [[
            '1.000000000000000000', '1.000000000000000000001',
            '1.0000000000000000000012'
        ],
                                   [
                                       '1.000000000000000001',
                                       '1.000000000000000000002',
                                       '1.0000000000000000000013'
                                   ],
                                   [
                                       '1.00000000000000000001',
                                       '1.00000000000000000000',
                                       '1.0000000000000000000013'
                                   ]]

        uxgrid = ux.Grid(face_nodes_connectivity,
                         multi_precision=True,
                         precision=100,
                         vertices=True,
                         islatlon=False,
                         concave=False)
        self.assertEqual(uxgrid.nMesh2_face, 1)
        self.assertEqual(uxgrid.nMesh2_node, 3)

    def test_init_verts_multi_precision_triangle(self):
        nodes = []
        # Generate the nodes on the unit sphere, and the nodes are extremely close to each other: the edge length
        # between any two nodes is less than 1e-17 (the precision of the nodes is 60 bits but we will use 65 bits for
        # testing)
        for i in range(4):
            theta = gmpy2.div(i * 2 * gmpy2.const_pi(precision=65),
                              4)  # Angle in radians
            x = gmpy2.cos(theta)
            y = gmpy2.sin(theta)
            z = mpfr(
                0)  # All nodes will have z-coordinate as 0 on the unit sphere
            nodes.append([x, y, z])

        # Generate the face nodes connectivity
        face_nodes_connectivity = np.array([
            np.array([nodes[0], nodes[1], nodes[2]], dtype=object),
            np.array([nodes[0], nodes[2], nodes[3]], dtype=object),
            np.array([nodes[0], nodes[3], nodes[1]], dtype=object),
            np.array([nodes[1], nodes[2], nodes[3]], dtype=object)
        ])

        # Create the grid
        vgrid = ux.Grid(face_nodes_connectivity,
                        multi_precision=True,
                        precision=65,
                        vertices=True,
                        islatlon=False,
                        concave=False)
        assert (vgrid.source_grid == "From vertices")
        assert (vgrid.nMesh2_face == 4)
        assert (vgrid.nMesh2_node == 4)

    def test_init_verts_multi_precision_fill_values(self):
        # Set the desired precision

        # Generate the nodes on the unit sphere, and the nodes are extremely close to each other: the edge length
        # between any two nodes is less than 1e-17 (the precision of the nodes is 60 bits but we will use 65 bits for
        # testing)

        nodes = []
        for i in range(4):
            theta = gmpy2.div(i * 2 * gmpy2.const_pi(precision=65),
                              4)  # Angle in radians
            x = gmpy2.cos(theta)
            y = gmpy2.sin(theta)
            z = mpfr('0')
            nodes.append([x, y, z])

        # Generate the face nodes connectivity
        dumb_nodes = [
            ux.INT_FILL_VALUE_MPZ, ux.INT_FILL_VALUE_MPZ, ux.INT_FILL_VALUE_MPZ
        ]
        face_nodes_connectivity = np.array([
            np.array([nodes[0], nodes[1], nodes[2], dumb_nodes], dtype=object),
            np.array([nodes[0], nodes[2], nodes[3], dumb_nodes], dtype=object),
            np.array([nodes[0], nodes[3], nodes[1], dumb_nodes], dtype=object),
            np.array([nodes[1], nodes[2], nodes[3], nodes[0]], dtype=object)
        ],
                                           dtype=object)
        # Create the grid
        vgrid = ux.Grid(face_nodes_connectivity,
                        multi_precision=True,
                        precision=65,
                        vertices=True,
                        islatlon=False,
                        concave=False)
        assert (vgrid.source_grid == "From vertices")
        assert (vgrid.nMesh2_face == 4)
        assert (vgrid.nMesh2_node == 4)

        # Test the all numbers in the vgird.ds["Mesh2_face_nodes"] are less than 4
        assert (np.all(vgrid.ds["Mesh2_face_nodes"] < 4))

    def test_init_verts_different_input_datatype(self):
        """Create a uxarray grid from multiple face vertices with different
        datatypes(ndarray, list, tuple) and saves a ugrid file.

        Also, test kwargs for grid initialization
        """

        # Test initializing Grid from ndarray
        faces_verts_ndarray = np.array([
            np.array([[150, 10], [160, 20], [150, 30], [135, 30], [125, 20],
                      [135, 10]]),
            np.array([[125, 20], [135, 30], [125, 60], [110, 60], [100, 30],
                      [105, 20]]),
            np.array([[95, 10], [105, 20], [100, 30], [85, 30], [75, 20],
                      [85, 10]]),
        ])
        vgrid = ux.open_grid(faces_verts_ndarray,
                             vertices=True,
                             islatlon=True,
                             isconcave=False)

        assert (vgrid.source_grid == "From vertices")
        assert (vgrid.nMesh2_face == 3)
        assert (vgrid.nMesh2_node == 14)
        vgrid.encode_as("ugrid")

        # Test initializing Grid from list
        faces_verts_list = [[[150, 10], [160, 20], [150, 30], [135, 30],
                             [125, 20], [135, 10]],
                            [[125, 20], [135, 30], [125, 60], [110, 60],
                             [100, 30], [105, 20]],
                            [[95, 10], [105, 20], [100, 30], [85, 30], [75, 20],
                             [85, 10]]]
        vgrid = ux.open_grid(faces_verts_list,
                             vertices=True,
                             islatlon=False,
                             isconcave=False)
        assert (vgrid.source_grid == "From vertices")
        assert (vgrid.nMesh2_face == 3)
        assert (vgrid.nMesh2_node == 14)
        vgrid.encode_as("ugrid")

        # Test initializing Grid from tuples
        faces_verts_tuples = [
            ((150, 10), (160, 20), (150, 30), (135, 30), (125, 20), (135, 10)),
            ((125, 20), (135, 30), (125, 60), (110, 60), (100, 30), (105, 20)),
            ((95, 10), (105, 20), (100, 30), (85, 30), (75, 20), (85, 10))
        ]
        vgrid = ux.open_grid(faces_verts_tuples,
                             vertices=True,
                             islatlon=False,
                             isconcave=False)
        assert (vgrid.source_grid == "From vertices")
        assert (vgrid.nMesh2_face == 3)
        assert (vgrid.nMesh2_node == 14)
        vgrid.encode_as("ugrid")

    def test_init_verts_fill_values(self):
        faces_verts_filled_values = [[[150, 10], [160, 20], [150, 30],
                                      [135, 30], [125, 20], [135, 10]],
                                     [[125, 20], [135, 30], [125, 60],
                                      [110, 60], [100, 30],
                                      [ux.INT_FILL_VALUE, ux.INT_FILL_VALUE]],
                                     [[95, 10], [105, 20], [100, 30], [85, 30],
                                      [ux.INT_FILL_VALUE, ux.INT_FILL_VALUE],
                                      [ux.INT_FILL_VALUE, ux.INT_FILL_VALUE]]]
        vgrid = ux.open_grid(faces_verts_filled_values,
                             vertices=True,
                             islatlon=False,
                             isconcave=False)
        assert (vgrid.source_grid == "From vertices")
        assert (vgrid.nMesh2_face == 3)
        assert (vgrid.nMesh2_node == 12)

    def test_grid_properties(self):
        """Tests to see if accessing variables through set properties is equal
        to using the dict."""

        # Dataset with standard UGRID variable names
        # Coordinates
        xr.testing.assert_equal(
            self.grid_CSne30.Mesh2_node_x, self.grid_CSne30._ds[
                self.grid_CSne30.grid_var_names["Mesh2_node_x"]])
        xr.testing.assert_equal(
            self.grid_CSne30.Mesh2_node_y, self.grid_CSne30._ds[
                self.grid_CSne30.grid_var_names["Mesh2_node_y"]])
        # Variables
        xr.testing.assert_equal(
            self.grid_CSne30.Mesh2_face_nodes, self.grid_CSne30._ds[
                self.grid_CSne30.grid_var_names["Mesh2_face_nodes"]])

        # Dimensions
        n_nodes = self.grid_CSne30.Mesh2_node_x.shape[0]
        n_faces, n_face_nodes = self.grid_CSne30.Mesh2_face_nodes.shape

        self.assertEqual(n_nodes, self.grid_CSne30.nMesh2_node)
        self.assertEqual(n_faces, self.grid_CSne30.nMesh2_face)
        self.assertEqual(n_face_nodes, self.grid_CSne30.nMaxMesh2_face_nodes)

<<<<<<< HEAD
=======
        # xr.testing.assert_equal(
        #     self.tgrid1.nMesh2_node,
        #     self.tgrid1._ds[self.tgrid1.grid_var_names["nMesh2_node"]])
        # xr.testing.assert_equal(
        #     self.tgrid1.nMesh2_face,
        #     self.tgrid1._ds[self.tgrid1.grid_var_names["nMesh2_face"]])

>>>>>>> dbc7b191
        # Dataset with non-standard UGRID variable names
        grid_geoflow = ux.open_grid(gridfile_geoflow)

        xr.testing.assert_equal(
            grid_geoflow.Mesh2_node_x,
            grid_geoflow._ds[grid_geoflow.grid_var_names["Mesh2_node_x"]])
        xr.testing.assert_equal(
            grid_geoflow.Mesh2_node_y,
            grid_geoflow._ds[grid_geoflow.grid_var_names["Mesh2_node_y"]])
        # Variables
        xr.testing.assert_equal(
            grid_geoflow.Mesh2_face_nodes,
            grid_geoflow._ds[grid_geoflow.grid_var_names["Mesh2_face_nodes"]])
        # Dimensions
        n_nodes = grid_geoflow.Mesh2_node_x.shape[0]
        n_faces, n_face_nodes = grid_geoflow.Mesh2_face_nodes.shape

        self.assertEqual(n_nodes, grid_geoflow.nMesh2_node)
        self.assertEqual(n_faces, grid_geoflow.nMesh2_face)
        self.assertEqual(n_face_nodes, grid_geoflow.nMaxMesh2_face_nodes)

    def test_read_shpfile(self):
        """Reads a shape file and write ugrid file."""
        with self.assertRaises(ValueError):
            grid_shp = ux.open_grid(shp_filename)

    def test_read_scrip(self):
        """Reads a scrip file."""

        # Test read from scrip and from ugrid for grid class
        grid_CSne8 = ux.open_grid(gridfile_CSne8)  # tests from scrip


class TestOperators(TestCase):
    grid_CSne30_01 = ux.open_grid(gridfile_CSne30)
    grid_CSne30_02 = ux.open_grid(gridfile_CSne30)
    grid_RLL1deg = ux.open_grid(gridfile_RLL1deg)

    def test_eq(self):
        """Test Equals ('==') operator."""
        assert self.grid_CSne30_01 == self.grid_CSne30_02

    def test_ne(self):
        """Test Not Equals ('!=') operator."""
        assert self.grid_CSne30_01 != self.grid_RLL1deg


class TestFaceAreas(TestCase):

    grid_CSne30 = ux.open_grid(gridfile_CSne30)

    def test_calculate_total_face_area_triangle(self):
        """Create a uxarray grid from vertices and saves an exodus file."""

        verts = [[[0.57735027, -5.77350269e-01, -0.57735027],
                  [0.57735027, 5.77350269e-01, -0.57735027],
                  [-0.57735027, 5.77350269e-01, -0.57735027]]]

        grid_verts = ux.open_grid(verts,
                                  vertices=True,
                                  islatlon=False,
                                  isconcave=False)

<<<<<<< HEAD
        # calculate area
        area_gaussian = vgrid.calculate_total_face_area(
=======
        #calculate area
        area_gaussian = grid_verts.calculate_total_face_area(
>>>>>>> dbc7b191
            quadrature_rule="gaussian", order=5)
        nt.assert_almost_equal(area_gaussian, constants.TRI_AREA, decimal=3)

        area_triangular = grid_verts.calculate_total_face_area(
            quadrature_rule="triangular", order=4)
        nt.assert_almost_equal(area_triangular, constants.TRI_AREA, decimal=1)

    def test_calculate_total_face_area_file(self):
        """Create a uxarray grid from vertices and saves an exodus file."""

        area = self.grid_CSne30.calculate_total_face_area()

        nt.assert_almost_equal(area, constants.MESH30_AREA, decimal=3)

    def test_calculate_total_face_area_sphere(self):
        """Computes the total face area of an MPAS mesh that lies on a unit
        sphere, with an expected total face area of 4pi."""
        mpas_grid_path = current_path / 'meshfiles' / "mpas" / "QU" / 'mesh.QU.1920km.151026.nc'

        primal_grid = ux.open_grid(mpas_grid_path, use_dual=False)
        dual_grid = ux.open_grid(mpas_grid_path, use_dual=True)

        primal_face_area = primal_grid.calculate_total_face_area()
        dual_face_area = dual_grid.calculate_total_face_area()

        nt.assert_almost_equal(primal_face_area,
                               constants.UNIT_SPHERE_AREA,
                               decimal=3)

        nt.assert_almost_equal(dual_face_area,
                               constants.UNIT_SPHERE_AREA,
                               decimal=3)

    # TODO: Will depend on the decision for whether to provide integrate function
    # from within `Grid` as well as UxDataset
    # def test_integrate(self):
    #     xr_psi = xr.open_dataset(dsfile_vortex_CSne30)
    #     xr_v2 = xr.open_dataset(dsfile_var2_CSne30)
    #
    #     integral_psi = self.grid_CSne30.integrate(xr_psi)
    #     integral_var2 = self.grid_CSne30.integrate(xr_v2)
    #
    #     nt.assert_almost_equal(integral_psi, constants.PSI_INTG, decimal=3)
    #     nt.assert_almost_equal(integral_var2, constants.VAR2_INTG, decimal=3)

    def test_compute_face_areas_geoflow_small(self):
        """Checks if the GeoFlow Small can generate a face areas output."""
        grid_geoflow = ux.open_grid(gridfile_geoflow)

        grid_geoflow.compute_face_areas()

    # TODO: Add this test after fix to tranposed face nodes
    # def test_compute_face_areas_fesom(self):
    #     """Checks if the FESOM PI-Grid Output can generate a face areas
    #     output."""
    #     grid_fesom = ux.open_grid(gridfile_fesom)
    #
    #     grid_fesom.compute_face_areas()

    def test_verts_calc_area(self):
        faces_verts_ndarray = np.array([
            np.array([[150, 10, 0], [160, 20, 0], [150, 30, 0], [135, 30, 0],
                      [125, 20, 0], [135, 10, 0]]),
            np.array([[125, 20, 0], [135, 30, 0], [125, 60, 0], [110, 60, 0],
                      [100, 30, 0], [105, 20, 0]]),
            np.array([[95, 10, 0], [105, 20, 0], [100, 30, 0], [85, 30, 0],
                      [75, 20, 0], [85, 10, 0]]),
        ])
        # load our vertices into a UXarray Grid object
        verts_grid = ux.open_grid(faces_verts_ndarray,
                                  vertices=True,
                                  islatlon=True,
                                  isconcave=False)

        face_verts_areas = verts_grid.face_areas

        nt.assert_almost_equal(face_verts_areas.sum(),
                               constants.FACE_VERTS_AREA,
                               decimal=3)


class TestPopulateCoordinates(TestCase):

    def test_populate_cartesian_xyz_coord_float(self):
        # The following testcases are generated through the matlab cart2sph/sph2cart functions
        # These points correspond to the eight vertices of a cube.
        lon_deg = [
            45.0001052295749, 45.0001052295749, 360 - 45.0001052295749,
            360 - 45.0001052295749
        ]
        lat_deg = [
            35.2655522903022, -35.2655522903022, 35.2655522903022,
            -35.2655522903022
        ]
        cart_x = [
            0.577340924821405, 0.577340924821405, 0.577340924821405,
            0.577340924821405
        ]

        cart_y = [
            0.577343045516932, 0.577343045516932, -0.577343045516932,
            -0.577343045516932
        ]

        cart_z = [
            -0.577366836872017, 0.577366836872017, -0.577366836872017,
            0.577366836872017
        ]

        verts_degree = np.stack((lon_deg, lat_deg), axis=1)
<<<<<<< HEAD
        vgrid = ux.Grid([verts_degree], islatlon=True, vertices=True)
=======

        vgrid = ux.open_grid(verts_degree, islatlon=False)
>>>>>>> dbc7b191
        vgrid._populate_cartesian_xyz_coord()

        for i in range(0, vgrid.nMesh2_node):
            nt.assert_almost_equal(vgrid._ds["Mesh2_node_cart_x"].values[i],
                                   cart_x[i],
                                   decimal=12)
            nt.assert_almost_equal(vgrid._ds["Mesh2_node_cart_y"].values[i],
                                   cart_y[i],
                                   decimal=12)
            nt.assert_almost_equal(vgrid._ds["Mesh2_node_cart_z"].values[i],
                                   cart_z[i],
                                   decimal=12)

    def test_populate_cartesian_xyz_coord_mpfr(self):
        lon_deg = [
            '45.0001052295749', '45.0001052295749', '314.9998947704251',
            '314.9998947704251'
        ]
        lat_deg = [
            '35.2655522903022', '-35.2655522903022', '35.2655522903022',
            '-35.2655522903022'
        ]

        cart_x = [
            '0.577340924821405', '0.577340924821405', '0.577340924821405',
            '0.577340924821405'
        ]

        cart_y = [
            '0.577343045516932', '0.577343045516932', '-0.577343045516932',
            '-0.577343045516932'
        ]

        cart_z = [
            '0.577366836872017', '-0.577366836872017', '0.577366836872017',
            '-0.577366836872017'
        ]

        verts_degree = np.stack((lon_deg, lat_deg), axis=1)
        vgrid = ux.Grid([verts_degree],
                        multi_precision=True,
                        precision=64,
                        islatlon=True,
                        vertices=True)
        vgrid._populate_cartesian_xyz_coord()
        for i in range(0, vgrid.nMesh2_node):
            nt.assert_almost_equal(vgrid.ds["Mesh2_node_cart_x"].values[i],
                                   mpfr(cart_x[i]),
                                   decimal=14)
            nt.assert_almost_equal(vgrid.ds["Mesh2_node_cart_y"].values[i],
                                   mpfr(cart_y[i]),
                                   decimal=14)
            nt.assert_almost_equal(vgrid.ds["Mesh2_node_cart_z"].values[i],
                                   mpfr(cart_z[i]),
                                   decimal=14)

    def test_populate_lonlat_coord_float(self):
        # The following testcases are generated through the matlab cart2sph/sph2cart functions
        # These points correspond to the 4 vertexes on a cube.

        lon_deg = [
            45.0001052295749, 45.0001052295749, 360 - 45.0001052295749,
            360 - 45.0001052295749
        ]
        lat_deg = [
            35.2655522903022, -35.2655522903022, 35.2655522903022,
            -35.2655522903022
        ]
        cart_x = [
            0.577340924821405, 0.577340924821405, 0.577340924821405,
            0.577340924821405
        ]
        cart_y = [
            0.577343045516932, 0.577343045516932, -0.577343045516932,
            -0.577343045516932
        ]
        cart_z = [
            0.577366836872017, -0.577366836872017, 0.577366836872017,
            -0.577366836872017
        ]

        verts_cart = np.stack((cart_x, cart_y, cart_z), axis=1)

        vgrid = ux.open_grid(verts_cart, islatlon=False)
        vgrid._populate_lonlat_coord()
        # The connectivity in `__from_vert__()` will be formed in a reverse order
        lon_deg, lat_deg = zip(*reversed(list(zip(lon_deg, lat_deg))))
        for i in range(0, vgrid.nMesh2_node):
            nt.assert_almost_equal(vgrid._ds["Mesh2_node_x"].values[i],
                                   lon_deg[i],
                                   decimal=12)
            nt.assert_almost_equal(vgrid._ds["Mesh2_node_y"].values[i],
                                   lat_deg[i],
                                   decimal=12)

    def test_populate_lonlat_coord_mpfr(self):
        lon_deg = [
            '45.0001052295749', '45.0001052295749', '314.9998947704251',
            '314.9998947704251'
        ]
        lat_deg = [
            '35.2655522903022', '-35.2655522903022', '35.2655522903022',
            '-35.2655522903022'
        ]

        cart_x = [
            '0.577340924821405', '0.577340924821405', '0.577340924821405',
            '0.577340924821405'
        ]

        cart_y = [
            '0.577343045516932', '0.577343045516932', '-0.577343045516932',
            '-0.577343045516932'
        ]

        cart_z = [
            '0.577366836872017', '-0.577366836872017', '0.577366836872017',
            '-0.577366836872017'
        ]

        verts_cart = np.stack((cart_x, cart_y, cart_z), axis=1)
        vgrid = ux.Grid([verts_cart],
                        multi_precision=True,
                        precision=64,
                        islatlon=False)
        vgrid._populate_lonlat_coord()
        for i in range(0, vgrid.nMesh2_node):
            nt.assert_almost_equal(vgrid.ds["Mesh2_node_x"].values[i],
                                   mpfr(lon_deg[i]),
                                   decimal=13)
            nt.assert_almost_equal(vgrid.ds["Mesh2_node_y"].values[i],
                                   mpfr(lat_deg[i]),
                                   decimal=13)


class TestConnectivity(TestCase):
    mpas_filepath = current_path / "meshfiles" / "mpas" / "QU" / "mesh.QU.1920km.151026.nc"
    exodus_filepath = current_path / "meshfiles" / "exodus" / "outCSne8" / "outCSne8.g"
    ugrid_filepath_01 = current_path / "meshfiles" / "ugrid" / "outCSne30" / "outCSne30.ug"
    ugrid_filepath_02 = current_path / "meshfiles" / "ugrid" / "outRLL1deg" / "outRLL1deg.ug"
    ugrid_filepath_03 = current_path / "meshfiles" / "ugrid" / "ov_RLL10deg_CSne4" / "ov_RLL10deg_CSne4.ug"

    grid_mpas = ux.open_grid(mpas_filepath)
    grid_exodus = ux.open_grid(exodus_filepath)
    grid_ugrid = ux.open_grid(ugrid_filepath_01)

    # used from constructing vertices
    f0_deg = [[120, -20], [130, -10], [120, 0], [105, 0], [95, -10], [105, -20]]
    f1_deg = [[120, 0], [120, 10], [115, 0],
              [ux.INT_FILL_VALUE, ux.INT_FILL_VALUE],
              [ux.INT_FILL_VALUE, ux.INT_FILL_VALUE],
              [ux.INT_FILL_VALUE, ux.INT_FILL_VALUE]]
    f2_deg = [[115, 0], [120, 10], [100, 10], [105, 0],
              [ux.INT_FILL_VALUE, ux.INT_FILL_VALUE],
              [ux.INT_FILL_VALUE, ux.INT_FILL_VALUE]]
    f3_deg = [[95, -10], [105, 0], [95, 30], [80, 30], [70, 0], [75, -10]]
    f4_deg = [[65, -20], [75, -10], [70, 0], [55, 0], [45, -10], [55, -20]]
    f5_deg = [[70, 0], [80, 30], [70, 30], [60, 0],
              [ux.INT_FILL_VALUE, ux.INT_FILL_VALUE],
              [ux.INT_FILL_VALUE, ux.INT_FILL_VALUE]]
    f6_deg = [[60, 0], [70, 30], [40, 30], [45, 0],
              [ux.INT_FILL_VALUE, ux.INT_FILL_VALUE],
              [ux.INT_FILL_VALUE, ux.INT_FILL_VALUE]]

    # Helper function
    def _revert_edges_conn_to_face_nodes_conn(
            self, edge_nodes_connectivity: np.ndarray,
            face_edges_connectivity: np.ndarray,
            original_face_nodes_connectivity: np.ndarray):
        """utilize the edge_nodes_connectivity and face_edges_connectivity to
        generate the res_face_nodes_connectivity in the counter-clockwise
        order. The counter-clockwise order will be enforced by the passed in
        original_face_edges_connectivity. We will only use the first two nodes
        in the original_face_edges_connectivity. The order of these two nodes
        will provide a correct counter-clockwise order to build our
        res_face_nodes_connectivity. A ValueError will be raised if the first
        two nodes in the res_face_nodes_connectivity and the
        original_face_nodes_connectivity are not the same elements (The order
        doesn't matter here).

        Parameters
        ----------
        edge_nodes_connectivity : np.ndarray
            The edge_nodes_connectivity array
        face_edges_connectivity : np.ndarray
            The face_edges_connectivity array
        original_face_nodes_connectivity : np.ndarray
            The original face_nodes_connectivity array

        Returns
        -------
        res_face_nodes_connectivity : np.ndarray
            The face_nodes_connectivity array in the counter-clockwise order

        Raises
        ------
        ValueError
            if the first two nodes in the res_face_nodes_connectivity are not the same as the first two nodes in the
            original_face_nodes_connectivity
        """

        # Create a dictionary to store the face indices for each edge
        face_nodes_dict = {}

        # Loop through each face and edge to build the dictionary
        for face_idx, face_edges in enumerate(face_edges_connectivity):
            for edge_idx in face_edges:
                if edge_idx != ux.INT_FILL_VALUE:
                    edge = edge_nodes_connectivity[edge_idx]
                    if face_idx not in face_nodes_dict:
                        face_nodes_dict[face_idx] = []
                    face_nodes_dict[face_idx].append(edge[0])
                    face_nodes_dict[face_idx].append(edge[1])

        # Make sure the face_nodes_dict is in the counter-clockwise order and remove duplicate nodes
        for face_idx, face_nodes in face_nodes_dict.items():
            # First need to re-position the first two nodes position according to the original face_nodes_connectivity
            first_edge_correct = np.array([
                original_face_nodes_connectivity[face_idx][0],
                original_face_nodes_connectivity[face_idx][1]
            ])
            first_edge = np.array([face_nodes[0], face_nodes[1]])

            first_edge_correct_copy = first_edge_correct.copy()
            first_edge_copy = first_edge.copy()
            self.assertTrue(
                np.array_equal(first_edge_correct_copy.sort(),
                               first_edge_copy.sort()))
            face_nodes[0] = first_edge_correct[0]
            face_nodes[1] = first_edge_correct[1]

            i = 2
            while i < len(face_nodes):
                if face_nodes[i] != face_nodes[i - 1]:
                    # swap the order
                    old = face_nodes[i]
                    face_nodes[i] = face_nodes[i - 1]
                    face_nodes[i + 1] = old
                i += 2

            after_swapped = face_nodes

            after_swapped_remove = [after_swapped[0]]

            for i in range(1, len(after_swapped) - 1):
                if after_swapped[i] != after_swapped[i - 1]:
                    after_swapped_remove.append(after_swapped[i])

            face_nodes_dict[face_idx] = after_swapped_remove

        # Convert the dictionary to a list
        res_face_nodes_connectivity = []
        for face_idx in range(len(face_edges_connectivity)):
            res_face_nodes_connectivity.append(face_nodes_dict[face_idx])
            while len(res_face_nodes_connectivity[face_idx]
                     ) < original_face_nodes_connectivity.shape[1]:
                res_face_nodes_connectivity[face_idx].append(ux.INT_FILL_VALUE)

        return np.array(res_face_nodes_connectivity)

    def test_build_nNodes_per_face(self):
        """Tests the construction of the ``nNodes_per_face`` variable."""

        # test on grid constructed from sample datasets
        grids = [self.grid_mpas, self.grid_exodus, self.grid_ugrid]

        for grid in grids:
            # highest possible dimension dimension for a face
            max_dimension = grid.nMaxMesh2_face_nodes

            # face must be at least a triangle
            min_dimension = 3

            assert grid.nNodes_per_face.min() >= min_dimension
            assert grid.nNodes_per_face.max() <= max_dimension

    def test_build_nNodes_per_face(self):
        """Tests the construction of the ``nNodes_per_face`` variable."""

        # test on grid constructed from sample datasets
        grids = [self.grid_mpas, self.grid_exodus, self.grid_ugrid]

        for grid in grids:
            # highest possible dimension dimension for a face
            max_dimension = grid.nMaxMesh2_face_nodes

            # face must be at least a triangle
            min_dimension = 3

            assert grid.nNodes_per_face.min() >= min_dimension
            assert grid.nNodes_per_face.max() <= max_dimension

        # test on grid constructed from vertices
        verts = [
            self.f0_deg, self.f1_deg, self.f2_deg, self.f3_deg, self.f4_deg,
            self.f5_deg, self.f6_deg
        ]
        grid_from_verts = ux.open_grid(verts)

        # number of non-fill-value nodes per face
        expected_nodes_per_face = np.array([6, 3, 4, 6, 6, 4, 4], dtype=int)
        nt.assert_equal(grid_from_verts.nNodes_per_face.values,
                        expected_nodes_per_face)

    def test_edge_nodes_euler(self):
        """Verifies that (``nMesh2_edge``) follows euler's formula."""
        grid_paths = [
            self.exodus_filepath, self.ugrid_filepath_01,
            self.ugrid_filepath_02, self.ugrid_filepath_03
        ]

        for grid_path in grid_paths:
            grid_ux = ux.open_grid(grid_path)

            n_face = grid_ux.nMesh2_face
            n_node = grid_ux.nMesh2_node
            n_edge = grid_ux.nMesh2_edge

            # euler's formula (n_face = n_edges - n_nodes + 2)
            assert (n_face == n_edge - n_node + 2)

    def test_build_face_edges_connectivity_mpas(self):
        """Tests the construction of (``Mesh2_edge_nodes``) on an MPAS grid
        with known edge nodes."""

        # grid with known edge node connectivity
        mpas_grid_ux = ux.open_grid(self.mpas_filepath)
        edge_nodes_expected = mpas_grid_ux._ds['Mesh2_edge_nodes'].values

        # arrange edge nodes in the same manner as Grid._build_edge_node_connectivity
        edge_nodes_expected.sort(axis=1)
        edge_nodes_expected = np.unique(edge_nodes_expected, axis=0)

        # construct edge nodes
        mpas_grid_ux._build_edge_node_connectivity(repopulate=True)
        edge_nodes_output = mpas_grid_ux._ds['Mesh2_edge_nodes'].values

        self.assertTrue(np.array_equal(edge_nodes_expected, edge_nodes_output))

        # euler's formula (n_face = n_edges - n_nodes + 2)
        n_face = mpas_grid_ux.nMesh2_node
        n_node = mpas_grid_ux.nMesh2_face
        n_edge = edge_nodes_output.shape[0]

        assert (n_face == n_edge - n_node + 2)

    def test_build_face_edges_connectivity(self):
        """Generates Grid.Mesh2_edge_nodes from Grid.Mesh2_face_nodes."""
        ug_filename_list = [
            self.ugrid_filepath_01, self.ugrid_filepath_02,
            self.ugrid_filepath_03
        ]
        for ug_file_name in ug_filename_list:
            tgrid = ux.open_grid(ug_file_name)

            mesh2_face_nodes = tgrid._ds["Mesh2_face_nodes"]

            tgrid._build_face_edges_connectivity()
            mesh2_face_edges = tgrid._ds.Mesh2_face_edges
            mesh2_edge_nodes = tgrid._ds.Mesh2_edge_nodes

            # Assert if the mesh2_face_edges sizes are correct.
            self.assertEqual(mesh2_face_edges.sizes["nMesh2_face"],
                             mesh2_face_nodes.sizes["nMesh2_face"])
            self.assertEqual(mesh2_face_edges.sizes["nMaxMesh2_face_edges"],
                             mesh2_face_nodes.sizes["nMaxMesh2_face_nodes"])

            # Assert if the mesh2_edge_nodes sizes are correct.
            # Euler formular for determining the edge numbers: n_face = n_edges - n_nodes + 2
            num_edges = mesh2_face_edges.sizes["nMesh2_face"] + tgrid._ds[
                "Mesh2_node_x"].sizes["nMesh2_node"] - 2
            size = mesh2_edge_nodes.sizes["nMesh2_edge"]
            self.assertEqual(mesh2_edge_nodes.sizes["nMesh2_edge"], num_edges)

            original_face_nodes_connectivity = tgrid._ds.Mesh2_face_nodes.values

            reverted_mesh2_edge_nodes = self._revert_edges_conn_to_face_nodes_conn(
                edge_nodes_connectivity=mesh2_edge_nodes.values,
                face_edges_connectivity=mesh2_face_edges.values,
                original_face_nodes_connectivity=original_face_nodes_connectivity
            )

            for i in range(len(reverted_mesh2_edge_nodes)):
                self.assertTrue(
                    np.array_equal(reverted_mesh2_edge_nodes[i],
                                   original_face_nodes_connectivity[i]))

<<<<<<< HEAD
=======
    def test_build_face_edges_connectivity_mpas(self):
        tgrid = ux.open_grid(self.mpas_filepath)

        mesh2_face_nodes = tgrid._ds["Mesh2_face_nodes"]

        tgrid._build_face_edges_connectivity()
        mesh2_face_edges = tgrid._ds.Mesh2_face_edges
        mesh2_edge_nodes = tgrid._ds.Mesh2_edge_nodes

        # Assert if the mesh2_face_edges sizes are correct.
        self.assertEqual(mesh2_face_edges.sizes["nMesh2_face"],
                         mesh2_face_nodes.sizes["nMesh2_face"])
        self.assertEqual(mesh2_face_edges.sizes["nMaxMesh2_face_edges"],
                         mesh2_face_nodes.sizes["nMaxMesh2_face_nodes"])

        # Assert if the mesh2_edge_nodes sizes are correct.
        # Euler formular for determining the edge numbers: n_face = n_edges - n_nodes + 2
        num_edges = mesh2_face_edges.sizes["nMesh2_face"] + tgrid._ds[
            "Mesh2_node_x"].sizes["nMesh2_node"] - 2
        size = mesh2_edge_nodes.sizes["nMesh2_edge"]
        self.assertEqual(mesh2_edge_nodes.sizes["nMesh2_edge"], num_edges)

>>>>>>> dbc7b191
    def test_build_face_edges_connectivity_fillvalues(self):
        verts = [
            self.f0_deg, self.f1_deg, self.f2_deg, self.f3_deg, self.f4_deg,
            self.f5_deg, self.f6_deg
        ]
        uds = ux.open_grid(verts)
        uds._build_face_edges_connectivity()
        n_face = len(uds._ds["Mesh2_face_edges"].values)
        n_node = uds.nMesh2_node
        n_edge = len(uds._ds["Mesh2_edge_nodes"].values)

        self.assertEqual(7, n_face)
        self.assertEqual(21, n_node)
        self.assertEqual(28, n_edge)

        # We will utilize the edge_nodes_connectivity and face_edges_connectivity to generate the
        # res_face_nodes_connectivity and compare it with the uds._ds["Mesh2_face_nodes"].values
        edge_nodes_connectivity = uds._ds["Mesh2_edge_nodes"].values
        face_edges_connectivity = uds._ds["Mesh2_face_edges"].values
        face_nodes_connectivity = uds._ds["Mesh2_face_nodes"].values

        res_face_nodes_connectivity = self._revert_edges_conn_to_face_nodes_conn(
            edge_nodes_connectivity, face_edges_connectivity,
            face_nodes_connectivity)

        # Compare the res_face_nodes_connectivity with the uds._ds["Mesh2_face_nodes"].values
        self.assertTrue(
            np.array_equal(res_face_nodes_connectivity,
                           uds._ds["Mesh2_face_nodes"].values))<|MERGE_RESOLUTION|>--- conflicted
+++ resolved
@@ -10,11 +10,8 @@
 import timeit
 
 import uxarray as ux
-<<<<<<< HEAD
 import uxarray.multi_precision_helpers as mph
 import numpy.testing as nt
-=======
->>>>>>> dbc7b191
 
 try:
     import constants
@@ -353,8 +350,6 @@
         self.assertEqual(n_faces, self.grid_CSne30.nMesh2_face)
         self.assertEqual(n_face_nodes, self.grid_CSne30.nMaxMesh2_face_nodes)
 
-<<<<<<< HEAD
-=======
         # xr.testing.assert_equal(
         #     self.tgrid1.nMesh2_node,
         #     self.tgrid1._ds[self.tgrid1.grid_var_names["nMesh2_node"]])
@@ -362,7 +357,6 @@
         #     self.tgrid1.nMesh2_face,
         #     self.tgrid1._ds[self.tgrid1.grid_var_names["nMesh2_face"]])
 
->>>>>>> dbc7b191
         # Dataset with non-standard UGRID variable names
         grid_geoflow = ux.open_grid(gridfile_geoflow)
 
@@ -426,13 +420,8 @@
                                   islatlon=False,
                                   isconcave=False)
 
-<<<<<<< HEAD
         # calculate area
         area_gaussian = vgrid.calculate_total_face_area(
-=======
-        #calculate area
-        area_gaussian = grid_verts.calculate_total_face_area(
->>>>>>> dbc7b191
             quadrature_rule="gaussian", order=5)
         nt.assert_almost_equal(area_gaussian, constants.TRI_AREA, decimal=3)
 
@@ -543,12 +532,7 @@
         ]
 
         verts_degree = np.stack((lon_deg, lat_deg), axis=1)
-<<<<<<< HEAD
         vgrid = ux.Grid([verts_degree], islatlon=True, vertices=True)
-=======
-
-        vgrid = ux.open_grid(verts_degree, islatlon=False)
->>>>>>> dbc7b191
         vgrid._populate_cartesian_xyz_coord()
 
         for i in range(0, vgrid.nMesh2_node):
@@ -936,31 +920,6 @@
                     np.array_equal(reverted_mesh2_edge_nodes[i],
                                    original_face_nodes_connectivity[i]))
 
-<<<<<<< HEAD
-=======
-    def test_build_face_edges_connectivity_mpas(self):
-        tgrid = ux.open_grid(self.mpas_filepath)
-
-        mesh2_face_nodes = tgrid._ds["Mesh2_face_nodes"]
-
-        tgrid._build_face_edges_connectivity()
-        mesh2_face_edges = tgrid._ds.Mesh2_face_edges
-        mesh2_edge_nodes = tgrid._ds.Mesh2_edge_nodes
-
-        # Assert if the mesh2_face_edges sizes are correct.
-        self.assertEqual(mesh2_face_edges.sizes["nMesh2_face"],
-                         mesh2_face_nodes.sizes["nMesh2_face"])
-        self.assertEqual(mesh2_face_edges.sizes["nMaxMesh2_face_edges"],
-                         mesh2_face_nodes.sizes["nMaxMesh2_face_nodes"])
-
-        # Assert if the mesh2_edge_nodes sizes are correct.
-        # Euler formular for determining the edge numbers: n_face = n_edges - n_nodes + 2
-        num_edges = mesh2_face_edges.sizes["nMesh2_face"] + tgrid._ds[
-            "Mesh2_node_x"].sizes["nMesh2_node"] - 2
-        size = mesh2_edge_nodes.sizes["nMesh2_edge"]
-        self.assertEqual(mesh2_edge_nodes.sizes["nMesh2_edge"], num_edges)
-
->>>>>>> dbc7b191
     def test_build_face_edges_connectivity_fillvalues(self):
         verts = [
             self.f0_deg, self.f1_deg, self.f2_deg, self.f3_deg, self.f4_deg,

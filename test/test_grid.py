--- conflicted
+++ resolved
@@ -34,13 +34,9 @@
 gridfile_fesom = current_path / "meshfiles" / "ugrid" / "fesom" / "fesom.mesh.diag.nc"
 gridfile_geoflow = current_path / "meshfiles" / "ugrid" / "geoflow-small" / "grid.nc"
 gridfile_mpas = current_path / 'meshfiles' / "mpas" / "QU" / 'mesh.QU.1920km.151026.nc'
-<<<<<<< HEAD
 gridfile_mpas_two = current_path / 'meshfiles' / "mpas" / "QU" / 'oQU480.231010.nc'
-
 gridfile_geos = current_path / 'meshfiles' / "geos-cs" / "c12" / 'test-c12.native.nc4'
-=======
 gridfile_mpas_holes = current_path / 'meshfiles' / "mpas" / "QU" / 'oQU480.231010.nc'
->>>>>>> 921dd8f4
 
 dsfile_vortex_CSne30 = current_path / "meshfiles" / "ugrid" / "outCSne30" / "outCSne30_vortex.nc"
 dsfile_var2_CSne30 = current_path / "meshfiles" / "ugrid" / "outCSne30" / "outCSne30_var2.nc"

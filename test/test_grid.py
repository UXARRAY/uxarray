import os
import numpy as np
import numpy.testing as nt
import xarray as xr

from unittest import TestCase
from pathlib import Path

import uxarray as ux

from uxarray.grid.connectivity import _populate_face_edge_connectivity, _build_edge_face_connectivity, \
    _build_edge_node_connectivity, _build_face_face_connectivity, _populate_face_face_connectivity

from uxarray.grid.coordinates import _populate_node_latlon, _lonlat_rad_to_xyz

from uxarray.constants import INT_FILL_VALUE, ERROR_TOLERANCE

from uxarray.grid.arcs import extreme_gca_latitude

try:
    import constants
except ImportError:
    from . import constants

current_path = Path(os.path.dirname(os.path.realpath(__file__)))

gridfile_CSne8 = current_path / "meshfiles" / "scrip" / "outCSne8" / "outCSne8.nc"
gridfile_RLL1deg = current_path / "meshfiles" / "ugrid" / "outRLL1deg" / "outRLL1deg.ug"
gridfile_RLL10deg_CSne4 = current_path / "meshfiles" / "ugrid" / "ov_RLL10deg_CSne4" / "ov_RLL10deg_CSne4.ug"
gridfile_CSne30 = current_path / "meshfiles" / "ugrid" / "outCSne30" / "outCSne30.ug"
gridfile_fesom = current_path / "meshfiles" / "ugrid" / "fesom" / "fesom.mesh.diag.nc"
gridfile_geoflow = current_path / "meshfiles" / "ugrid" / "geoflow-small" / "grid.nc"
gridfile_mpas = current_path / 'meshfiles' / "mpas" / "QU" / 'mesh.QU.1920km.151026.nc'
gridfile_mpas_holes = current_path / 'meshfiles' / "mpas" / "QU" / 'oQU480.231010.nc'

dsfile_vortex_CSne30 = current_path / "meshfiles" / "ugrid" / "outCSne30" / "outCSne30_vortex.nc"
dsfile_var2_CSne30 = current_path / "meshfiles" / "ugrid" / "outCSne30" / "outCSne30_var2.nc"

shp_filename = current_path / "meshfiles" / "shp" / "grid_fire.shp"


class TestGrid(TestCase):
    grid_CSne30 = ux.open_grid(gridfile_CSne30)
    grid_RLL1deg = ux.open_grid(gridfile_RLL1deg)
    grid_RLL10deg_CSne4 = ux.open_grid(gridfile_RLL10deg_CSne4)

    def test_validate(self):
        """Test to check the validate function."""
        grid_mpas = ux.open_grid(gridfile_mpas)
        assert (grid_mpas.validate())

    def test_grid_with_holes(self):
        """Test _holes_in_mesh function."""
        grid_without_holes = ux.open_grid(gridfile_mpas)
        grid_with_holes = ux.open_grid(gridfile_mpas_holes)

        self.assertTrue(grid_with_holes.hole_edge_indices.size != 0)
        self.assertTrue(grid_without_holes.hole_edge_indices.size == 0)

    def test_encode_as(self):
        """Reads a ugrid file and encodes it as `xarray.Dataset` in various
        types."""

        self.grid_CSne30.encode_as("UGRID")
        self.grid_RLL1deg.encode_as("UGRID")
        self.grid_RLL10deg_CSne4.encode_as("UGRID")

        self.grid_CSne30.encode_as("Exodus")
        self.grid_RLL1deg.encode_as("Exodus")
        self.grid_RLL10deg_CSne4.encode_as("Exodus")

    def test_open_non_mesh2_write_exodus(self):
        """Loads grid files of different formats using uxarray's open_dataset
        call."""

        grid_geoflow = ux.open_grid(gridfile_CSne30)

        exods = grid_geoflow.encode_as("Exodus")
        # Remove the _FillValue attribute from the variable's attributes
        if '_FillValue' in grid_geoflow._ds['face_node_connectivity'].attrs:
            del grid_geoflow._ds['face_node_connectivity'].attrs['_FillValue']

        exods.to_netcdf("grid_geoflow.exo")

    def test_init_verts(self):
        """Create a uxarray grid from multiple face vertices with duplicate
        nodes and saves a ugrid file.

        Also, test kwargs for grid initialization

        The input cartesian coordinates represents 8 vertices on a cube
             7---------6
            /|        /|
           / |       / |
          3---------2  |
          |  |      |  |
          |  4------|--5
          | /       | /
          |/        |/
          0---------1
        """
        cart_x = [
            0.577340924821405, 0.577340924821405, 0.577340924821405,
            0.577340924821405, -0.577345166204668, -0.577345166204668,
            -0.577345166204668, -0.577345166204668
        ]
        cart_y = [
            0.577343045516932, 0.577343045516932, -0.577343045516932,
            -0.577343045516932, 0.577338804118089, 0.577338804118089,
            -0.577338804118089, -0.577338804118089
        ]
        cart_z = [
            0.577366836872017, -0.577366836872017, 0.577366836872017,
            -0.577366836872017, 0.577366836872017, -0.577366836872017,
            0.577366836872017, -0.577366836872017
        ]

        # The order of the vertexes is irrelevant, the following indexing is just for forming a face matrix
        face_vertices = [
            [0, 1, 2, 3],  # front face
            [1, 5, 6, 2],  # right face
            [5, 4, 7, 6],  # back face
            [4, 0, 3, 7],  # left face
            [3, 2, 6, 7],  # top face
            [4, 5, 1, 0]  # bottom face
        ]

        # Pack the cart_x/y/z into the face matrix using the index from face_vertices
        faces_coords = []
        for face in face_vertices:
            face_coords = []
            for vertex_index in face:
                x, y, z = cart_x[vertex_index], cart_y[vertex_index], cart_z[
                    vertex_index]
                face_coords.append([x, y, z])
            faces_coords.append(face_coords)

        # Now consturct the grid using the faces_coords
        verts_cart = np.array(faces_coords)
        vgrid = ux.open_grid(verts_cart, latlon=False)

        assert (vgrid.n_face == 6)
        assert (vgrid.n_node == 8)
        vgrid.encode_as("UGRID")

        # Test the case when user created a nested one-face grid
        faces_verts_one = np.array([
            np.array([[150, 10], [160, 20], [150, 30], [135, 30], [125, 20],
                      [135, 10]])
        ])
        vgrid = ux.open_grid(faces_verts_one, latlon=True)
        assert (vgrid.n_face == 1)
        assert (vgrid.n_node == 6)
        vgrid.encode_as("UGRID")

        # Test the case when user created a one-face grid
        faces_verts_single_face = np.array([[150, 10], [160, 20], [150, 30],
                                            [135, 30], [125, 20], [135, 10]])

        vgrid = ux.open_grid(faces_verts_single_face, latlon=True)
        assert (vgrid.n_face == 1)
        assert (vgrid.n_node == 6)
        vgrid.encode_as("UGRID")

    def test_init_verts_different_input_datatype(self):
        """Create a uxarray grid from multiple face vertices with different
        datatypes(ndarray, list, tuple) and saves a ugrid file.

        Also, test kwargs for grid initialization
        """

        # Test initializing Grid from ndarray
        faces_verts_ndarray = np.array([
            np.array([[150, 10], [160, 20], [150, 30], [135, 30], [125, 20],
                      [135, 10]]),
            np.array([[125, 20], [135, 30], [125, 60], [110, 60], [100, 30],
                      [105, 20]]),
            np.array([[95, 10], [105, 20], [100, 30], [85, 30], [75, 20],
                      [85, 10]]),
        ])
        vgrid = ux.open_grid(faces_verts_ndarray, latlon=True)
        assert (vgrid.n_face == 3)
        assert (vgrid.n_node == 14)
        vgrid.encode_as("UGRID")
        print(vgrid._ds)

        # Test initializing Grid from list
        faces_verts_list = [[[150, 10], [160, 20], [150, 30], [135, 30],
                             [125, 20], [135, 10]],
                            [[125, 20], [135, 30], [125, 60], [110, 60],
                             [100, 30], [105, 20]],
                            [[95, 10], [105, 20], [100, 30], [85, 30], [75, 20],
                             [85, 10]]]
        vgrid = ux.open_grid(faces_verts_list, latlon=True)
        assert (vgrid.n_face == 3)
        assert (vgrid.n_node == 14)

        # validate the grid
        assert (vgrid.validate())

        vgrid.encode_as("UGRID")

        # Test initializing Grid from tuples
        faces_verts_tuples = [
            ((150, 10), (160, 20), (150, 30), (135, 30), (125, 20), (135, 10)),
            ((125, 20), (135, 30), (125, 60), (110, 60), (100, 30), (105, 20)),
            ((95, 10), (105, 20), (100, 30), (85, 30), (75, 20), (85, 10))
        ]
        vgrid = ux.open_grid(faces_verts_tuples, latlon=True)
        assert (vgrid.n_face == 3)
        assert (vgrid.n_node == 14)

        # validate the grid
        assert (vgrid.validate())

        vgrid.encode_as("UGRID")

    def test_init_verts_fill_values(self):
        faces_verts_filled_values = [[[150, 10], [160, 20], [150, 30],
                                      [135, 30], [125, 20], [135, 10]],
                                     [[125, 20], [135, 30], [125, 60],
                                      [110, 60], [100, 30],
                                      [ux.INT_FILL_VALUE, ux.INT_FILL_VALUE]],
                                     [[95, 10], [105, 20], [100, 30], [85, 30],
                                      [ux.INT_FILL_VALUE, ux.INT_FILL_VALUE],
                                      [ux.INT_FILL_VALUE, ux.INT_FILL_VALUE]]]
        vgrid = ux.open_grid(
            faces_verts_filled_values,
            latlon=False,
        )
        assert (vgrid.n_face == 3)
        assert (vgrid.n_node == 12)

    def test_grid_properties(self):
        """Tests to see if accessing variables through set properties is equal
        to using the dict."""

        # Dataset with standard UGRID variable names
        # Coordinates
        xr.testing.assert_equal(self.grid_CSne30.node_lon,
                                self.grid_CSne30._ds["node_lon"])
        xr.testing.assert_equal(self.grid_CSne30.node_lat,
                                self.grid_CSne30._ds["node_lat"])
        # Variables
        xr.testing.assert_equal(self.grid_CSne30.face_node_connectivity,
                                self.grid_CSne30._ds["face_node_connectivity"])

        # Dimensions
        n_nodes = self.grid_CSne30.node_lon.shape[0]
        n_faces, n_face_nodes = self.grid_CSne30.face_node_connectivity.shape

        self.assertEqual(n_nodes, self.grid_CSne30.n_node)
        self.assertEqual(n_faces, self.grid_CSne30.n_face)
        self.assertEqual(n_face_nodes, self.grid_CSne30.n_max_face_nodes)

        # Dataset with non-standard UGRID variable names
        grid_geoflow = ux.open_grid(gridfile_geoflow)

        xr.testing.assert_equal(grid_geoflow.node_lon,
                                grid_geoflow._ds["node_lon"])
        xr.testing.assert_equal(grid_geoflow.node_lat,
                                grid_geoflow._ds["node_lat"])
        # Variables
        xr.testing.assert_equal(grid_geoflow.face_node_connectivity,
                                grid_geoflow._ds["face_node_connectivity"])
        # Dimensions
        n_nodes = grid_geoflow.node_lon.shape[0]
        n_faces, n_face_nodes = grid_geoflow.face_node_connectivity.shape

        self.assertEqual(n_nodes, grid_geoflow.n_node)
        self.assertEqual(n_faces, grid_geoflow.n_face)
        self.assertEqual(n_face_nodes, grid_geoflow.n_max_face_nodes)

    def test_read_shpfile(self):
        """Reads a shape file and write ugrid file."""
        with self.assertRaises(ValueError):
            grid_shp = ux.open_grid(shp_filename)

    def test_read_scrip(self):
        """Reads a scrip file."""

        # Test read from scrip and from ugrid for grid class
        grid_CSne8 = ux.open_grid(gridfile_CSne8)  # tests from scrip
        pass


class TestOperators(TestCase):
    grid_CSne30_01 = ux.open_grid(gridfile_CSne30)
    grid_CSne30_02 = ux.open_grid(gridfile_CSne30)
    grid_RLL1deg = ux.open_grid(gridfile_RLL1deg)

    def test_eq(self):
        """Test Equals ('==') operator."""
        assert self.grid_CSne30_01 == self.grid_CSne30_02

    def test_ne(self):
        """Test Not Equals ('!=') operator."""
        assert self.grid_CSne30_01 != self.grid_RLL1deg


class TestFaceAreas(TestCase):
    grid_CSne30 = ux.open_grid(gridfile_CSne30)

    def test_calculate_total_face_area_triangle(self):
        """Create a uxarray grid from vertices and saves an exodus file."""

        verts = [[[0.57735027, -5.77350269e-01, -0.57735027],
                  [0.57735027, 5.77350269e-01, -0.57735027],
                  [-0.57735027, 5.77350269e-01, -0.57735027]]]

        grid_verts = ux.open_grid(verts, latlon=False)

        # validate the grid
        assert (grid_verts.validate())

        # validate the grid
        assert (grid_verts.validate())

        # calculate area
        area_gaussian = grid_verts.calculate_total_face_area(
            quadrature_rule="gaussian", order=5)
        nt.assert_almost_equal(area_gaussian, constants.TRI_AREA, decimal=3)

        area_triangular = grid_verts.calculate_total_face_area(
            quadrature_rule="triangular", order=4)
        nt.assert_almost_equal(area_triangular, constants.TRI_AREA, decimal=1)

    def test_calculate_total_face_area_file(self):
        """Create a uxarray grid from vertices and saves an exodus file."""

        # = self.grid_CSne30.calculate_total_face_area()
        area = ux.open_grid(gridfile_CSne30).calculate_total_face_area()

        nt.assert_almost_equal(area, constants.MESH30_AREA, decimal=3)

    def test_calculate_total_face_area_sphere(self):
        """Computes the total face area of an MPAS mesh that lies on a unit
        sphere, with an expected total face area of 4pi."""
        mpas_grid_path = current_path / 'meshfiles' / "mpas" / "QU" / 'mesh.QU.1920km.151026.nc'

        primal_grid = ux.open_grid(mpas_grid_path, use_dual=False)
        dual_grid = ux.open_grid(mpas_grid_path, use_dual=True)

        primal_face_area = primal_grid.calculate_total_face_area()
        dual_face_area = dual_grid.calculate_total_face_area()

        nt.assert_almost_equal(primal_face_area,
                               constants.UNIT_SPHERE_AREA,
                               decimal=3)

        nt.assert_almost_equal(dual_face_area,
                               constants.UNIT_SPHERE_AREA,
                               decimal=3)

    # TODO: Will depend on the decision for whether to provide integrate function
    # from within `Grid` as well as UxDataset
    # def test_integrate(self):
    #     xr_psi = xr.open_dataset(dsfile_vortex_CSne30)
    #     xr_v2 = xr.open_dataset(dsfile_var2_CSne30)
    #
    #     integral_psi = self.grid_CSne30.integrate(xr_psi)
    #     integral_var2 = self.grid_CSne30.integrate(xr_v2)
    #
    #     nt.assert_almost_equal(integral_psi, constants.PSI_INTG, decimal=3)
    #     nt.assert_almost_equal(integral_var2, constants.VAR2_INTG, decimal=3)

    def test_compute_face_areas_geoflow_small(self):
        """Checks if the GeoFlow Small can generate a face areas output."""
        grid_geoflow = ux.open_grid(gridfile_geoflow)

        grid_geoflow.compute_face_areas()

    # TODO: Add this test after fix to tranposed face nodes
    # def test_compute_face_areas_fesom(self):
    #     """Checks if the FESOM PI-Grid Output can generate a face areas
    #     output."""
    #     grid_fesom = ux.open_grid(gridfile_fesom)
    #
    #     grid_fesom.compute_face_areas()

    def test_verts_calc_area(self):
        faces_verts_ndarray = np.array([
            np.array([[150, 10, 0], [160, 20, 0], [150, 30, 0], [135, 30, 0],
                      [125, 20, 0], [135, 10, 0]]),
            np.array([[125, 20, 0], [135, 30, 0], [125, 60, 0], [110, 60, 0],
                      [100, 30, 0], [105, 20, 0]]),
            np.array([[95, 10, 0], [105, 20, 0], [100, 30, 0], [85, 30, 0],
                      [75, 20, 0], [85, 10, 0]]),
        ])
        # load our vertices into a UXarray Grid object
        verts_grid = ux.open_grid(faces_verts_ndarray, latlon=True)

        face_verts_areas = verts_grid.face_areas

        nt.assert_almost_equal(face_verts_areas.sum(),
                               constants.FACE_VERTS_AREA,
                               decimal=3)


class TestPopulateCoordinates(TestCase):

    def test_populate_cartesian_xyz_coord(self):
        # The following testcases are generated through the matlab cart2sph/sph2cart functions
        # These points correspond to the eight vertices of a cube.
        lon_deg = [
            45.0001052295749, 45.0001052295749, 360 - 45.0001052295749,
                                                360 - 45.0001052295749
        ]
        lat_deg = [
            35.2655522903022, -35.2655522903022, 35.2655522903022,
            -35.2655522903022
        ]
        cart_x = [
            0.577340924821405, 0.577340924821405, 0.577340924821405,
            0.577340924821405
        ]

        cart_y = [
            0.577343045516932, 0.577343045516932, -0.577343045516932,
            -0.577343045516932
        ]

        cart_z = [
            -0.577366836872017, 0.577366836872017, -0.577366836872017,
            0.577366836872017
        ]

        verts_degree = np.stack((lon_deg, lat_deg), axis=1)

        vgrid = ux.open_grid(verts_degree, latlon=True)
        # _populate_cartesian_xyz_coord(vgrid)

        for i in range(0, vgrid.n_node):
            nt.assert_almost_equal(vgrid.node_x.values[i],
                                   cart_x[i],
                                   decimal=12)
            nt.assert_almost_equal(vgrid.node_y.values[i],
                                   cart_y[i],
                                   decimal=12)
            nt.assert_almost_equal(vgrid.node_z.values[i],
                                   cart_z[i],
                                   decimal=12)

    def test_populate_lonlat_coord(self):
        # The following testcases are generated through the matlab cart2sph/sph2cart functions
        # These points correspond to the 4 vertexes on a cube.

        lon_deg = [
            45.0001052295749, 45.0001052295749, 360 - 45.0001052295749,
                                                360 - 45.0001052295749
        ]
        lat_deg = [
            35.2655522903022, -35.2655522903022, 35.2655522903022,
            -35.2655522903022
        ]
        cart_x = [
            0.577340924821405, 0.577340924821405, 0.577340924821405,
            0.577340924821405
        ]
        cart_y = [
            0.577343045516932, 0.577343045516932, -0.577343045516932,
            -0.577343045516932
        ]
        cart_z = [
            0.577366836872017, -0.577366836872017, 0.577366836872017,
            -0.577366836872017
        ]

        verts_cart = np.stack((cart_x, cart_y, cart_z), axis=1)

        vgrid = ux.open_grid(verts_cart, latlon=False)
        _populate_node_latlon(vgrid)
        # The connectivity in `__from_vert__()` will be formed in a reverse order
        lon_deg, lat_deg = zip(*reversed(list(zip(lon_deg, lat_deg))))
        for i in range(0, vgrid.n_node):
            nt.assert_almost_equal(vgrid._ds["node_lon"].values[i],
                                   lon_deg[i],
                                   decimal=12)
            nt.assert_almost_equal(vgrid._ds["node_lat"].values[i],
                                   lat_deg[i],
                                   decimal=12)


class TestConnectivity(TestCase):
    mpas_filepath = current_path / "meshfiles" / "mpas" / "QU" / "mesh.QU.1920km.151026.nc"
    exodus_filepath = current_path / "meshfiles" / "exodus" / "outCSne8" / "outCSne8.g"
    ugrid_filepath_01 = current_path / "meshfiles" / "ugrid" / "outCSne30" / "outCSne30.ug"
    ugrid_filepath_02 = current_path / "meshfiles" / "ugrid" / "outRLL1deg" / "outRLL1deg.ug"
    ugrid_filepath_03 = current_path / "meshfiles" / "ugrid" / "ov_RLL10deg_CSne4" / "ov_RLL10deg_CSne4.ug"

    grid_mpas = ux.open_grid(mpas_filepath)
    grid_exodus = ux.open_grid(exodus_filepath)
    grid_ugrid = ux.open_grid(ugrid_filepath_01)

    # used from constructing vertices
    f0_deg = [[120, -20], [130, -10], [120, 0], [105, 0], [95, -10], [105, -20]]
    f1_deg = [[120, 0], [120, 10], [115, 0],
              [ux.INT_FILL_VALUE, ux.INT_FILL_VALUE],
              [ux.INT_FILL_VALUE, ux.INT_FILL_VALUE],
              [ux.INT_FILL_VALUE, ux.INT_FILL_VALUE]]
    f2_deg = [[115, 0], [120, 10], [100, 10], [105, 0],
              [ux.INT_FILL_VALUE, ux.INT_FILL_VALUE],
              [ux.INT_FILL_VALUE, ux.INT_FILL_VALUE]]
    f3_deg = [[95, -10], [105, 0], [95, 30], [80, 30], [70, 0], [75, -10]]
    f4_deg = [[65, -20], [75, -10], [70, 0], [55, 0], [45, -10], [55, -20]]
    f5_deg = [[70, 0], [80, 30], [70, 30], [60, 0],
              [ux.INT_FILL_VALUE, ux.INT_FILL_VALUE],
              [ux.INT_FILL_VALUE, ux.INT_FILL_VALUE]]
    f6_deg = [[60, 0], [70, 30], [40, 30], [45, 0],
              [ux.INT_FILL_VALUE, ux.INT_FILL_VALUE],
              [ux.INT_FILL_VALUE, ux.INT_FILL_VALUE]]

    # Helper function
    def _revert_edges_conn_to_face_nodes_conn(
            self, edge_nodes_connectivity: np.ndarray,
            face_edges_connectivity: np.ndarray,
            original_face_nodes_connectivity: np.ndarray):
        """utilize the edge_nodes_connectivity and face_edges_connectivity to
        generate the res_face_nodes_connectivity in the counter-clockwise
        order. The counter-clockwise order will be enforced by the passed in
        original_face_edges_connectivity. We will only use the first two nodes
        in the original_face_edges_connectivity. The order of these two nodes
        will provide a correct counter-clockwise order to build our
        res_face_nodes_connectivity. A ValueError will be raised if the first
        two nodes in the res_face_nodes_connectivity and the
        original_face_nodes_connectivity are not the same elements (The order
        doesn't matter here).

        Parameters
        ----------
        edge_nodes_connectivity : np.ndarray
            The edge_nodes_connectivity array
        face_edges_connectivity : np.ndarray
            The face_edges_connectivity array
        original_face_nodes_connectivity : np.ndarray
            The original face_nodes_connectivity array

        Returns
        -------
        res_face_nodes_connectivity : np.ndarray
            The face_nodes_connectivity array in the counter-clockwise order

        Raises
        ------
        ValueError
            if the first two nodes in the res_face_nodes_connectivity are not the same as the first two nodes in the
            original_face_nodes_connectivity
        """

        # Create a dictionary to store the face indices for each edge
        face_nodes_dict = {}

        # Loop through each face and edge to build the dictionary
        for face_idx, face_edges in enumerate(face_edges_connectivity):
            for edge_idx in face_edges:
                if edge_idx != ux.INT_FILL_VALUE:
                    edge = edge_nodes_connectivity[edge_idx]
                    if face_idx not in face_nodes_dict:
                        face_nodes_dict[face_idx] = []
                    face_nodes_dict[face_idx].append(edge[0])
                    face_nodes_dict[face_idx].append(edge[1])

        # Make sure the face_nodes_dict is in the counter-clockwise order and remove duplicate nodes
        for face_idx, face_nodes in face_nodes_dict.items():
            # First need to re-position the first two nodes position according to the original face_nodes_connectivity
            first_edge_correct = np.array([
                original_face_nodes_connectivity[face_idx][0],
                original_face_nodes_connectivity[face_idx][1]
            ])
            first_edge = np.array([face_nodes[0], face_nodes[1]])

            first_edge_correct_copy = first_edge_correct.copy()
            first_edge_copy = first_edge.copy()
            self.assertTrue(
                np.array_equal(first_edge_correct_copy.sort(),
                               first_edge_copy.sort()))
            face_nodes[0] = first_edge_correct[0]
            face_nodes[1] = first_edge_correct[1]

            i = 2
            while i < len(face_nodes):
                if face_nodes[i] != face_nodes[i - 1]:
                    # swap the order
                    old = face_nodes[i]
                    face_nodes[i] = face_nodes[i - 1]
                    face_nodes[i + 1] = old
                i += 2

            after_swapped = face_nodes

            after_swapped_remove = [after_swapped[0]]

            for i in range(1, len(after_swapped) - 1):
                if after_swapped[i] != after_swapped[i - 1]:
                    after_swapped_remove.append(after_swapped[i])

            face_nodes_dict[face_idx] = after_swapped_remove

        # Convert the dictionary to a list
        res_face_nodes_connectivity = []
        for face_idx in range(len(face_edges_connectivity)):
            res_face_nodes_connectivity.append(face_nodes_dict[face_idx])
            while len(res_face_nodes_connectivity[face_idx]
                      ) < original_face_nodes_connectivity.shape[1]:
                res_face_nodes_connectivity[face_idx].append(ux.INT_FILL_VALUE)

        return np.array(res_face_nodes_connectivity)

    def test_build_n_nodes_per_face(self):
        """Tests the construction of the ``n_nodes_per_face`` variable."""

        # test on grid constructed from sample datasets
        grids = [self.grid_mpas, self.grid_exodus, self.grid_ugrid]

        for grid in grids:
            # highest possible dimension dimension for a face
            max_dimension = grid.n_max_face_nodes

            # face must be at least a triangle
            min_dimension = 3

            assert grid.n_nodes_per_face.min() >= min_dimension
            assert grid.n_nodes_per_face.max() <= max_dimension

        # test on grid constructed from vertices
        verts = [
            self.f0_deg, self.f1_deg, self.f2_deg, self.f3_deg, self.f4_deg,
            self.f5_deg, self.f6_deg
        ]
        grid_from_verts = ux.open_grid(verts)

        # number of non-fill-value nodes per face
        expected_nodes_per_face = np.array([6, 3, 4, 6, 6, 4, 4], dtype=int)
        nt.assert_equal(grid_from_verts.n_nodes_per_face.values,
                        expected_nodes_per_face)

    def test_edge_nodes_euler(self):
        """Verifies that (``n_edge``) follows euler's formula."""
        grid_paths = [
            self.exodus_filepath, self.ugrid_filepath_01,
            self.ugrid_filepath_02, self.ugrid_filepath_03
        ]

        for grid_path in grid_paths:
            grid_ux = ux.open_grid(grid_path)

            n_face = grid_ux.n_face
            n_node = grid_ux.n_node
            n_edge = grid_ux.n_edge

            # euler's formula (n_face = n_edges - n_nodes + 2)
            assert (n_face == n_edge - n_node + 2)

    def test_build_face_edges_connectivity_mpas(self):
        """Tests the construction of (``Mesh2_edge_nodes``) on an MPAS grid
        with known edge nodes."""

        from uxarray.grid.connectivity import _build_edge_node_connectivity

        # grid with known edge node connectivity
        mpas_grid_ux = ux.open_grid(self.mpas_filepath)
        edge_nodes_expected = mpas_grid_ux._ds['edge_node_connectivity'].values

        # arrange edge nodes in the same manner as Grid._build_edge_node_connectivity
        edge_nodes_expected.sort(axis=1)
        edge_nodes_expected = np.unique(edge_nodes_expected, axis=0)

        # construct edge nodes
        edge_nodes_output, _, _ = _build_edge_node_connectivity(mpas_grid_ux.face_node_connectivity.values,
                                                                mpas_grid_ux.n_face,
                                                                mpas_grid_ux.n_max_face_nodes)

        # _populate_face_edge_connectivity(mpas_grid_ux)
        # edge_nodes_output = mpas_grid_ux._ds['edge_node_connectivity'].values

        self.assertTrue(np.array_equal(edge_nodes_expected, edge_nodes_output))

        # euler's formula (n_face = n_edges - n_nodes + 2)
        n_face = mpas_grid_ux.n_node
        n_node = mpas_grid_ux.n_face
        n_edge = edge_nodes_output.shape[0]

        assert (n_face == n_edge - n_node + 2)

    def test_build_face_edges_connectivity(self):
        """Generates Grid.Mesh2_edge_nodes from Grid.face_node_connectivity."""
        ug_filename_list = [
            self.ugrid_filepath_01, self.ugrid_filepath_02,
            self.ugrid_filepath_03
        ]
        for ug_file_name in ug_filename_list:
            tgrid = ux.open_grid(ug_file_name)

            face_node_connectivity = tgrid._ds["face_node_connectivity"]

            _populate_face_edge_connectivity(tgrid)
            face_edge_connectivity = tgrid._ds.face_edge_connectivity
            edge_node_connectivity = tgrid._ds.edge_node_connectivity

            # Assert if the mesh2_face_edges sizes are correct.
            self.assertEqual(face_edge_connectivity.sizes["n_face"],
                             face_node_connectivity.sizes["n_face"])
            self.assertEqual(face_edge_connectivity.sizes["n_max_face_edges"],
                             face_node_connectivity.sizes["n_max_face_nodes"])

            # Assert if the mesh2_edge_nodes sizes are correct.
            # Euler formular for determining the edge numbers: n_face = n_edges - n_nodes + 2
            num_edges = face_edge_connectivity.sizes["n_face"] + tgrid._ds[
                "node_lon"].sizes["n_node"] - 2
            size = edge_node_connectivity.sizes["n_edge"]
            self.assertEqual(edge_node_connectivity.sizes["n_edge"], num_edges)

            original_face_nodes_connectivity = tgrid._ds.face_node_connectivity.values

            reverted_mesh2_edge_nodes = self._revert_edges_conn_to_face_nodes_conn(
                edge_nodes_connectivity=edge_node_connectivity.values,
                face_edges_connectivity=face_edge_connectivity.values,
                original_face_nodes_connectivity=original_face_nodes_connectivity
            )

            for i in range(len(reverted_mesh2_edge_nodes)):
                self.assertTrue(
                    np.array_equal(reverted_mesh2_edge_nodes[i],
                                   original_face_nodes_connectivity[i]))

    def test_build_face_edges_connectivity_fillvalues(self):
        verts = [
            self.f0_deg, self.f1_deg, self.f2_deg, self.f3_deg, self.f4_deg,
            self.f5_deg, self.f6_deg
        ]
        uds = ux.open_grid(verts)
        _populate_face_edge_connectivity(uds)
        n_face = len(uds._ds["face_edge_connectivity"].values)
        n_node = uds.n_node
        n_edge = len(uds._ds["edge_node_connectivity"].values)

        self.assertEqual(7, n_face)
        self.assertEqual(21, n_node)
        self.assertEqual(28, n_edge)

        # We will utilize the edge_nodes_connectivity and face_edges_connectivity to generate the
        # res_face_nodes_connectivity and compare it with the uds._ds["face_node_connectivity"].values
        edge_nodes_connectivity = uds._ds["edge_node_connectivity"].values
        face_edges_connectivity = uds._ds["face_edge_connectivity"].values
        face_nodes_connectivity = uds._ds["face_node_connectivity"].values

        res_face_nodes_connectivity = self._revert_edges_conn_to_face_nodes_conn(
            edge_nodes_connectivity, face_edges_connectivity,
            face_nodes_connectivity)

        # Compare the res_face_nodes_connectivity with the uds._ds["face_node_connectivity"].values
        self.assertTrue(
            np.array_equal(res_face_nodes_connectivity,
                           uds._ds["face_node_connectivity"].values))

    def test_node_face_connectivity_from_verts(self):
        """Test generating Grid.Mesh2_node_faces from array input."""

        # We used the following codes to generate the testing face_nodes_connectivity in lonlat,
        # The index of the nodes here is just for generation purpose and ensure the topology.
        # This nodes list is only for vertices creation purposes and the nodes' order will not be used the
        # same in the Grid object; i.e. the Grid object instantiation will instead use the below
        # `face_nodes_conn_lonlat_degree`  connectivity variable and determine the actual node orders by itself.
        face_nodes_conn_lonlat_degree = [[162., 30], [216., 30], [70., 30],
                                         [162., -30], [216., -30], [70., -30]]

        # This index variable will only be used to determine the face-node lon-lat values that are
        # represented by `face_nodes_conn_lonlat`  below, which is the actual data that is used
        # by `Grid.__from_vert__()` during the creation of the grid topology.
        face_nodes_conn_index = np.array([[3, 4, 5, ux.INT_FILL_VALUE],
                                          [3, 0, 2, 5], [3, 4, 1, 0],
                                          [0, 1, 2, ux.INT_FILL_VALUE]])
        face_nodes_conn_lonlat = np.full(
            (face_nodes_conn_index.shape[0], face_nodes_conn_index.shape[1], 2),
            ux.INT_FILL_VALUE)

        for i, face_nodes_conn_index_row in enumerate(face_nodes_conn_index):
            for j, node_index in enumerate(face_nodes_conn_index_row):
                if node_index != ux.INT_FILL_VALUE:
                    face_nodes_conn_lonlat[
                        i, j] = face_nodes_conn_lonlat_degree[node_index]

        # Now we don't need the face_nodes_conn_index anymore.
        del face_nodes_conn_index

        vgrid = ux.Grid.from_face_vertices(
            face_nodes_conn_lonlat,
            latlon=True,
        )

        # We eyeballed the `Grid._face_nodes_connectivity` and wrote the following expected result
        expected = np.array([
            np.array([0, 1, ux.INT_FILL_VALUE]),
            np.array([1, 3, ux.INT_FILL_VALUE]),
            np.array([0, 1, 2]),
            np.array([1, 2, 3]),
            np.array([0, 2, ux.INT_FILL_VALUE]),
            np.array([2, 3, ux.INT_FILL_VALUE])
        ])

        self.assertTrue(
            np.array_equal(vgrid.node_face_connectivity.values, expected))

    def test_node_face_connectivity_from_files(self):
        """Test generating Grid.Mesh2_node_faces from file input."""
        grid_paths = [
            self.exodus_filepath, self.ugrid_filepath_01,
            self.ugrid_filepath_02, self.ugrid_filepath_03
        ]

        for grid_path in grid_paths:
            grid_xr = xr.open_dataset(grid_path)
            grid_ux = ux.Grid.from_dataset(grid_xr)

            # use the dictionary method to build the node_face_connectivity
            node_face_connectivity = {}
            n_nodes_per_face = grid_ux.n_nodes_per_face.values
            face_nodes = grid_ux._ds["face_node_connectivity"].values
            for face_idx, max_nodes in enumerate(n_nodes_per_face):
                cur_face_nodes = face_nodes[face_idx, 0:max_nodes]
                for j in cur_face_nodes:
                    if j not in node_face_connectivity:
                        node_face_connectivity[j] = []
                    node_face_connectivity[j].append(face_idx)

            # compare the two methods
            for i in range(grid_ux.n_node):
                face_index_from_sparse_matrix = grid_ux.node_face_connectivity.values[
                    i]
                valid_face_index_from_sparse_matrix = face_index_from_sparse_matrix[
                    face_index_from_sparse_matrix !=
                    grid_ux.node_face_connectivity.attrs["_FillValue"]]
                valid_face_index_from_sparse_matrix.sort()
                face_index_from_dict = node_face_connectivity[i]
                face_index_from_dict.sort()
                self.assertTrue(
                    np.array_equal(valid_face_index_from_sparse_matrix,
                                   face_index_from_dict))

    def test_edge_face_connectivity_mpas(self):
        """Tests the construction of ``Mesh2_face_edges`` to the expected
        results of an MPAS grid."""
        uxgrid = ux.open_grid(self.mpas_filepath)

        edge_faces_gold = uxgrid.edge_face_connectivity.values

        edge_faces_output = _build_edge_face_connectivity(
            uxgrid.face_edge_connectivity.values,
            uxgrid.n_nodes_per_face.values, uxgrid.n_edge)

        nt.assert_array_equal(edge_faces_output, edge_faces_gold)

    def test_edge_face_connectivity_sample(self):
        """Tests the construction of ``Mesh2_face_edges`` on an example with
        one shared edge, and the remaining edges only being part of one
        face."""
        # single triangle with point on antimeridian
        verts = [[(0.0, -90.0), (180, 0.0), (0.0, 90)],
                 [(-180, 0.0), (0, 90.0), (0.0, -90)]]

        uxgrid = ux.open_grid(verts)

        n_shared = 0
        n_solo = 0
        n_invalid = 0
        for edge_face in uxgrid.edge_face_connectivity.values:
            if edge_face[0] != INT_FILL_VALUE and edge_face[1] != INT_FILL_VALUE:
                # shared edge
                n_shared += 1
            elif edge_face[0] != INT_FILL_VALUE and edge_face[
                1] == INT_FILL_VALUE:
                # edge borders one face
                n_solo += 1
            else:
                # invalid edge, if any
                n_invalid += 1

        # example has only 1 shared edge
        assert n_shared == 1

        # remaining edges only saddle one face
        assert n_solo == uxgrid.n_edge - n_shared

        # no invalid entries should occur
        assert n_invalid == 0

    def test_face_face_connectivity_construction(self):
        """Tests the construction of face-face connectivity."""

        # Open MPAS grid and read in face_face_connectivity
        grid = ux.open_grid(gridfile_mpas)
        face_face_conn_old = grid.face_face_connectivity.values

        # Construct new face_face_connectivity using UXarray
        face_face_conn_new = _build_face_face_connectivity(grid)

        # Sort the arrays before comparison
        face_face_conn_old_sorted = np.sort(face_face_conn_old, axis=None)
        face_face_conn_new_sorted = np.sort(face_face_conn_new, axis=None)

        # Assert the new and old face_face_connectivity contains the same faces
        nt.assert_array_equal(face_face_conn_new_sorted, face_face_conn_old_sorted)


class TestClassMethods(TestCase):
    gridfile_ugrid = current_path / "meshfiles" / "ugrid" / "geoflow-small" / "grid.nc"
    gridfile_mpas = current_path / "meshfiles" / "mpas" / "QU" / "mesh.QU.1920km.151026.nc"
    gridfile_exodus = current_path / "meshfiles" / "exodus" / "outCSne8" / "outCSne8.g"
    gridfile_scrip = current_path / "meshfiles" / "scrip" / "outCSne8" / "outCSne8.nc"

    def test_from_dataset(self):
        # UGRID
        xrds = xr.open_dataset(self.gridfile_ugrid)
        uxgrid = ux.Grid.from_dataset(xrds)

        # MPAS
        xrds = xr.open_dataset(self.gridfile_mpas)
        uxgrid = ux.Grid.from_dataset(xrds, use_dual=False)
        uxgrid = ux.Grid.from_dataset(xrds, use_dual=True)

        # Exodus
        xrds = xr.open_dataset(self.gridfile_exodus)
        uxgrid = ux.Grid.from_dataset(xrds)

        # SCRIP
        xrds = xr.open_dataset(self.gridfile_scrip)
        uxgrid = ux.Grid.from_dataset(xrds)

        pass

    def test_from_face_vertices(self):
        single_face_latlon = [(0.0, 90.0), (-180, 0.0), (0.0, -90)]
        uxgrid = ux.Grid.from_face_vertices(single_face_latlon, latlon=True)

        multi_face_latlon = [[(0.0, 90.0), (-180, 0.0), (0.0, -90)],
                             [(0.0, 90.0), (180, 0.0), (0.0, -90)]]
        uxgrid = ux.Grid.from_face_vertices(multi_face_latlon, latlon=True)

        single_face_cart = [(0.0,)]


class TestLatlonBounds(TestCase):
    gridfile_mpas = current_path / "meshfiles" / "mpas" / "QU" / "oQU480.231010.nc"

    def test_populate_bounds_GCA_mix(self):
        face_1 = [[10.0, 60.0], [10.0, 10.0], [50.0, 10.0], [50.0, 60.0]]
        face_2 = [[350, 60.0], [350, 10.0], [50.0, 10.0], [50.0, 60.0]]
        face_3 = [[210.0, 80.0], [350.0, 60.0], [10.0, 60.0], [30.0, 80.0]]
        face_4 = [[200.0, 80.0], [350.0, 60.0], [10.0, 60.0], [40.0, 80.0]]

        faces = [face_1, face_2, face_3, face_4]

        # Hand calculated bounds for the above faces in radians
        expected_bounds = [[[0.17453293, 1.07370494], [0.17453293, 0.87266463]],
                           [[0.17453293, 1.10714872], [6.10865238, 0.87266463]],
                           [[1.04719755, 1.57079633], [3.66519143, 0.52359878]],
                           [[1.04719755, 1.57079633], [0., 6.28318531]]]

        grid = ux.Grid.from_face_vertices(faces, latlon=True)
        bounds_xarray = grid.bounds
        face_bounds = bounds_xarray.values
<<<<<<< HEAD
        nt.assert_allclose(grid.bounds.values, expected_bounds, atol=ERROR_TOLERANCE)
=======
        nt.assert_allclose(grid.bounds.values, expected_bounds, atol=ERROR_TOLERANCE)

    def test_opti_bounds(self):
        import uxarray
        uxgrid = ux.open_grid(gridfile_CSne8)
        bounds = uxgrid.bounds
>>>>>>> f50e4bb7
<|MERGE_RESOLUTION|>--- conflicted
+++ resolved
@@ -959,13 +959,9 @@
         grid = ux.Grid.from_face_vertices(faces, latlon=True)
         bounds_xarray = grid.bounds
         face_bounds = bounds_xarray.values
-<<<<<<< HEAD
-        nt.assert_allclose(grid.bounds.values, expected_bounds, atol=ERROR_TOLERANCE)
-=======
         nt.assert_allclose(grid.bounds.values, expected_bounds, atol=ERROR_TOLERANCE)
 
     def test_opti_bounds(self):
         import uxarray
         uxgrid = ux.open_grid(gridfile_CSne8)
-        bounds = uxgrid.bounds
->>>>>>> f50e4bb7
+        bounds = uxgrid.bounds
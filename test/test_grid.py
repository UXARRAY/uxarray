import os
import numpy as np
import numpy.testing as nt
import xarray as xr

from unittest import TestCase
from pathlib import Path

import uxarray as ux

from uxarray.grid.connectivity import _build_edge_node_connectivity, _build_face_edges_connectivity

from uxarray.grid.coordinates import _populate_cartesian_xyz_coord, _populate_lonlat_coord

try:
    import constants
except ImportError:
    from . import constants

current_path = Path(os.path.dirname(os.path.realpath(__file__)))

gridfile_CSne8 = current_path / "meshfiles" / "scrip" / "outCSne8" / "outCSne8.nc"
gridfile_RLL1deg = current_path / "meshfiles" / "ugrid" / "outRLL1deg" / "outRLL1deg.ug"
gridfile_RLL10deg_CSne4 = current_path / "meshfiles" / "ugrid" / "ov_RLL10deg_CSne4" / "ov_RLL10deg_CSne4.ug"
gridfile_CSne30 = current_path / "meshfiles" / "ugrid" / "outCSne30" / "outCSne30.ug"
gridfile_fesom = current_path / "meshfiles" / "ugrid" / "fesom" / "fesom.mesh.diag.nc"
gridfile_geoflow = current_path / "meshfiles" / "ugrid" / "geoflow-small" / "grid.nc"

dsfile_vortex_CSne30 = current_path / "meshfiles" / "ugrid" / "outCSne30" / "outCSne30_vortex.nc"
dsfile_var2_CSne30 = current_path / "meshfiles" / "ugrid" / "outCSne30" / "outCSne30_var2.nc"

shp_filename = current_path / "meshfiles" / "shp" / "grid_fire.shp"


class TestGrid(TestCase):

    grid_CSne30 = ux.open_grid(gridfile_CSne30)
    grid_RLL1deg = ux.open_grid(gridfile_RLL1deg)
    grid_RLL10deg_CSne4 = ux.open_grid(gridfile_RLL10deg_CSne4)

    def test_encode_as(self):
        """Reads a ugrid file and encodes it as `xarray.Dataset` in various
        types."""

        self.grid_CSne30.encode_as("ugrid")
        self.grid_RLL1deg.encode_as("ugrid")
        self.grid_RLL10deg_CSne4.encode_as("ugrid")

        self.grid_CSne30.encode_as("exodus")
        self.grid_RLL1deg.encode_as("exodus")
        self.grid_RLL10deg_CSne4.encode_as("exodus")

    def test_open_non_mesh2_write_exodus(self):
        """Loads grid files of different formats using uxarray's open_dataset
        call."""

        grid_geoflow = ux.open_grid(gridfile_CSne30)

        exods = grid_geoflow.encode_as("exodus")
        # Remove the _FillValue attribute from the variable's attributes
        if '_FillValue' in grid_geoflow._ds['Mesh2_face_nodes'].attrs:
            del grid_geoflow._ds['Mesh2_face_nodes'].attrs['_FillValue']

        exods.to_netcdf("grid_geoflow.exo")

    def test_init_verts(self):
        """Create a uxarray grid from multiple face vertices with duplicate
        nodes and saves a ugrid file.

        Also, test kwargs for grid initialization

        The input cartesian coordinates represents 8 vertices on a cube
             7---------6
            /|        /|
           / |       / |
          3---------2  |
          |  |      |  |
          |  4------|--5
          | /       | /
          |/        |/
          0---------1
        """
        cart_x = [
            0.577340924821405, 0.577340924821405, 0.577340924821405,
            0.577340924821405, -0.577345166204668, -0.577345166204668,
            -0.577345166204668, -0.577345166204668
        ]
        cart_y = [
            0.577343045516932, 0.577343045516932, -0.577343045516932,
            -0.577343045516932, 0.577338804118089, 0.577338804118089,
            -0.577338804118089, -0.577338804118089
        ]
        cart_z = [
            0.577366836872017, -0.577366836872017, 0.577366836872017,
            -0.577366836872017, 0.577366836872017, -0.577366836872017,
            0.577366836872017, -0.577366836872017
        ]

        # The order of the vertexes is irrelevant, the following indexing is just for forming a face matrix
        face_vertices = [
            [0, 1, 2, 3],  # front face
            [1, 5, 6, 2],  # right face
            [5, 4, 7, 6],  # back face
            [4, 0, 3, 7],  # left face
            [3, 2, 6, 7],  # top face
            [4, 5, 1, 0]  # bottom face
        ]

        # Pack the cart_x/y/z into the face matrix using the index from face_vertices
        faces_coords = []
        for face in face_vertices:
            face_coords = []
            for vertex_index in face:
                x, y, z = cart_x[vertex_index], cart_y[vertex_index], cart_z[
                    vertex_index]
                face_coords.append([x, y, z])
            faces_coords.append(face_coords)

        # Now consturct the grid using the faces_coords
        verts_cart = np.array(faces_coords)
        vgrid = ux.open_grid(verts_cart,
                             vertices=True,
                             islatlon=False,
                             isconcave=False)

        assert (vgrid.source_grid == "From vertices")
        assert (vgrid.nMesh2_face == 6)
        assert (vgrid.nMesh2_node == 8)
        vgrid.encode_as("ugrid")

        # Test the case when user created a nested one-face grid
        faces_verts_one = np.array([
            np.array([[150, 10], [160, 20], [150, 30], [135, 30], [125, 20],
                      [135, 10]])
        ])
        vgrid = ux.open_grid(faces_verts_one,
                             vertices=True,
                             islatlon=True,
                             isconcave=False)
        assert (vgrid.source_grid == "From vertices")
        assert (vgrid.nMesh2_face == 1)
        assert (vgrid.nMesh2_node == 6)
        vgrid.encode_as("ugrid")

        # Test the case when user created a one-face grid
        faces_verts_single_face = np.array([[150, 10], [160, 20], [150, 30],
                                            [135, 30], [125, 20], [135, 10]])

        vgrid = ux.open_grid(faces_verts_single_face,
                             vertices=True,
                             islatlon=True,
                             isconcave=False)
        assert (vgrid.source_grid == "From vertices")
        assert (vgrid.nMesh2_face == 1)
        assert (vgrid.nMesh2_node == 6)
        vgrid.encode_as("ugrid")

    def test_init_verts_different_input_datatype(self):
        """Create a uxarray grid from multiple face vertices with different
        datatypes(ndarray, list, tuple) and saves a ugrid file.

        Also, test kwargs for grid initialization
        """

        # Test initializing Grid from ndarray
        faces_verts_ndarray = np.array([
            np.array([[150, 10], [160, 20], [150, 30], [135, 30], [125, 20],
                      [135, 10]]),
            np.array([[125, 20], [135, 30], [125, 60], [110, 60], [100, 30],
                      [105, 20]]),
            np.array([[95, 10], [105, 20], [100, 30], [85, 30], [75, 20],
                      [85, 10]]),
        ])
        vgrid = ux.open_grid(faces_verts_ndarray,
                             vertices=True,
                             islatlon=True,
                             isconcave=False)

        assert (vgrid.source_grid == "From vertices")
        assert (vgrid.nMesh2_face == 3)
        assert (vgrid.nMesh2_node == 14)
        vgrid.encode_as("ugrid")

        # Test initializing Grid from list
        faces_verts_list = [[[150, 10], [160, 20], [150, 30], [135, 30],
                             [125, 20], [135, 10]],
                            [[125, 20], [135, 30], [125, 60], [110, 60],
                             [100, 30], [105, 20]],
                            [[95, 10], [105, 20], [100, 30], [85, 30], [75, 20],
                             [85, 10]]]
        vgrid = ux.open_grid(faces_verts_list,
                             vertices=True,
                             islatlon=False,
                             isconcave=False)
        assert (vgrid.source_grid == "From vertices")
        assert (vgrid.nMesh2_face == 3)
        assert (vgrid.nMesh2_node == 14)
        vgrid.encode_as("ugrid")

        # Test initializing Grid from tuples
        faces_verts_tuples = [
            ((150, 10), (160, 20), (150, 30), (135, 30), (125, 20), (135, 10)),
            ((125, 20), (135, 30), (125, 60), (110, 60), (100, 30), (105, 20)),
            ((95, 10), (105, 20), (100, 30), (85, 30), (75, 20), (85, 10))
        ]
        vgrid = ux.open_grid(faces_verts_tuples,
                             vertices=True,
                             islatlon=False,
                             isconcave=False)
        assert (vgrid.source_grid == "From vertices")
        assert (vgrid.nMesh2_face == 3)
        assert (vgrid.nMesh2_node == 14)
        vgrid.encode_as("ugrid")

    def test_init_verts_fill_values(self):
        faces_verts_filled_values = [[[150, 10], [160, 20], [150, 30],
                                      [135, 30], [125, 20], [135, 10]],
                                     [[125, 20], [135, 30], [125, 60],
                                      [110, 60], [100, 30],
                                      [ux.INT_FILL_VALUE, ux.INT_FILL_VALUE]],
                                     [[95, 10], [105, 20], [100, 30], [85, 30],
                                      [ux.INT_FILL_VALUE, ux.INT_FILL_VALUE],
                                      [ux.INT_FILL_VALUE, ux.INT_FILL_VALUE]]]
        vgrid = ux.open_grid(faces_verts_filled_values,
                             vertices=True,
                             islatlon=False,
                             isconcave=False)
        assert (vgrid.source_grid == "From vertices")
        assert (vgrid.nMesh2_face == 3)
        assert (vgrid.nMesh2_node == 12)

    def test_grid_properties(self):
        """Tests to see if accessing variables through set properties is equal
        to using the dict."""

        # Dataset with standard UGRID variable names
        # Coordinates
        xr.testing.assert_equal(
            self.grid_CSne30.Mesh2_node_x, self.grid_CSne30._ds[
                self.grid_CSne30.grid_var_names["Mesh2_node_x"]])
        xr.testing.assert_equal(
            self.grid_CSne30.Mesh2_node_y, self.grid_CSne30._ds[
                self.grid_CSne30.grid_var_names["Mesh2_node_y"]])
        # Variables
        xr.testing.assert_equal(
            self.grid_CSne30.Mesh2_face_nodes, self.grid_CSne30._ds[
                self.grid_CSne30.grid_var_names["Mesh2_face_nodes"]])

        # Dimensions
        n_nodes = self.grid_CSne30.Mesh2_node_x.shape[0]
        n_faces, n_face_nodes = self.grid_CSne30.Mesh2_face_nodes.shape

        self.assertEqual(n_nodes, self.grid_CSne30.nMesh2_node)
        self.assertEqual(n_faces, self.grid_CSne30.nMesh2_face)
        self.assertEqual(n_face_nodes, self.grid_CSne30.nMaxMesh2_face_nodes)

        # xr.testing.assert_equal(
        #     self.tgrid1.nMesh2_node,
        #     self.tgrid1._ds[self.tgrid1.grid_var_names["nMesh2_node"]])
        # xr.testing.assert_equal(
        #     self.tgrid1.nMesh2_face,
        #     self.tgrid1._ds[self.tgrid1.grid_var_names["nMesh2_face"]])

        # Dataset with non-standard UGRID variable names
        grid_geoflow = ux.open_grid(gridfile_geoflow)

        xr.testing.assert_equal(
            grid_geoflow.Mesh2_node_x,
            grid_geoflow._ds[grid_geoflow.grid_var_names["Mesh2_node_x"]])
        xr.testing.assert_equal(
            grid_geoflow.Mesh2_node_y,
            grid_geoflow._ds[grid_geoflow.grid_var_names["Mesh2_node_y"]])
        # Variables
        xr.testing.assert_equal(
            grid_geoflow.Mesh2_face_nodes,
            grid_geoflow._ds[grid_geoflow.grid_var_names["Mesh2_face_nodes"]])
        # Dimensions
        n_nodes = grid_geoflow.Mesh2_node_x.shape[0]
        n_faces, n_face_nodes = grid_geoflow.Mesh2_face_nodes.shape

        self.assertEqual(n_nodes, grid_geoflow.nMesh2_node)
        self.assertEqual(n_faces, grid_geoflow.nMesh2_face)
        self.assertEqual(n_face_nodes, grid_geoflow.nMaxMesh2_face_nodes)

    def test_read_shpfile(self):
        """Reads a shape file and write ugrid file."""
        with self.assertRaises(ValueError):
            grid_shp = ux.open_grid(shp_filename)

    def test_read_scrip(self):
        """Reads a scrip file."""

        # Test read from scrip and from ugrid for grid class
        grid_CSne8 = ux.open_grid(gridfile_CSne8)  # tests from scrip


class TestOperators(TestCase):
    grid_CSne30_01 = ux.open_grid(gridfile_CSne30)
    grid_CSne30_02 = ux.open_grid(gridfile_CSne30)
    grid_RLL1deg = ux.open_grid(gridfile_RLL1deg)

    def test_eq(self):
        """Test Equals ('==') operator."""
        assert self.grid_CSne30_01 == self.grid_CSne30_02

    def test_ne(self):
        """Test Not Equals ('!=') operator."""
        assert self.grid_CSne30_01 != self.grid_RLL1deg


class TestFaceAreas(TestCase):

    grid_CSne30 = ux.open_grid(gridfile_CSne30)

    def test_calculate_total_face_area_triangle(self):
        """Create a uxarray grid from vertices and saves an exodus file."""

        verts = [[[0.57735027, -5.77350269e-01, -0.57735027],
                  [0.57735027, 5.77350269e-01, -0.57735027],
                  [-0.57735027, 5.77350269e-01, -0.57735027]]]

        grid_verts = ux.open_grid(verts,
                                  vertices=True,
                                  islatlon=False,
                                  isconcave=False)

        #calculate area
        area_gaussian = grid_verts.calculate_total_face_area(
            quadrature_rule="gaussian", order=5)
        nt.assert_almost_equal(area_gaussian, constants.TRI_AREA, decimal=3)

        area_triangular = grid_verts.calculate_total_face_area(
            quadrature_rule="triangular", order=4)
        nt.assert_almost_equal(area_triangular, constants.TRI_AREA, decimal=1)

    def test_calculate_total_face_area_file(self):
        """Create a uxarray grid from vertices and saves an exodus file."""

        area = self.grid_CSne30.calculate_total_face_area()

        nt.assert_almost_equal(area, constants.MESH30_AREA, decimal=3)

    def test_calculate_total_face_area_sphere(self):
        """Computes the total face area of an MPAS mesh that lies on a unit
        sphere, with an expected total face area of 4pi."""
        mpas_grid_path = current_path / 'meshfiles' / "mpas" / "QU" / 'mesh.QU.1920km.151026.nc'

        primal_grid = ux.open_grid(mpas_grid_path, use_dual=False)
        dual_grid = ux.open_grid(mpas_grid_path, use_dual=True)

        primal_face_area = primal_grid.calculate_total_face_area()
        dual_face_area = dual_grid.calculate_total_face_area()

        nt.assert_almost_equal(primal_face_area,
                               constants.UNIT_SPHERE_AREA,
                               decimal=3)

        nt.assert_almost_equal(dual_face_area,
                               constants.UNIT_SPHERE_AREA,
                               decimal=3)

    # TODO: Will depend on the decision for whether to provide integrate function
    # from within `Grid` as well as UxDataset
    # def test_integrate(self):
    #     xr_psi = xr.open_dataset(dsfile_vortex_CSne30)
    #     xr_v2 = xr.open_dataset(dsfile_var2_CSne30)
    #
    #     integral_psi = self.grid_CSne30.integrate(xr_psi)
    #     integral_var2 = self.grid_CSne30.integrate(xr_v2)
    #
    #     nt.assert_almost_equal(integral_psi, constants.PSI_INTG, decimal=3)
    #     nt.assert_almost_equal(integral_var2, constants.VAR2_INTG, decimal=3)

    def test_compute_face_areas_geoflow_small(self):
        """Checks if the GeoFlow Small can generate a face areas output."""
        grid_geoflow = ux.open_grid(gridfile_geoflow)

        grid_geoflow.compute_face_areas()

    # TODO: Add this test after fix to tranposed face nodes
    # def test_compute_face_areas_fesom(self):
    #     """Checks if the FESOM PI-Grid Output can generate a face areas
    #     output."""
    #     grid_fesom = ux.open_grid(gridfile_fesom)
    #
    #     grid_fesom.compute_face_areas()

    def test_verts_calc_area(self):
        faces_verts_ndarray = np.array([
            np.array([[150, 10, 0], [160, 20, 0], [150, 30, 0], [135, 30, 0],
                      [125, 20, 0], [135, 10, 0]]),
            np.array([[125, 20, 0], [135, 30, 0], [125, 60, 0], [110, 60, 0],
                      [100, 30, 0], [105, 20, 0]]),
            np.array([[95, 10, 0], [105, 20, 0], [100, 30, 0], [85, 30, 0],
                      [75, 20, 0], [85, 10, 0]]),
        ])
        # load our vertices into a UXarray Grid object
        verts_grid = ux.open_grid(faces_verts_ndarray,
                                  vertices=True,
                                  islatlon=True,
                                  isconcave=False)

        face_verts_areas = verts_grid.face_areas

        nt.assert_almost_equal(face_verts_areas.sum(),
                               constants.FACE_VERTS_AREA,
                               decimal=3)


class TestPopulateCoordinates(TestCase):

    def test_populate_cartesian_xyz_coord(self):
        # The following testcases are generated through the matlab cart2sph/sph2cart functions
        # These points correspond to the eight vertices of a cube.
        lon_deg = [
            45.0001052295749, 45.0001052295749, 360 - 45.0001052295749,
            360 - 45.0001052295749
        ]
        lat_deg = [
            35.2655522903022, -35.2655522903022, 35.2655522903022,
            -35.2655522903022
        ]
        cart_x = [
            0.577340924821405, 0.577340924821405, 0.577340924821405,
            0.577340924821405
        ]

        cart_y = [
            0.577343045516932, 0.577343045516932, -0.577343045516932,
            -0.577343045516932
        ]

        cart_z = [
            -0.577366836872017, 0.577366836872017, -0.577366836872017,
            0.577366836872017
        ]

        verts_degree = np.stack((lon_deg, lat_deg), axis=1)

        vgrid = ux.open_grid(verts_degree, islatlon=False)
        _populate_cartesian_xyz_coord(vgrid)

        for i in range(0, vgrid.nMesh2_node):
            nt.assert_almost_equal(vgrid._ds["Mesh2_node_cart_x"].values[i],
                                   cart_x[i],
                                   decimal=12)
            nt.assert_almost_equal(vgrid._ds["Mesh2_node_cart_y"].values[i],
                                   cart_y[i],
                                   decimal=12)
            nt.assert_almost_equal(vgrid._ds["Mesh2_node_cart_z"].values[i],
                                   cart_z[i],
                                   decimal=12)

    def test_populate_lonlat_coord(self):
        # The following testcases are generated through the matlab cart2sph/sph2cart functions
        # These points correspond to the 4 vertexes on a cube.

        lon_deg = [
            45.0001052295749, 45.0001052295749, 360 - 45.0001052295749,
            360 - 45.0001052295749
        ]
        lat_deg = [
            35.2655522903022, -35.2655522903022, 35.2655522903022,
            -35.2655522903022
        ]
        cart_x = [
            0.577340924821405, 0.577340924821405, 0.577340924821405,
            0.577340924821405
        ]
        cart_y = [
            0.577343045516932, 0.577343045516932, -0.577343045516932,
            -0.577343045516932
        ]
        cart_z = [
            0.577366836872017, -0.577366836872017, 0.577366836872017,
            -0.577366836872017
        ]

        verts_cart = np.stack((cart_x, cart_y, cart_z), axis=1)

        vgrid = ux.open_grid(verts_cart, islatlon=False)
        _populate_lonlat_coord(vgrid)
        # The connectivity in `__from_vert__()` will be formed in a reverse order
        lon_deg, lat_deg = zip(*reversed(list(zip(lon_deg, lat_deg))))
        for i in range(0, vgrid.nMesh2_node):
            nt.assert_almost_equal(vgrid._ds["Mesh2_node_x"].values[i],
                                   lon_deg[i],
                                   decimal=12)
            nt.assert_almost_equal(vgrid._ds["Mesh2_node_y"].values[i],
                                   lat_deg[i],
                                   decimal=12)


class TestConnectivity(TestCase):
    mpas_filepath = current_path / "meshfiles" / "mpas" / "QU" / "mesh.QU.1920km.151026.nc"
    exodus_filepath = current_path / "meshfiles" / "exodus" / "outCSne8" / "outCSne8.g"
    ugrid_filepath_01 = current_path / "meshfiles" / "ugrid" / "outCSne30" / "outCSne30.ug"
    ugrid_filepath_02 = current_path / "meshfiles" / "ugrid" / "outRLL1deg" / "outRLL1deg.ug"
    ugrid_filepath_03 = current_path / "meshfiles" / "ugrid" / "ov_RLL10deg_CSne4" / "ov_RLL10deg_CSne4.ug"

    grid_mpas = ux.open_grid(mpas_filepath)
    grid_exodus = ux.open_grid(exodus_filepath)
    grid_ugrid = ux.open_grid(ugrid_filepath_01)

    # used from constructing vertices
    f0_deg = [[120, -20], [130, -10], [120, 0], [105, 0], [95, -10], [105, -20]]
    f1_deg = [[120, 0], [120, 10], [115, 0],
              [ux.INT_FILL_VALUE, ux.INT_FILL_VALUE],
              [ux.INT_FILL_VALUE, ux.INT_FILL_VALUE],
              [ux.INT_FILL_VALUE, ux.INT_FILL_VALUE]]
    f2_deg = [[115, 0], [120, 10], [100, 10], [105, 0],
              [ux.INT_FILL_VALUE, ux.INT_FILL_VALUE],
              [ux.INT_FILL_VALUE, ux.INT_FILL_VALUE]]
    f3_deg = [[95, -10], [105, 0], [95, 30], [80, 30], [70, 0], [75, -10]]
    f4_deg = [[65, -20], [75, -10], [70, 0], [55, 0], [45, -10], [55, -20]]
    f5_deg = [[70, 0], [80, 30], [70, 30], [60, 0],
              [ux.INT_FILL_VALUE, ux.INT_FILL_VALUE],
              [ux.INT_FILL_VALUE, ux.INT_FILL_VALUE]]
    f6_deg = [[60, 0], [70, 30], [40, 30], [45, 0],
              [ux.INT_FILL_VALUE, ux.INT_FILL_VALUE],
              [ux.INT_FILL_VALUE, ux.INT_FILL_VALUE]]

    # Helper function
    def _revert_edges_conn_to_face_nodes_conn(
            self, edge_nodes_connectivity: np.ndarray,
            face_edges_connectivity: np.ndarray,
            original_face_nodes_connectivity: np.ndarray):
        """utilize the edge_nodes_connectivity and face_edges_connectivity to
        generate the res_face_nodes_connectivity in the counter-clockwise
        order. The counter-clockwise order will be enforced by the passed in
        original_face_edges_connectivity. We will only use the first two nodes
        in the original_face_edges_connectivity. The order of these two nodes
        will provide a correct counter-clockwise order to build our
        res_face_nodes_connectivity. A ValueError will be raised if the first
        two nodes in the res_face_nodes_connectivity and the
        original_face_nodes_connectivity are not the same elements (The order
        doesn't matter here).

        Parameters
        ----------
        edge_nodes_connectivity : np.ndarray
            The edge_nodes_connectivity array
        face_edges_connectivity : np.ndarray
            The face_edges_connectivity array
        original_face_nodes_connectivity : np.ndarray
            The original face_nodes_connectivity array

        Returns
        -------
        res_face_nodes_connectivity : np.ndarray
            The face_nodes_connectivity array in the counter-clockwise order

        Raises
        ------
        ValueError
            if the first two nodes in the res_face_nodes_connectivity are not the same as the first two nodes in the
            original_face_nodes_connectivity
        """

        # Create a dictionary to store the face indices for each edge
        face_nodes_dict = {}

        # Loop through each face and edge to build the dictionary
        for face_idx, face_edges in enumerate(face_edges_connectivity):
            for edge_idx in face_edges:
                if edge_idx != ux.INT_FILL_VALUE:
                    edge = edge_nodes_connectivity[edge_idx]
                    if face_idx not in face_nodes_dict:
                        face_nodes_dict[face_idx] = []
                    face_nodes_dict[face_idx].append(edge[0])
                    face_nodes_dict[face_idx].append(edge[1])

        # Make sure the face_nodes_dict is in the counter-clockwise order and remove duplicate nodes
        for face_idx, face_nodes in face_nodes_dict.items():
            # First need to re-position the first two nodes position according to the original face_nodes_connectivity
            first_edge_correct = np.array([
                original_face_nodes_connectivity[face_idx][0],
                original_face_nodes_connectivity[face_idx][1]
            ])
            first_edge = np.array([face_nodes[0], face_nodes[1]])

            first_edge_correct_copy = first_edge_correct.copy()
            first_edge_copy = first_edge.copy()
            self.assertTrue(
                np.array_equal(first_edge_correct_copy.sort(),
                               first_edge_copy.sort()))
            face_nodes[0] = first_edge_correct[0]
            face_nodes[1] = first_edge_correct[1]

            i = 2
            while i < len(face_nodes):
                if face_nodes[i] != face_nodes[i - 1]:
                    # swap the order
                    old = face_nodes[i]
                    face_nodes[i] = face_nodes[i - 1]
                    face_nodes[i + 1] = old
                i += 2

            after_swapped = face_nodes

            after_swapped_remove = [after_swapped[0]]

            for i in range(1, len(after_swapped) - 1):
                if after_swapped[i] != after_swapped[i - 1]:
                    after_swapped_remove.append(after_swapped[i])

            face_nodes_dict[face_idx] = after_swapped_remove

        # Convert the dictionary to a list
        res_face_nodes_connectivity = []
        for face_idx in range(len(face_edges_connectivity)):
            res_face_nodes_connectivity.append(face_nodes_dict[face_idx])
            while len(res_face_nodes_connectivity[face_idx]
                     ) < original_face_nodes_connectivity.shape[1]:
                res_face_nodes_connectivity[face_idx].append(ux.INT_FILL_VALUE)

        return np.array(res_face_nodes_connectivity)

    def test_build_nNodes_per_face(self):
        """Tests the construction of the ``nNodes_per_face`` variable."""

        # test on grid constructed from sample datasets
        grids = [self.grid_mpas, self.grid_exodus, self.grid_ugrid]

        for grid in grids:
            # highest possible dimension dimension for a face
            max_dimension = grid.nMaxMesh2_face_nodes

            # face must be at least a triangle
            min_dimension = 3

            assert grid.nNodes_per_face.min() >= min_dimension
            assert grid.nNodes_per_face.max() <= max_dimension

        # test on grid constructed from vertices
        verts = [
            self.f0_deg, self.f1_deg, self.f2_deg, self.f3_deg, self.f4_deg,
            self.f5_deg, self.f6_deg
        ]
        grid_from_verts = ux.open_grid(verts)

        # number of non-fill-value nodes per face
        expected_nodes_per_face = np.array([6, 3, 4, 6, 6, 4, 4], dtype=int)
        nt.assert_equal(grid_from_verts.nNodes_per_face.values,
                        expected_nodes_per_face)

    def test_edge_nodes_euler(self):
        """Verifies that (``nMesh2_edge``) follows euler's formula."""
        grid_paths = [
            self.exodus_filepath, self.ugrid_filepath_01,
            self.ugrid_filepath_02, self.ugrid_filepath_03
        ]

        for grid_path in grid_paths:
            grid_ux = ux.open_grid(grid_path)

            n_face = grid_ux.nMesh2_face
            n_node = grid_ux.nMesh2_node
            n_edge = grid_ux.nMesh2_edge

            # euler's formula (n_face = n_edges - n_nodes + 2)
            assert (n_face == n_edge - n_node + 2)

    def test_build_face_edges_connectivity_mpas(self):
        """Tests the construction of (``Mesh2_edge_nodes``) on an MPAS grid
        with known edge nodes."""

        # grid with known edge node connectivity
        mpas_grid_ux = ux.open_grid(self.mpas_filepath)
        edge_nodes_expected = mpas_grid_ux._ds['Mesh2_edge_nodes'].values

        # arrange edge nodes in the same manner as Grid._build_edge_node_connectivity
        edge_nodes_expected.sort(axis=1)
        edge_nodes_expected = np.unique(edge_nodes_expected, axis=0)

        # construct edge nodes
        _build_edge_node_connectivity(mpas_grid_ux, repopulate=True)
        edge_nodes_output = mpas_grid_ux._ds['Mesh2_edge_nodes'].values

        self.assertTrue(np.array_equal(edge_nodes_expected, edge_nodes_output))

        # euler's formula (n_face = n_edges - n_nodes + 2)
        n_face = mpas_grid_ux.nMesh2_node
        n_node = mpas_grid_ux.nMesh2_face
        n_edge = edge_nodes_output.shape[0]

        assert (n_face == n_edge - n_node + 2)

    def test_build_face_edges_connectivity(self):
        """Generates Grid.Mesh2_edge_nodes from Grid.Mesh2_face_nodes."""
        ug_filename_list = [
            self.ugrid_filepath_01, self.ugrid_filepath_02,
            self.ugrid_filepath_03
        ]
        for ug_file_name in ug_filename_list:
            tgrid = ux.open_grid(ug_file_name)

            mesh2_face_nodes = tgrid._ds["Mesh2_face_nodes"]

            _build_face_edges_connectivity(tgrid)
            mesh2_face_edges = tgrid._ds.Mesh2_face_edges
            mesh2_edge_nodes = tgrid._ds.Mesh2_edge_nodes

            # Assert if the mesh2_face_edges sizes are correct.
            self.assertEqual(mesh2_face_edges.sizes["nMesh2_face"],
                             mesh2_face_nodes.sizes["nMesh2_face"])
            self.assertEqual(mesh2_face_edges.sizes["nMaxMesh2_face_edges"],
                             mesh2_face_nodes.sizes["nMaxMesh2_face_nodes"])

            # Assert if the mesh2_edge_nodes sizes are correct.
            # Euler formular for determining the edge numbers: n_face = n_edges - n_nodes + 2
            num_edges = mesh2_face_edges.sizes["nMesh2_face"] + tgrid._ds[
                "Mesh2_node_x"].sizes["nMesh2_node"] - 2
            size = mesh2_edge_nodes.sizes["nMesh2_edge"]
            self.assertEqual(mesh2_edge_nodes.sizes["nMesh2_edge"], num_edges)

            original_face_nodes_connectivity = tgrid._ds.Mesh2_face_nodes.values

            reverted_mesh2_edge_nodes = self._revert_edges_conn_to_face_nodes_conn(
                edge_nodes_connectivity=mesh2_edge_nodes.values,
                face_edges_connectivity=mesh2_face_edges.values,
                original_face_nodes_connectivity=original_face_nodes_connectivity
            )

            for i in range(len(reverted_mesh2_edge_nodes)):
                self.assertTrue(
                    np.array_equal(reverted_mesh2_edge_nodes[i],
                                   original_face_nodes_connectivity[i]))

    def test_build_face_edges_connectivity_mpas(self):
        tgrid = ux.open_grid(self.mpas_filepath)

        mesh2_face_nodes = tgrid._ds["Mesh2_face_nodes"]

        _build_face_edges_connectivity(tgrid)
        mesh2_face_edges = tgrid._ds.Mesh2_face_edges
        mesh2_edge_nodes = tgrid._ds.Mesh2_edge_nodes

        # Assert if the mesh2_face_edges sizes are correct.
        self.assertEqual(mesh2_face_edges.sizes["nMesh2_face"],
                         mesh2_face_nodes.sizes["nMesh2_face"])
        self.assertEqual(mesh2_face_edges.sizes["nMaxMesh2_face_edges"],
                         mesh2_face_nodes.sizes["nMaxMesh2_face_nodes"])

        # Assert if the mesh2_edge_nodes sizes are correct.
        # Euler formular for determining the edge numbers: n_face = n_edges - n_nodes + 2
        num_edges = mesh2_face_edges.sizes["nMesh2_face"] + tgrid._ds[
            "Mesh2_node_x"].sizes["nMesh2_node"] - 2
        size = mesh2_edge_nodes.sizes["nMesh2_edge"]
        self.assertEqual(mesh2_edge_nodes.sizes["nMesh2_edge"], num_edges)

    def test_build_face_edges_connectivity_fillvalues(self):
        verts = [
            self.f0_deg, self.f1_deg, self.f2_deg, self.f3_deg, self.f4_deg,
            self.f5_deg, self.f6_deg
        ]
        uds = ux.open_grid(verts)
        _build_face_edges_connectivity(uds)
        n_face = len(uds._ds["Mesh2_face_edges"].values)
        n_node = uds.nMesh2_node
        n_edge = len(uds._ds["Mesh2_edge_nodes"].values)

        self.assertEqual(7, n_face)
        self.assertEqual(21, n_node)
        self.assertEqual(28, n_edge)

        # We will utilize the edge_nodes_connectivity and face_edges_connectivity to generate the
        # res_face_nodes_connectivity and compare it with the uds._ds["Mesh2_face_nodes"].values
        edge_nodes_connectivity = uds._ds["Mesh2_edge_nodes"].values
        face_edges_connectivity = uds._ds["Mesh2_face_edges"].values
        face_nodes_connectivity = uds._ds["Mesh2_face_nodes"].values

        res_face_nodes_connectivity = self._revert_edges_conn_to_face_nodes_conn(
            edge_nodes_connectivity, face_edges_connectivity,
            face_nodes_connectivity)

        # Compare the res_face_nodes_connectivity with the uds._ds["Mesh2_face_nodes"].values
        self.assertTrue(
            np.array_equal(res_face_nodes_connectivity,
                           uds._ds["Mesh2_face_nodes"].values))

<<<<<<< HEAD

class TestClassMethods(TestCase):

    gridfile_ugrid = current_path / "meshfiles" / "ugrid" / "geoflow-small" / "grid.nc"
    gridfile_mpas = current_path / "meshfiles" / "mpas" / "QU" / "mesh.QU.1920km.151026.nc"
    gridfile_exodus = current_path / "meshfiles" / "exodus" / "outCSne8" / "outCSne8.g"
    gridfile_scrip = current_path / "meshfiles" / "scrip" / "outCSne8" / "outCSne8.nc"

    def test_from_dataset(self):

        # UGRID
        xrds = xr.open_dataset(self.gridfile_ugrid)
        uxgrid = ux.Grid.from_dataset(xrds)

        # MPAS
        xrds = xr.open_dataset(self.gridfile_mpas)
        uxgrid = ux.Grid.from_dataset(xrds, use_dual=False)
        uxgrid = ux.Grid.from_dataset(xrds, use_dual=True)

        # Exodus
        xrds = xr.open_dataset(self.gridfile_exodus)
        uxgrid = ux.Grid.from_dataset(xrds)

        # SCRIP
        xrds = xr.open_dataset(self.gridfile_scrip)
        uxgrid = ux.Grid.from_dataset(xrds)

        pass

    def test_from_face_vertices(self):
        pass
=======
    def test_node_face_connectivity_from_verts(self):
        """Test generating Grid.Mesh2_node_faces from array input."""

        # We used the following codes to generate the testing face_nodes_connectivity in lonlat,
        # The index of the nodes here is just for generation purpose and ensure the topology.
        # This nodes list is only for vertices creation purposes and the nodes' order will not be used the
        # same in the Grid object; i.e. the Grid object instantiation will instead use the below
        # `face_nodes_conn_lonlat_degree`  connectivity variable and determine the actual node orders by itself.
        face_nodes_conn_lonlat_degree = [[162., 30], [216., 30], [70., 30],
                                         [162., -30], [216., -30], [70., -30]]

        # This index variable will only be used to determine the face-node lon-lat values that are
        # represented by `face_nodes_conn_lonlat`  below, which is the actual data that is used
        # by `Grid.__from_vert__()` during the creation of the grid topology.
        face_nodes_conn_index = np.array([[3, 4, 5, ux.INT_FILL_VALUE],
                                          [3, 0, 2, 5], [3, 4, 1, 0],
                                          [0, 1, 2, ux.INT_FILL_VALUE]])
        face_nodes_conn_lonlat = np.full(
            (face_nodes_conn_index.shape[0], face_nodes_conn_index.shape[1], 2),
            ux.INT_FILL_VALUE)

        for i, face_nodes_conn_index_row in enumerate(face_nodes_conn_index):
            for j, node_index in enumerate(face_nodes_conn_index_row):
                if node_index != ux.INT_FILL_VALUE:
                    face_nodes_conn_lonlat[
                        i, j] = face_nodes_conn_lonlat_degree[node_index]

        # Now we don't need the face_nodes_conn_index anymore.
        del face_nodes_conn_index

        vgrid = ux.Grid(face_nodes_conn_lonlat,
                        vertices=True,
                        islatlon=True,
                        concave=False)

        # We eyeballed the `Grid._face_nodes_connectivity` and wrote the following expected result
        expected = np.array([
            np.array([0, 1, ux.INT_FILL_VALUE]),
            np.array([1, 3, ux.INT_FILL_VALUE]),
            np.array([0, 1, 2]),
            np.array([1, 2, 3]),
            np.array([0, 2, ux.INT_FILL_VALUE]),
            np.array([2, 3, ux.INT_FILL_VALUE])
        ])

        self.assertTrue(np.array_equal(vgrid.Mesh2_node_faces.values, expected))

    def test_node_face_connectivity_from_files(self):
        """Test generating Grid.Mesh2_node_faces from file input."""
        grid_paths = [
            self.exodus_filepath, self.ugrid_filepath_01,
            self.ugrid_filepath_02, self.ugrid_filepath_03
        ]

        for grid_path in grid_paths:
            grid_xr = xr.open_dataset(grid_path)
            grid_ux = ux.Grid(grid_xr)

            # use the dictionary method to build the node_face_connectivity
            node_face_connectivity = {}
            nNodes_per_face = grid_ux.nNodes_per_face.values
            face_nodes = grid_ux._ds["Mesh2_face_nodes"].values
            for face_idx, max_nodes in enumerate(nNodes_per_face):
                cur_face_nodes = face_nodes[face_idx, 0:max_nodes]
                for j in cur_face_nodes:
                    if j not in node_face_connectivity:
                        node_face_connectivity[j] = []
                    node_face_connectivity[j].append(face_idx)

            # compare the two methods
            for i in range(grid_ux.nMesh2_node):
                face_index_from_sparse_matrix = grid_ux.Mesh2_node_faces.values[
                    i]
                valid_face_index_from_sparse_matrix = face_index_from_sparse_matrix[
                    face_index_from_sparse_matrix !=
                    grid_ux.Mesh2_node_faces.attrs["_FillValue"]]
                valid_face_index_from_sparse_matrix.sort()
                face_index_from_dict = node_face_connectivity[i]
                face_index_from_dict.sort()
                self.assertTrue(
                    np.array_equal(valid_face_index_from_sparse_matrix,
                                   face_index_from_dict))
>>>>>>> 1ccad784
<|MERGE_RESOLUTION|>--- conflicted
+++ resolved
@@ -42,13 +42,13 @@
         """Reads a ugrid file and encodes it as `xarray.Dataset` in various
         types."""
 
-        self.grid_CSne30.encode_as("ugrid")
-        self.grid_RLL1deg.encode_as("ugrid")
-        self.grid_RLL10deg_CSne4.encode_as("ugrid")
-
-        self.grid_CSne30.encode_as("exodus")
-        self.grid_RLL1deg.encode_as("exodus")
-        self.grid_RLL10deg_CSne4.encode_as("exodus")
+        self.grid_CSne30.encode_as("UGRID")
+        self.grid_RLL1deg.encode_as("UGRID")
+        self.grid_RLL10deg_CSne4.encode_as("UGRID")
+
+        self.grid_CSne30.encode_as("Exodus")
+        self.grid_RLL1deg.encode_as("Exodus")
+        self.grid_RLL10deg_CSne4.encode_as("Exodus")
 
     def test_open_non_mesh2_write_exodus(self):
         """Loads grid files of different formats using uxarray's open_dataset
@@ -56,7 +56,7 @@
 
         grid_geoflow = ux.open_grid(gridfile_CSne30)
 
-        exods = grid_geoflow.encode_as("exodus")
+        exods = grid_geoflow.encode_as("Exodus")
         # Remove the _FillValue attribute from the variable's attributes
         if '_FillValue' in grid_geoflow._ds['Mesh2_face_nodes'].attrs:
             del grid_geoflow._ds['Mesh2_face_nodes'].attrs['_FillValue']
@@ -118,42 +118,30 @@
 
         # Now consturct the grid using the faces_coords
         verts_cart = np.array(faces_coords)
-        vgrid = ux.open_grid(verts_cart,
-                             vertices=True,
-                             islatlon=False,
-                             isconcave=False)
-
-        assert (vgrid.source_grid == "From vertices")
+        vgrid = ux.open_grid(verts_cart, latlon=False)
+
         assert (vgrid.nMesh2_face == 6)
         assert (vgrid.nMesh2_node == 8)
-        vgrid.encode_as("ugrid")
+        vgrid.encode_as("UGRID")
 
         # Test the case when user created a nested one-face grid
         faces_verts_one = np.array([
             np.array([[150, 10], [160, 20], [150, 30], [135, 30], [125, 20],
                       [135, 10]])
         ])
-        vgrid = ux.open_grid(faces_verts_one,
-                             vertices=True,
-                             islatlon=True,
-                             isconcave=False)
-        assert (vgrid.source_grid == "From vertices")
+        vgrid = ux.open_grid(faces_verts_one, latlon=True)
         assert (vgrid.nMesh2_face == 1)
         assert (vgrid.nMesh2_node == 6)
-        vgrid.encode_as("ugrid")
+        vgrid.encode_as("UGRID")
 
         # Test the case when user created a one-face grid
         faces_verts_single_face = np.array([[150, 10], [160, 20], [150, 30],
                                             [135, 30], [125, 20], [135, 10]])
 
-        vgrid = ux.open_grid(faces_verts_single_face,
-                             vertices=True,
-                             islatlon=True,
-                             isconcave=False)
-        assert (vgrid.source_grid == "From vertices")
+        vgrid = ux.open_grid(faces_verts_single_face, latlon=True)
         assert (vgrid.nMesh2_face == 1)
         assert (vgrid.nMesh2_node == 6)
-        vgrid.encode_as("ugrid")
+        vgrid.encode_as("UGRID")
 
     def test_init_verts_different_input_datatype(self):
         """Create a uxarray grid from multiple face vertices with different
@@ -171,15 +159,10 @@
             np.array([[95, 10], [105, 20], [100, 30], [85, 30], [75, 20],
                       [85, 10]]),
         ])
-        vgrid = ux.open_grid(faces_verts_ndarray,
-                             vertices=True,
-                             islatlon=True,
-                             isconcave=False)
-
-        assert (vgrid.source_grid == "From vertices")
+        vgrid = ux.open_grid(faces_verts_ndarray, latlon=True)
         assert (vgrid.nMesh2_face == 3)
         assert (vgrid.nMesh2_node == 14)
-        vgrid.encode_as("ugrid")
+        vgrid.encode_as("UGRID")
 
         # Test initializing Grid from list
         faces_verts_list = [[[150, 10], [160, 20], [150, 30], [135, 30],
@@ -188,14 +171,10 @@
                              [100, 30], [105, 20]],
                             [[95, 10], [105, 20], [100, 30], [85, 30], [75, 20],
                              [85, 10]]]
-        vgrid = ux.open_grid(faces_verts_list,
-                             vertices=True,
-                             islatlon=False,
-                             isconcave=False)
-        assert (vgrid.source_grid == "From vertices")
+        vgrid = ux.open_grid(faces_verts_list, latlon=False)
         assert (vgrid.nMesh2_face == 3)
         assert (vgrid.nMesh2_node == 14)
-        vgrid.encode_as("ugrid")
+        vgrid.encode_as("UGRID")
 
         # Test initializing Grid from tuples
         faces_verts_tuples = [
@@ -203,14 +182,10 @@
             ((125, 20), (135, 30), (125, 60), (110, 60), (100, 30), (105, 20)),
             ((95, 10), (105, 20), (100, 30), (85, 30), (75, 20), (85, 10))
         ]
-        vgrid = ux.open_grid(faces_verts_tuples,
-                             vertices=True,
-                             islatlon=False,
-                             isconcave=False)
-        assert (vgrid.source_grid == "From vertices")
+        vgrid = ux.open_grid(faces_verts_tuples, latlon=False)
         assert (vgrid.nMesh2_face == 3)
         assert (vgrid.nMesh2_node == 14)
-        vgrid.encode_as("ugrid")
+        vgrid.encode_as("UGRID")
 
     def test_init_verts_fill_values(self):
         faces_verts_filled_values = [[[150, 10], [160, 20], [150, 30],
@@ -221,11 +196,10 @@
                                      [[95, 10], [105, 20], [100, 30], [85, 30],
                                       [ux.INT_FILL_VALUE, ux.INT_FILL_VALUE],
                                       [ux.INT_FILL_VALUE, ux.INT_FILL_VALUE]]]
-        vgrid = ux.open_grid(faces_verts_filled_values,
-                             vertices=True,
-                             islatlon=False,
-                             isconcave=False)
-        assert (vgrid.source_grid == "From vertices")
+        vgrid = ux.open_grid(
+            faces_verts_filled_values,
+            latlon=False,
+        )
         assert (vgrid.nMesh2_face == 3)
         assert (vgrid.nMesh2_node == 12)
 
@@ -235,16 +209,13 @@
 
         # Dataset with standard UGRID variable names
         # Coordinates
-        xr.testing.assert_equal(
-            self.grid_CSne30.Mesh2_node_x, self.grid_CSne30._ds[
-                self.grid_CSne30.grid_var_names["Mesh2_node_x"]])
-        xr.testing.assert_equal(
-            self.grid_CSne30.Mesh2_node_y, self.grid_CSne30._ds[
-                self.grid_CSne30.grid_var_names["Mesh2_node_y"]])
+        xr.testing.assert_equal(self.grid_CSne30.Mesh2_node_x,
+                                self.grid_CSne30._ds["Mesh2_node_x"])
+        xr.testing.assert_equal(self.grid_CSne30.Mesh2_node_y,
+                                self.grid_CSne30._ds["Mesh2_node_y"])
         # Variables
-        xr.testing.assert_equal(
-            self.grid_CSne30.Mesh2_face_nodes, self.grid_CSne30._ds[
-                self.grid_CSne30.grid_var_names["Mesh2_face_nodes"]])
+        xr.testing.assert_equal(self.grid_CSne30.Mesh2_face_nodes,
+                                self.grid_CSne30._ds["Mesh2_face_nodes"])
 
         # Dimensions
         n_nodes = self.grid_CSne30.Mesh2_node_x.shape[0]
@@ -264,16 +235,13 @@
         # Dataset with non-standard UGRID variable names
         grid_geoflow = ux.open_grid(gridfile_geoflow)
 
-        xr.testing.assert_equal(
-            grid_geoflow.Mesh2_node_x,
-            grid_geoflow._ds[grid_geoflow.grid_var_names["Mesh2_node_x"]])
-        xr.testing.assert_equal(
-            grid_geoflow.Mesh2_node_y,
-            grid_geoflow._ds[grid_geoflow.grid_var_names["Mesh2_node_y"]])
+        xr.testing.assert_equal(grid_geoflow.Mesh2_node_x,
+                                grid_geoflow._ds["Mesh2_node_x"])
+        xr.testing.assert_equal(grid_geoflow.Mesh2_node_y,
+                                grid_geoflow._ds["Mesh2_node_y"])
         # Variables
-        xr.testing.assert_equal(
-            grid_geoflow.Mesh2_face_nodes,
-            grid_geoflow._ds[grid_geoflow.grid_var_names["Mesh2_face_nodes"]])
+        xr.testing.assert_equal(grid_geoflow.Mesh2_face_nodes,
+                                grid_geoflow._ds["Mesh2_face_nodes"])
         # Dimensions
         n_nodes = grid_geoflow.Mesh2_node_x.shape[0]
         n_faces, n_face_nodes = grid_geoflow.Mesh2_face_nodes.shape
@@ -395,10 +363,7 @@
                       [75, 20, 0], [85, 10, 0]]),
         ])
         # load our vertices into a UXarray Grid object
-        verts_grid = ux.open_grid(faces_verts_ndarray,
-                                  vertices=True,
-                                  islatlon=True,
-                                  isconcave=False)
+        verts_grid = ux.open_grid(faces_verts_ndarray, latlon=True)
 
         face_verts_areas = verts_grid.face_areas
 
@@ -437,17 +402,17 @@
 
         verts_degree = np.stack((lon_deg, lat_deg), axis=1)
 
-        vgrid = ux.open_grid(verts_degree, islatlon=False)
-        _populate_cartesian_xyz_coord(vgrid)
+        vgrid = ux.open_grid(verts_degree, latlon=True)
+        #_populate_cartesian_xyz_coord(vgrid)
 
         for i in range(0, vgrid.nMesh2_node):
-            nt.assert_almost_equal(vgrid._ds["Mesh2_node_cart_x"].values[i],
+            nt.assert_almost_equal(vgrid.Mesh2_node_cart_x.values[i],
                                    cart_x[i],
                                    decimal=12)
-            nt.assert_almost_equal(vgrid._ds["Mesh2_node_cart_y"].values[i],
+            nt.assert_almost_equal(vgrid.Mesh2_node_cart_y.values[i],
                                    cart_y[i],
                                    decimal=12)
-            nt.assert_almost_equal(vgrid._ds["Mesh2_node_cart_z"].values[i],
+            nt.assert_almost_equal(vgrid.Mesh2_node_cart_z.values[i],
                                    cart_z[i],
                                    decimal=12)
 
@@ -478,7 +443,7 @@
 
         verts_cart = np.stack((cart_x, cart_y, cart_z), axis=1)
 
-        vgrid = ux.open_grid(verts_cart, islatlon=False)
+        vgrid = ux.open_grid(verts_cart, latlon=False)
         _populate_lonlat_coord(vgrid)
         # The connectivity in `__from_vert__()` will be formed in a reverse order
         lon_deg, lat_deg = zip(*reversed(list(zip(lon_deg, lat_deg))))
@@ -779,39 +744,6 @@
             np.array_equal(res_face_nodes_connectivity,
                            uds._ds["Mesh2_face_nodes"].values))
 
-<<<<<<< HEAD
-
-class TestClassMethods(TestCase):
-
-    gridfile_ugrid = current_path / "meshfiles" / "ugrid" / "geoflow-small" / "grid.nc"
-    gridfile_mpas = current_path / "meshfiles" / "mpas" / "QU" / "mesh.QU.1920km.151026.nc"
-    gridfile_exodus = current_path / "meshfiles" / "exodus" / "outCSne8" / "outCSne8.g"
-    gridfile_scrip = current_path / "meshfiles" / "scrip" / "outCSne8" / "outCSne8.nc"
-
-    def test_from_dataset(self):
-
-        # UGRID
-        xrds = xr.open_dataset(self.gridfile_ugrid)
-        uxgrid = ux.Grid.from_dataset(xrds)
-
-        # MPAS
-        xrds = xr.open_dataset(self.gridfile_mpas)
-        uxgrid = ux.Grid.from_dataset(xrds, use_dual=False)
-        uxgrid = ux.Grid.from_dataset(xrds, use_dual=True)
-
-        # Exodus
-        xrds = xr.open_dataset(self.gridfile_exodus)
-        uxgrid = ux.Grid.from_dataset(xrds)
-
-        # SCRIP
-        xrds = xr.open_dataset(self.gridfile_scrip)
-        uxgrid = ux.Grid.from_dataset(xrds)
-
-        pass
-
-    def test_from_face_vertices(self):
-        pass
-=======
     def test_node_face_connectivity_from_verts(self):
         """Test generating Grid.Mesh2_node_faces from array input."""
 
@@ -842,10 +774,10 @@
         # Now we don't need the face_nodes_conn_index anymore.
         del face_nodes_conn_index
 
-        vgrid = ux.Grid(face_nodes_conn_lonlat,
-                        vertices=True,
-                        islatlon=True,
-                        concave=False)
+        vgrid = ux.Grid.from_face_vertices(
+            face_nodes_conn_lonlat,
+            latlon=True,
+        )
 
         # We eyeballed the `Grid._face_nodes_connectivity` and wrote the following expected result
         expected = np.array([
@@ -868,7 +800,7 @@
 
         for grid_path in grid_paths:
             grid_xr = xr.open_dataset(grid_path)
-            grid_ux = ux.Grid(grid_xr)
+            grid_ux = ux.Grid.from_dataset(grid_xr)
 
             # use the dictionary method to build the node_face_connectivity
             node_face_connectivity = {}
@@ -894,4 +826,44 @@
                 self.assertTrue(
                     np.array_equal(valid_face_index_from_sparse_matrix,
                                    face_index_from_dict))
->>>>>>> 1ccad784
+
+
+class TestClassMethods(TestCase):
+
+    gridfile_ugrid = current_path / "meshfiles" / "ugrid" / "geoflow-small" / "grid.nc"
+    gridfile_mpas = current_path / "meshfiles" / "mpas" / "QU" / "mesh.QU.1920km.151026.nc"
+    gridfile_exodus = current_path / "meshfiles" / "exodus" / "outCSne8" / "outCSne8.g"
+    gridfile_scrip = current_path / "meshfiles" / "scrip" / "outCSne8" / "outCSne8.nc"
+
+    def test_from_dataset(self):
+
+        # UGRID
+        xrds = xr.open_dataset(self.gridfile_ugrid)
+        uxgrid = ux.Grid.from_dataset(xrds)
+
+        # MPAS
+        xrds = xr.open_dataset(self.gridfile_mpas)
+        uxgrid = ux.Grid.from_dataset(xrds, use_dual=False)
+        uxgrid = ux.Grid.from_dataset(xrds, use_dual=True)
+
+        # Exodus
+        xrds = xr.open_dataset(self.gridfile_exodus)
+        uxgrid = ux.Grid.from_dataset(xrds)
+
+        # SCRIP
+        xrds = xr.open_dataset(self.gridfile_scrip)
+        uxgrid = ux.Grid.from_dataset(xrds)
+
+        pass
+
+    def test_from_face_vertices(self):
+        single_face_latlon = [(0.0, 90.0), (-180, 0.0), (0.0, -90)]
+        uxgrid = ux.Grid.from_face_vertices(single_face_latlon, latlon=True)
+
+        multi_face_latlon = [[(0.0, 90.0), (-180, 0.0), (0.0, -90)],
+                             [(0.0, 90.0), (180, 0.0), (0.0, -90)]]
+        uxgrid = ux.Grid.from_face_vertices(multi_face_latlon, latlon=True)
+
+        single_face_cart = [(0.0,)]
+
+        pass
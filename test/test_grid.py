import os
import numpy as np
import xarray as xr

from unittest import TestCase
from pathlib import Path

import uxarray as ux

current_path = Path(os.path.dirname(os.path.realpath(__file__)))


class TestGrid(TestCase):

    ug_filename1 = current_path / "meshfiles" / "outCSne30.ug"
    ug_filename2 = current_path / "meshfiles" / "outRLL1deg.ug"
    ug_filename3 = current_path / "meshfiles" / "ov_RLL10deg_CSne4.ug"

    tgrid1 = ux.open_dataset(str(ug_filename1))
    tgrid2 = ux.open_dataset(str(ug_filename2))
    tgrid3 = ux.open_dataset(str(ug_filename3))

    def test_encode_as(self):
        """Reads a ugrid file and encodes it as `xarray.Dataset` in various
        types."""

        self.tgrid1.encode_as("ugrid")
        self.tgrid2.encode_as("ugrid")
        self.tgrid3.encode_as("ugrid")

        self.tgrid1.encode_as("exodus")
        self.tgrid2.encode_as("exodus")
        self.tgrid3.encode_as("exodus")

        self.tgrid1.encode_as("scrip")
        self.tgrid2.encode_as("scrip")
        self.tgrid3.encode_as("scrip")

    def test_open_non_mesh2_write_exodus(self):
        """Loads grid files of different formats using uxarray's open_dataset
        call."""

        path = current_path / "meshfiles" / "mesh.nc"
        grid = ux.open_dataset(path)

        grid.encode_as("exodus")

    def test_init_verts(self):
        """Create a uxarray grid from vertices and saves a ugrid file.

        Also, test kwargs for grid initialization
        """

        verts = np.array([[0, 0], [2, 0], [0, 2], [2, 2]])
        vgrid = ux.Grid(verts, vertices=True, islatlon=True, concave=False)

        assert (vgrid.source_grid == "From vertices")
        assert (vgrid.source_datasets is None)

        vgrid.encode_as("ugrid")

    def test_init_grid_var_attrs(self):
        """Tests to see if accessing variables through set attributes is equal
        to using the dict."""
<<<<<<< HEAD

        # Dataset with Variables in UGRID convention
        xr.testing.assert_equal(
            self.tgrid1.Mesh2_node_x,
            self.tgrid1.ds[self.tgrid1.ds_var_names["Mesh2_node_x"]])
        xr.testing.assert_equal(
            self.tgrid1.Mesh2_node_y,
            self.tgrid1.ds[self.tgrid1.ds_var_names["Mesh2_node_y"]])
        xr.testing.assert_equal(
            self.tgrid1.Mesh2_face_nodes,
            self.tgrid1.ds[self.tgrid1.ds_var_names["Mesh2_face_nodes"]])
=======
        # Dataset with standard UGRID variable names
        path = current_path / "meshfiles" / "outCSne30.ug"
        grid = ux.open_dataset(path)

        # Coordinates
        xr.testing.assert_equal(grid.Mesh2_node_x,
                                grid.ds[grid.ds_var_names["Mesh2_node_x"]])
        xr.testing.assert_equal(grid.Mesh2_node_y,
                                grid.ds[grid.ds_var_names["Mesh2_node_y"]])
        # Variables
        xr.testing.assert_equal(grid.Mesh2_face_nodes,
                                grid.ds[grid.ds_var_names["Mesh2_face_nodes"]])
>>>>>>> edffe683

        # Dimensions
        xr.testing.assert_equal(grid.nMesh2_node,
                                grid.ds[grid.ds_var_names["nMesh2_node"]])
        xr.testing.assert_equal(grid.nMesh2_face,
                                grid.ds[grid.ds_var_names["nMesh2_face"]])

        # Dataset with non-standard UGRID variable names
        path = current_path / "meshfiles" / "mesh.nc"
        grid = ux.open_dataset(path)
        # Coordinates
        xr.testing.assert_equal(grid.Mesh2_node_x,
                                grid.ds[grid.ds_var_names["Mesh2_node_x"]])
        xr.testing.assert_equal(grid.Mesh2_node_y,
                                grid.ds[grid.ds_var_names["Mesh2_node_y"]])
        # Variables
        xr.testing.assert_equal(grid.Mesh2_face_nodes,
                                grid.ds[grid.ds_var_names["Mesh2_face_nodes"]])
        # Dimensions
        xr.testing.assert_equal(grid.nMesh2_node,
                                grid.ds[grid.ds_var_names["nMesh2_node"]])
        xr.testing.assert_equal(grid.nMesh2_face,
                                grid.ds[grid.ds_var_names["nMesh2_face"]])


# TODO: Move to test_shpfile/scrip when implemented
# use external package to read?
# https://gis.stackexchange.com/questions/113799/how-to-read-a-shapefile-in-python

    def test_read_shpfile(self):
        """Reads a shape file and write ugrid file."""
        with self.assertRaises(RuntimeError):
            shp_filename = current_path / "meshfiles" / "grid_fire.shp"
            tgrid = ux.open_dataset(str(shp_filename))

    def test_read_scrip(self):
        """Reads a scrip file."""

        scrip_8 = current_path / "meshfiles" / "outCSne8.nc"
        ug_30 = current_path / "meshfiles" / "outCSne30.ug"

        # Test read from scrip and from ugrid for grid class
        ux.open_dataset(str(scrip_8))  # tests from scrip

        ux.open_dataset(str(ug_30))  # tests from ugrid<|MERGE_RESOLUTION|>--- conflicted
+++ resolved
@@ -62,38 +62,23 @@
     def test_init_grid_var_attrs(self):
         """Tests to see if accessing variables through set attributes is equal
         to using the dict."""
-<<<<<<< HEAD
 
-        # Dataset with Variables in UGRID convention
-        xr.testing.assert_equal(
-            self.tgrid1.Mesh2_node_x,
-            self.tgrid1.ds[self.tgrid1.ds_var_names["Mesh2_node_x"]])
-        xr.testing.assert_equal(
-            self.tgrid1.Mesh2_node_y,
-            self.tgrid1.ds[self.tgrid1.ds_var_names["Mesh2_node_y"]])
-        xr.testing.assert_equal(
-            self.tgrid1.Mesh2_face_nodes,
-            self.tgrid1.ds[self.tgrid1.ds_var_names["Mesh2_face_nodes"]])
-=======
         # Dataset with standard UGRID variable names
-        path = current_path / "meshfiles" / "outCSne30.ug"
-        grid = ux.open_dataset(path)
 
         # Coordinates
-        xr.testing.assert_equal(grid.Mesh2_node_x,
-                                grid.ds[grid.ds_var_names["Mesh2_node_x"]])
-        xr.testing.assert_equal(grid.Mesh2_node_y,
-                                grid.ds[grid.ds_var_names["Mesh2_node_y"]])
+        xr.testing.assert_equal(self.tgrid1.Mesh2_node_x,
+                                self.tgrid1.ds[self.tgrid1.ds_var_names["Mesh2_node_x"]])
+        xr.testing.assert_equal(self.tgrid1.Mesh2_node_y,
+                                self.tgrid1.ds[self.tgrid1.ds_var_names["Mesh2_node_y"]])
         # Variables
-        xr.testing.assert_equal(grid.Mesh2_face_nodes,
-                                grid.ds[grid.ds_var_names["Mesh2_face_nodes"]])
->>>>>>> edffe683
+        xr.testing.assert_equal(self.tgrid1.Mesh2_face_nodes,
+                                self.tgrid1.ds[self.tgrid1.ds_var_names["Mesh2_face_nodes"]])
 
         # Dimensions
-        xr.testing.assert_equal(grid.nMesh2_node,
-                                grid.ds[grid.ds_var_names["nMesh2_node"]])
-        xr.testing.assert_equal(grid.nMesh2_face,
-                                grid.ds[grid.ds_var_names["nMesh2_face"]])
+        xr.testing.assert_equal(self.tgrid1.nMesh2_node,
+                                self.tgrid1.ds[self.tgrid1.ds_var_names["nMesh2_node"]])
+        xr.testing.assert_equal(self.tgrid1.nMesh2_face,
+                                self.tgrid1.ds[self.tgrid1.ds_var_names["nMesh2_face"]])
 
         # Dataset with non-standard UGRID variable names
         path = current_path / "meshfiles" / "mesh.nc"

--- conflicted
+++ resolved
@@ -68,18 +68,6 @@
         for dim in ugrid_dims:
             assert dim in uxds_remap.dims
 
-<<<<<<< HEAD
-    def test_read_from_https(self):
-        """Tests reading a dataset from a HTTPS link."""
-        import requests
-
-        small_file_480km = requests.get(
-            "https://web.lcrc.anl.gov/public/e3sm/inputdata/share/meshes/mpas/ocean/oQU480.230422.nc"
-        ).content
-
-        ds_small_480km = ux.open_dataset(small_file_480km, small_file_480km)
-        assert isinstance(ds_small_480km, ux.core.dataset.UxDataset)
-
     def test_get_dual(self):
         """Tests the creation of the dual mesh on a data set."""
         uxds = ux.open_dataset(gridfile_ne30, dsfile_var2_ne30)
@@ -87,7 +75,7 @@
 
         assert isinstance(dual, UxDataset)
         self.assertTrue(len(uxds.data_vars) == len(dual.data_vars))
-=======
+
     # commented out due to often failures on the dataset hosting
     # def test_read_from_https(self):
     #     """Tests reading a dataset from a HTTPS link."""
@@ -99,4 +87,3 @@
     #
     #     ds_small_480km = ux.open_dataset(small_file_480km, small_file_480km)
     #     assert isinstance(ds_small_480km, ux.core.dataset.UxDataset)
->>>>>>> ec5cc8f2

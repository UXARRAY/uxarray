--- conflicted
+++ resolved
@@ -1,29 +1,12 @@
 import os
 import numpy as np
 import numpy.testing as nt
+import pytest
 from pathlib import Path
 
 import uxarray as ux
 from uxarray.core.dataarray import UxDataArray
-<<<<<<< HEAD
-from uxarray.remap.inverse_distance_weighted import _inverse_distance_weighted_remap
-from uxarray.remap.nearest_neighbor import _nearest_neighbor
-
-current_path = Path(os.path.dirname(os.path.realpath(__file__)))
-gridfile_ne30 = current_path / "meshfiles" / "ugrid" / "outCSne30" / "outCSne30.ug"
-gridfile_CSne30 = current_path / "meshfiles" / "ugrid" / "outCSne30" / "outCSne30.ug"
-gridfile_CSne30_data = current_path / "meshfiles" / "ugrid" / "outCSne30" / "outCSne30_var2.nc"
-dsfile_vortex_CSne30 = current_path / "meshfiles" / "ugrid" / "outCSne30" / "outCSne30_vortex.nc"
-gridfile_geoflow = current_path / "meshfiles" / "ugrid" / "geoflow-small" / "grid.nc"
-dsfile_v1_geoflow = current_path / "meshfiles" / "ugrid" / "geoflow-small" / "v1.nc"
-dsfile_v2_geoflow = current_path / "meshfiles" / "ugrid" / "geoflow-small" / "v2.nc"
-dsfile_v3_geoflow = current_path / "meshfiles" / "ugrid" / "geoflow-small" / "v3.nc"
-mpasfile_QU = current_path / "meshfiles" / "mpas" / "QU" / "mesh.QU.1920km.151026.nc"
-mpasfile_QU_2 = current_path / "meshfiles" / "mpas" / "QU" / "oQU480.231010.nc"
-
-=======
 from uxarray.core.dataset import UxDataset
->>>>>>> 92dac002
 
 ROOT = Path(__file__).parent
 gridfile_geoflow = ROOT / "meshfiles" / "ugrid" / "geoflow-small" / "grid.nc"
@@ -32,6 +15,7 @@
     for i in (1, 2, 3)
 ]
 mpasfile_QU = ROOT / "meshfiles" / "mpas" / "QU" / "mesh.QU.1920km.151026.nc"
+mpasfile_QU_2 = ROOT / "meshfiles" / "mpas" / "QU" / "oQU480.231010.nc"
 
 # ------------------------------------------------------------
 # Helper: small 3‐point spherical grid
@@ -55,312 +39,6 @@
 # Nearest‐neighbor tests
 # ------------------------------------------------------------
 def test_remap_to_same_grid_corner_nodes():
-<<<<<<< HEAD
-    """Test remapping to the same dummy 3-vertex grid. Corner nodes case."""
-    source_verts = np.array([(0.0, 90.0), (-180, 0.0), (0.0, -90)])
-    source_data_single_dim = [1.0, 2.0, 3.0]
-    source_grid = ux.open_grid(source_verts)
-    destination_grid = ux.open_grid(source_verts)
-
-    destination_single_data = _nearest_neighbor(source_grid,
-                                                destination_grid,
-                                                source_data_single_dim,
-                                                remap_to="nodes")
-
-    source_data_multi_dim = np.array([[1.0, 2.0, 3.0], [4.0, 5.0, 6.0],
-                                       [7.0, 8.0, 9.0]])
-
-    destination_multi_data = _nearest_neighbor(source_grid,
-                                               destination_grid,
-                                               source_data_multi_dim,
-                                               remap_to="nodes")
-
-    nt.assert_array_equal(source_data_single_dim, destination_single_data)
-    nt.assert_array_equal(source_data_multi_dim, destination_multi_data)
-
-
-def test_remap_to_corner_nodes_cartesian():
-    """Test remapping to the same dummy 3-vertex grid, using cartesian coordinates. Corner nodes case."""
-    source_verts = np.array([(0.0, 0.0, 1.0), (0.0, 1.0, 0.0), (1.0, 0.0, 0.0)])
-    source_data_single_dim = [1.0, 2.0, 3.0]
-    source_grid = ux.open_grid(source_verts)
-    destination_grid = ux.open_grid(source_verts)
-
-    destination_data = _nearest_neighbor(source_grid,
-                                         destination_grid,
-                                         source_data_single_dim,
-                                         remap_to="nodes",
-                                         coord_type="cartesian")
-
-    nt.assert_array_equal(source_data_single_dim, destination_data)
-
-
-def test_nn_remap():
-    """Test nearest neighbor remapping."""
-    uxds = ux.open_dataset(gridfile_geoflow, dsfile_v1_geoflow)
-    uxgrid = ux.open_grid(gridfile_ne30)
-    uxda = uxds['v1']
-    out_da = uxda.remap.nearest_neighbor(destination_grid=uxgrid, remap_to="nodes")
-
-    assert len(out_da) != 0
-
-
-def test_remap_return_types():
-    """Tests the return type of the `UxDataset` and `UxDataArray` implementations of Nearest Neighbor Remapping."""
-    source_data_paths = [dsfile_v1_geoflow, dsfile_v2_geoflow, dsfile_v3_geoflow]
-    source_uxds = ux.open_mfdataset(gridfile_geoflow, source_data_paths)
-    destination_grid = ux.open_grid(gridfile_CSne30)
-
-    remap_uxda_to_grid = source_uxds['v1'].remap.nearest_neighbor(destination_grid)
-
-    assert isinstance(remap_uxda_to_grid, UxDataArray)
-
-    remap_uxds_to_grid = source_uxds.remap.nearest_neighbor(destination_grid)
-
-    assert isinstance(remap_uxds_to_grid, UxDataset)
-    assert len(remap_uxds_to_grid.data_vars) == 3
-
-
-def test_edge_centers_remapping():
-    """Tests the ability to remap on edge centers using Nearest Neighbor Remapping."""
-    source_grid = ux.open_dataset(gridfile_geoflow, dsfile_v1_geoflow)
-    destination_grid = ux.open_grid(mpasfile_QU)
-
-    remap_to_edge_centers_spherical = source_grid['v1'].remap.nearest_neighbor(destination_grid=destination_grid,
-                                                                         remap_to="edge centers", coord_type='spherical')
-
-    remap_to_edge_centers_cartesian = source_grid['v1'].remap.nearest_neighbor(destination_grid=destination_grid,
-                                                                         remap_to="edge centers", coord_type='cartesian')
-
-    assert remap_to_edge_centers_spherical._edge_centered()
-    assert remap_to_edge_centers_cartesian._edge_centered()
-
-
-def test_overwrite():
-    """Tests that the remapping no longer overwrites the dataset."""
-    source_grid = ux.open_dataset(gridfile_geoflow, dsfile_v1_geoflow)
-    destination_dataset = ux.open_dataset(gridfile_geoflow, dsfile_v1_geoflow)
-
-    remap_to_edge_centers = source_grid['v1'].remap.nearest_neighbor(destination_grid=destination_dataset.uxgrid,
-                                                                     remap_to="face centers", coord_type='cartesian')
-
-    assert not np.array_equal(destination_dataset['v1'], remap_to_edge_centers)
-
-
-def test_source_data_remap():
-    """Test the remapping of all source data positions."""
-    source_uxds = ux.open_dataset(mpasfile_QU, mpasfile_QU)
-    destination_grid = ux.open_grid(gridfile_geoflow)
-
-    face_centers = source_uxds['latCell'].remap.nearest_neighbor(destination_grid=destination_grid, remap_to="nodes")
-    nodes = source_uxds['latVertex'].remap.nearest_neighbor(destination_grid=destination_grid, remap_to="nodes")
-    edges = source_uxds['angleEdge'].remap.nearest_neighbor(destination_grid=destination_grid, remap_to="nodes")
-
-    assert len(face_centers.values) != 0
-    assert len(nodes.values) != 0
-    assert len(edges.values) != 0
-
-
-def test_value_errors():
-    """Tests the raising of value errors and warnings in the function."""
-    source_uxds = ux.open_dataset(gridfile_geoflow, dsfile_v1_geoflow)
-    source_uxds_2 = ux.open_dataset(mpasfile_QU, mpasfile_QU)
-    destination_grid = ux.open_grid(gridfile_geoflow)
-
-    with nt.assert_raises(ValueError):
-        source_uxds['v1'].remap.nearest_neighbor(destination_grid=destination_grid, remap_to="test", coord_type='spherical')
-    with nt.assert_raises(ValueError):
-        source_uxds['v1'].remap.nearest_neighbor(destination_grid=destination_grid, remap_to="test", coord_type="cartesian")
-    with nt.assert_raises(ValueError):
-        source_uxds['v1'].remap.nearest_neighbor(destination_grid=destination_grid, remap_to="nodes", coord_type="test")
-    with nt.assert_raises(ValueError):
-        source_uxds_2['cellsOnCell'].remap.nearest_neighbor(destination_grid=destination_grid, remap_to="nodes")
-
-def test_preserve_coordinates():
-    """Tests if coordinates are preserved after remapping."""
-    source_uxds = ux.open_dataset(gridfile_geoflow, dsfile_v1_geoflow)
-    destination_grid = ux.open_grid(mpasfile_QU)
-
-    res = source_uxds.remap.nearest_neighbor(destination_grid=destination_grid)
-
-    assert "time" in res.coords
-
-
-# Inverse Distance Weighted Remapping Tests
-def test_remap_center_nodes():
-    """Test remapping to center nodes."""
-    dataset = ux.open_dataset(gridfile_geoflow, dsfile_v1_geoflow)
-    destination_grid = ux.open_grid(gridfile_geoflow)
-
-    data_on_face_centers = dataset['v1'].remap.inverse_distance_weighted(destination_grid, remap_to="face centers", power=6)
-
-    assert not np.array_equal(dataset['v1'], data_on_face_centers)
-
-
-def test_remap_nodes():
-    """Test remapping to nodes."""
-    dataset = ux.open_dataset(gridfile_geoflow, dsfile_v1_geoflow)
-    destination_grid = ux.open_grid(gridfile_geoflow)
-
-    data_on_nodes = dataset['v1'].remap.inverse_distance_weighted(destination_grid, remap_to="nodes")
-
-    assert not np.array_equal(dataset['v1'], data_on_nodes)
-
-
-def test_cartesian_remap_to_nodes():
-    """Test remapping using cartesian coordinates."""
-    source_verts = np.array([(0.0, 0.0, 1.0), (0.0, 1.0, 0.0), (1.0, 0.0, 0.0)])
-    source_data = [1.0, 2.0, 3.0]
-    source_grid = ux.open_grid(source_verts)
-    destination_grid = ux.open_grid(source_verts)
-
-    destination_data_neighbors_2 = _inverse_distance_weighted_remap(source_grid, destination_grid, source_data, remap_to="nodes", coord_type="cartesian", k=3)
-    destination_data_neighbors_1 = _inverse_distance_weighted_remap(source_grid, destination_grid, source_data, remap_to="nodes", coord_type="cartesian", k=2)
-
-    assert not np.array_equal(destination_data_neighbors_1, destination_data_neighbors_2)
-
-
-def test_remap_return_types_idw():
-    """Tests the return type of the `UxDataset` and `UxDataArray` implementations of Inverse Distance Weighted."""
-    source_data_paths = [dsfile_v1_geoflow, dsfile_v2_geoflow, dsfile_v3_geoflow]
-    source_uxds = ux.open_mfdataset(gridfile_geoflow, source_data_paths)
-    destination_grid = ux.open_grid(gridfile_CSne30)
-
-    remap_uxda_to_grid = source_uxds['v1'].remap.inverse_distance_weighted(destination_grid, power=3, k=10)
-
-    assert isinstance(remap_uxda_to_grid, UxDataArray)
-    assert len(remap_uxda_to_grid) == 1
-
-    remap_uxds_to_grid = source_uxds.remap.inverse_distance_weighted(destination_grid)
-
-    assert isinstance(remap_uxds_to_grid, UxDataset)
-    assert len(remap_uxds_to_grid.data_vars) == 3
-
-
-def test_edge_remapping():
-    """Tests the ability to remap on edge centers using Inverse Distance Weighted Remapping."""
-    source_grid = ux.open_dataset(gridfile_geoflow, dsfile_v1_geoflow)
-    destination_grid = ux.open_grid(mpasfile_QU)
-
-    remap_to_edge_centers_spherical = source_grid['v1'].remap.inverse_distance_weighted(destination_grid=destination_grid, remap_to="edge centers", coord_type='spherical')
-    remap_to_edge_centers_cartesian = source_grid['v1'].remap.inverse_distance_weighted(destination_grid=destination_grid, remap_to="edge centers", coord_type='cartesian')
-
-    assert remap_to_edge_centers_spherical._edge_centered()
-    assert remap_to_edge_centers_cartesian._edge_centered()
-
-
-def test_overwrite_idw():
-    """Tests that the remapping no longer overwrites the dataset."""
-    source_grid = ux.open_dataset(gridfile_geoflow, dsfile_v1_geoflow)
-    destination_dataset = ux.open_dataset(gridfile_geoflow, dsfile_v1_geoflow)
-
-    remap_to_edge_centers = source_grid['v1'].remap.inverse_distance_weighted(destination_grid=destination_dataset.uxgrid, remap_to="face centers", coord_type='cartesian')
-
-    assert not np.array_equal(destination_dataset['v1'], remap_to_edge_centers)
-
-
-def test_source_data_remap_idw():
-    """Test the remapping of all source data positions."""
-    source_uxds = ux.open_dataset(mpasfile_QU, mpasfile_QU)
-    destination_grid = ux.open_grid(gridfile_geoflow)
-
-    face_centers = source_uxds['latCell'].remap.inverse_distance_weighted(destination_grid=destination_grid, remap_to="nodes")
-    nodes = source_uxds['latVertex'].remap.inverse_distance_weighted(destination_grid=destination_grid, remap_to="nodes")
-    edges = source_uxds['angleEdge'].remap.inverse_distance_weighted(destination_grid=destination_grid, remap_to="nodes")
-
-    assert len(face_centers.values) != 0
-    assert len(nodes.values) != 0
-    assert len(edges.values) != 0
-
-
-def test_value_errors_idw():
-    """Tests the raising of value errors and warnings in the function."""
-    source_uxds = ux.open_dataset(gridfile_geoflow, dsfile_v1_geoflow)
-    source_uxds_2 = ux.open_dataset(mpasfile_QU, mpasfile_QU)
-    destination_grid = ux.open_grid(gridfile_geoflow)
-
-    with nt.assert_raises(ValueError):
-        source_uxds['v1'].remap.inverse_distance_weighted(destination_grid=destination_grid, remap_to="nodes", k=1)
-
-    with nt.assert_raises(ValueError):
-        source_uxds['v1'].remap.inverse_distance_weighted(destination_grid=destination_grid, remap_to="nodes", k=source_uxds.uxgrid.n_node + 1)
-
-    with nt.assert_raises(ValueError):
-        source_uxds['v1'].remap.inverse_distance_weighted(destination_grid=destination_grid, remap_to="test", k=2, coord_type='spherical')
-    with nt.assert_raises(ValueError):
-        source_uxds['v1'].remap.inverse_distance_weighted(destination_grid=destination_grid, remap_to="test", k=2, coord_type="cartesian")
-
-    with nt.assert_raises(ValueError):
-        source_uxds['v1'].remap.inverse_distance_weighted(destination_grid=destination_grid, remap_to="nodes", k=2, coord_type="test")
-
-    with nt.assert_raises(ValueError):
-        source_uxds_2['cellsOnCell'].remap.inverse_distance_weighted(destination_grid=destination_grid, remap_to="nodes")
-
-    with nt.assert_warns(UserWarning):
-        source_uxds['v1'].remap.inverse_distance_weighted(destination_grid=destination_grid, remap_to="nodes", power=6)
-
-def test_source_data_remap_bilinear():
-    """Test the remapping of all source data positions."""
-    source_uxds = ux.open_dataset(mpasfile_QU, mpasfile_QU)
-    destination_grid = ux.open_grid(gridfile_geoflow)
-
-    face_centers = source_uxds['latCell'].remap.bilinear(destination_grid=destination_grid, remap_to="nodes")
-    nodes = source_uxds['latVertex'].remap.bilinear(destination_grid=destination_grid, remap_to="nodes")
-
-    assert len(face_centers.values) != 0
-    assert len(nodes.values) != 0
-
-def test_bilinear_remap_center_nodes():
-    """Test remapping to center nodes."""
-    source_uxds = ux.open_dataset(mpasfile_QU, mpasfile_QU)
-    destination_grid = ux.open_grid(gridfile_geoflow)
-
-    data_on_face_centers = source_uxds['latCell'].remap.bilinear(destination_grid, remap_to="face centers")
-
-    assert not np.array_equal(source_uxds['latCell'], data_on_face_centers)
-
-
-def test_bilinear_remap_nodes():
-    """Test remapping to nodes."""
-    source_uxds = ux.open_dataset(gridfile_CSne30, gridfile_CSne30_data)
-    destination_grid = ux.open_grid(gridfile_geoflow)
-
-    data_on_nodes = source_uxds['var2'].remap.bilinear(destination_grid, remap_to="nodes")
-
-    assert not np.array_equal(source_uxds['var2'], data_on_nodes)
-
-def test_remap_return_types_bilinear():
-    """Tests the return type of the `UxDataset` and `UxDataArray` implementations of Bilinear Remapping."""
-    source_uxds = ux.open_dataset(gridfile_CSne30, gridfile_CSne30_data)
-    destination_grid = ux.open_grid(gridfile_CSne30)
-
-    remap_uxda_to_grid = source_uxds['var2'].remap.bilinear(destination_grid)
-
-    assert isinstance(remap_uxda_to_grid, UxDataArray)
-
-    remap_uxds_to_grid = source_uxds.remap.bilinear(destination_grid)
-
-    assert isinstance(remap_uxds_to_grid, UxDataset)
-    assert len(remap_uxds_to_grid.data_vars) == len(source_uxds.data_vars)
-
-def test_value_errors_bilinear():
-    """Tests the raising of value errors and warnings in the function."""
-    source_uxds = ux.open_dataset(gridfile_CSne30, gridfile_CSne30_data)
-    source_uxds2 = ux.open_dataset(mpasfile_QU, mpasfile_QU)
-    destination_grid = ux.open_grid(gridfile_CSne30)
-
-    with nt.assert_raises(ValueError):
-        source_uxds['var2'].remap.bilinear(destination_grid=None, remap_to="nodes")
-
-    with nt.assert_raises(ValueError):
-        source_uxds.remap.bilinear(destination_grid=None, remap_to="nodes")
-
-    with nt.assert_raises(ValueError):
-        source_uxds['var2'].remap.bilinear(destination_grid=destination_grid, remap_to="error")
-
-    with nt.assert_raises(ValueError):
-        source_uxds2['latEdge'].remap.bilinear(destination_grid=destination_grid, remap_to="nodes")
-=======
     """Remapping a 3-node array onto itself must be identity."""
     src_da, grid = _make_node_da([1.0, 2.0, 3.0])
     remapped = src_da.remap.nearest_neighbor(destination_grid=grid, remap_to="nodes")
@@ -518,4 +196,65 @@
     uxds = uxds.assign_coords(time=("time", np.arange(len(uxds.time))))
     dest = ux.open_grid(mpasfile_QU)
     ds_out = uxds.remap.nearest_neighbor(destination_grid=dest, remap_to="nodes")
->>>>>>> 92dac002
+
+def test_source_data_remap_bilinear():
+    """Test the remapping of all source data positions."""
+    source_uxds = ux.open_dataset(mpasfile_QU, mpasfile_QU)
+    destination_grid = ux.open_grid(gridfile_geoflow)
+
+    face_centers = source_uxds['latCell'].remap.bilinear(destination_grid=destination_grid, remap_to="nodes")
+    nodes = source_uxds['latVertex'].remap.bilinear(destination_grid=destination_grid, remap_to="nodes")
+
+    assert len(face_centers.values) != 0
+    assert len(nodes.values) != 0
+
+def test_bilinear_remap_center_nodes():
+    """Test remapping to center nodes."""
+    source_uxds = ux.open_dataset(mpasfile_QU, mpasfile_QU)
+    destination_grid = ux.open_grid(gridfile_geoflow)
+
+    data_on_face_centers = source_uxds['latCell'].remap.bilinear(destination_grid, remap_to="face centers")
+
+    assert not np.array_equal(source_uxds['latCell'], data_on_face_centers)
+
+
+def test_bilinear_remap_nodes():
+    """Test remapping to nodes."""
+    source_uxds = ux.open_dataset(gridfile_CSne30, gridfile_CSne30_data)
+    destination_grid = ux.open_grid(gridfile_geoflow)
+
+    data_on_nodes = source_uxds['var2'].remap.bilinear(destination_grid, remap_to="nodes")
+
+    assert not np.array_equal(source_uxds['var2'], data_on_nodes)
+
+def test_remap_return_types_bilinear():
+    """Tests the return type of the `UxDataset` and `UxDataArray` implementations of Bilinear Remapping."""
+    source_uxds = ux.open_dataset(gridfile_CSne30, gridfile_CSne30_data)
+    destination_grid = ux.open_grid(gridfile_CSne30)
+
+    remap_uxda_to_grid = source_uxds['var2'].remap.bilinear(destination_grid)
+
+    assert isinstance(remap_uxda_to_grid, UxDataArray)
+
+    remap_uxds_to_grid = source_uxds.remap.bilinear(destination_grid)
+
+    assert isinstance(remap_uxds_to_grid, UxDataset)
+    assert len(remap_uxds_to_grid.data_vars) == len(source_uxds.data_vars)
+
+def test_value_errors_bilinear():
+    """Tests the raising of value errors and warnings in the function."""
+    source_uxds = ux.open_dataset(gridfile_CSne30, gridfile_CSne30_data)
+    source_uxds2 = ux.open_dataset(mpasfile_QU, mpasfile_QU)
+    destination_grid = ux.open_grid(gridfile_CSne30)
+
+    with nt.assert_raises(ValueError):
+        source_uxds['var2'].remap.bilinear(destination_grid=None, remap_to="nodes")
+
+    with nt.assert_raises(ValueError):
+        source_uxds.remap.bilinear(destination_grid=None, remap_to="nodes")
+
+    with nt.assert_raises(ValueError):
+        source_uxds['var2'].remap.bilinear(destination_grid=destination_grid, remap_to="error")
+
+    with nt.assert_raises(ValueError):
+        source_uxds2['latEdge'].remap.bilinear(destination_grid=destination_grid, remap_to="nodes")
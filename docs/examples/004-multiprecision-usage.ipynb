--- conflicted
+++ resolved
@@ -14,10 +14,11 @@
   },
   {
    "cell_type": "code",
-   "execution_count": 1,
-   "metadata": {
-    "pycharm": {
-     "name": "#%%\n"
+   "execution_count": null,
+   "metadata": {
+    "pycharm": {
+     "name": "#%%\n",
+     "is_executing": true
     }
    },
    "outputs": [],
@@ -44,6 +45,12 @@
   {
    "cell_type": "code",
    "execution_count": null,
+   "metadata": {
+    "pycharm": {
+     "name": "#%%\n",
+     "is_executing": true
+    }
+   },
    "outputs": [],
    "source": [
     "# Generate the nodes on the unit sphere, and the nodes are extremely close to each other: the edge length\n",
@@ -70,13 +77,7 @@
     "    np.array([nodes[0], nodes[3], nodes[1], dumb_nodes], dtype=object),\n",
     "    np.array([nodes[1], nodes[2], nodes[3], nodes[0]], dtype=object)\n",
     "], dtype=object)"
-   ],
-   "metadata": {
-    "collapsed": false,
-    "pycharm": {
-     "name": "#%%\n"
-    }
-   }
+   ]
   },
   {
    "cell_type": "markdown",
@@ -169,11 +170,7 @@
   {
    "cell_type": "markdown",
    "source": [
-<<<<<<< HEAD
-    "#  Using python string type for Multiprecision Arithmetic\n",
-=======
     "# Using python string type for Multiprecision Arithmetic\n",
->>>>>>> 435245b2
     "You can also input the coordinates as string. The string will be converted to the mpfr type."
    ],
    "metadata": {
@@ -209,13 +206,9 @@
   {
    "cell_type": "markdown",
    "source": [
-<<<<<<< HEAD
-    "## Check the Grid Information"
-=======
     "## Check the Grid Information\n",
     "Although the input nodes are extremely close to each other, the grid is still valid and not degenerated:\n",
     "The face number is still 1 and the node number is still 3."
->>>>>>> 435245b2
    ],
    "metadata": {
     "collapsed": false,

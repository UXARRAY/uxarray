- title: Working with Unstructured Grid Data
  path: examples/001-working-with-unstructured-grids.ipynb
  thumbnail: _static/thumbnails/default.svg

- title: Grid Topology Overview
  path: examples/002-grid-topology.ipynb
  thumbnail: _static/thumbnails/default.svg

- title: Face Area Calculations
  path: examples/003-area-calc.ipynb
  thumbnail: _static/thumbnails/default.svg

- title: Multiprecision Arithmetic Grid
<<<<<<< HEAD
  path: examples/004-multiprecision-usage.ipynb
=======
  path: examples/005-multiprecision-usage.ipynb
>>>>>>> cdf451b7
  thumbnail: _static/thumbnails/default.svg

- title: Working with MPAS Grids
  path: examples/004-working-with-mpas-grids.ipynb
  thumbnail: _static/examples/mpas/c-grid.png

- title: Multiprecision Arithmetic Grid
  path: examples/005-multiprecision-usage.ipynb
  thumbnail: _static/thumbnails/default.svg<|MERGE_RESOLUTION|>--- conflicted
+++ resolved
@@ -10,14 +10,6 @@
   path: examples/003-area-calc.ipynb
   thumbnail: _static/thumbnails/default.svg
 
-- title: Multiprecision Arithmetic Grid
-<<<<<<< HEAD
-  path: examples/004-multiprecision-usage.ipynb
-=======
-  path: examples/005-multiprecision-usage.ipynb
->>>>>>> cdf451b7
-  thumbnail: _static/thumbnails/default.svg
-
 - title: Working with MPAS Grids
   path: examples/004-working-with-mpas-grids.ipynb
   thumbnail: _static/examples/mpas/c-grid.png

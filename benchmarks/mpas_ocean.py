import os
import urllib.request
from pathlib import Path

import uxarray as ux

current_path = Path(os.path.dirname(os.path.realpath(__file__)))

data_var = 'bottomDepth'

grid_filename_480 = "oQU480.grid.nc"
data_filename_480 = "oQU480.data.nc"

grid_filename_120 = "oQU120.grid.nc"
data_filename_120 = "oQU120.data.nc"

filenames = [grid_filename_480, data_filename_480, grid_filename_120, data_filename_120]

for filename in filenames:
    if not os.path.isfile(current_path / filename):
        # downloads the files from Cookbook repo, if they haven't been downloaded locally yet
        url = f"https://github.com/ProjectPythia/unstructured-grid-viz-cookbook/raw/main/meshfiles/{filename}"
        _, headers = urllib.request.urlretrieve(url, filename=current_path / filename)


file_path_dict = {"480km": [current_path / grid_filename_480, current_path / data_filename_480],
                  "120km": [current_path / grid_filename_120, current_path / data_filename_120]}


class Gradient:

    param_names = ['resolution']
    params = ['480km', '120km']


    def setup(self, resolution):
        self.uxds = ux.open_dataset(file_path_dict[resolution][0], file_path_dict[resolution][1])

    def teardown(self, resolution):
        del self.uxds

    def time_gradient(self, resolution):
        self.uxds[data_var].gradient()

    def peakmem_gradient(self, resolution):
        grad = self.uxds[data_var].gradient()

class Integrate:

    param_names = ['resolution']
    params = ['480km', '120km']


    def setup(self, resolution):
        self.uxds = ux.open_dataset(file_path_dict[resolution][0], file_path_dict[resolution][1])

    def teardown(self, resolution):
        del self.uxds

    def time_integrate(self, resolution):
        self.uxds[data_var].integrate()

    def peakmem_integrate(self, resolution):
        integral = self.uxds[data_var].integrate()

class GeoDataFrame:

    param_names = ['resolution', 'exclude_antimeridian']
    params = [['480km', '120km'],
              [True, False]]


    def setup(self, resolution, exclude_antimeridian):
        self.uxds = ux.open_dataset(file_path_dict[resolution][0], file_path_dict[resolution][1])

    def teardown(self, resolution, exclude_antimeridian):
        del self.uxds

    def time_to_geodataframe(self, resolution, exclude_antimeridian):
        self.uxds[data_var].to_geodataframe(exclude_antimeridian=exclude_antimeridian)

    def peakmem_to_geodataframe(self, resolution, exclude_antimeridian):
        gdf = self.uxds[data_var].to_geodataframe(exclude_antimeridian=exclude_antimeridian)


class ConnectivityConstruction:

    param_names = ['resolution']
    params = ['480km', '120km']


    def setup(self, resolution):
        self.uxds = ux.open_dataset(file_path_dict[resolution][0], file_path_dict[resolution][1])


    def teardown(self, resolution):
        del self.uxds

    def time_n_nodes_per_face(self, resolution):
        self.uxds.uxgrid.n_nodes_per_face

<<<<<<< HEAD

class WeightedMean:

    param_names = ['resolution']
    params = ['480km', '120km']

    def setup(self, resolution):
        self.uxds = ux.open_dataset(file_path_dict[resolution][0], file_path_dict[resolution][1])
        _ = self.uxds.uxgrid.face_areas
        _ = self.uxds.uxgrid.edge_node_distances

    def teardown(self, resolution):
        del self.uxds


    def time_weighted_mean_face_centered(self, resolution):
        self.uxds['bottomDepth'].mean(weighted=True)
=======
    def time_face_face_connectivity(self, resolution):
        ux.grid.connectivity._populate_face_face_connectivity(self.uxds.uxgrid)


class MatplotlibConversion:
    param_names = ['resolution', 'periodic_elements']
    params = (['480km', '120km'], ['include', 'exclude', 'split'])

    def setup(self, resolution, periodic_elements):
        self.uxds = ux.open_dataset(file_path_dict[resolution][0], file_path_dict[resolution][1])

    def teardown(self, resolution, periodic_elements):
        del self.uxds

    def time_dataarray_to_polycollection(self, resolution, periodic_elements):
        self.uxds[data_var].to_polycollection()
>>>>>>> 170e0359
<|MERGE_RESOLUTION|>--- conflicted
+++ resolved
@@ -98,8 +98,10 @@
 
     def time_n_nodes_per_face(self, resolution):
         self.uxds.uxgrid.n_nodes_per_face
+        
+    def time_face_face_connectivity(self, resolution):
+        ux.grid.connectivity._populate_face_face_connectivity(self.uxds.uxgrid)
 
-<<<<<<< HEAD
 
 class WeightedMean:
 
@@ -117,10 +119,6 @@
 
     def time_weighted_mean_face_centered(self, resolution):
         self.uxds['bottomDepth'].mean(weighted=True)
-=======
-    def time_face_face_connectivity(self, resolution):
-        ux.grid.connectivity._populate_face_face_connectivity(self.uxds.uxgrid)
-
 
 class MatplotlibConversion:
     param_names = ['resolution', 'periodic_elements']
@@ -134,4 +132,3 @@
 
     def time_dataarray_to_polycollection(self, resolution, periodic_elements):
         self.uxds[data_var].to_polycollection()
->>>>>>> 170e0359

--- conflicted
+++ resolved
@@ -99,10 +99,9 @@
     def time_n_nodes_per_face(self, resolution):
         self.uxds.uxgrid.n_nodes_per_face
 
-<<<<<<< HEAD
     def time_face_face_connectivity(self, resolution):
         ux.grid.connectivity._populate_face_face_connectivity(self.uxds.uxgrid)
-=======
+
 
 class MatplotlibConversion:
     param_names = ['resolution', 'periodic_elements']
@@ -115,5 +114,4 @@
         del self.uxds
 
     def time_dataarray_to_polycollection(self, resolution, periodic_elements):
-        self.uxds[data_var].to_polycollection()
->>>>>>> 0cbbc924
+        self.uxds[data_var].to_polycollection()
--- conflicted
+++ resolved
@@ -166,17 +166,26 @@
         self.uxds_480["bottomDepth"].remap.inverse_distance_weighted(self.uxds_120.uxgrid)
 
 
-<<<<<<< HEAD
+class HoleEdgeIndices:
+    param_names = ['resolution']
+    params = ['480km', '120km']
+
+    def setup(self, resolution):
+        self.uxds = ux.open_dataset(file_path_dict[resolution][0], file_path_dict[resolution][1])
+
+    def teardown(self, resolution):
+        del self.uxds
+
+    def time_construct_hole_edge_indices(self, resolution):
+        ux.grid.geometry._construct_hole_edge_indices(self.uxds.uxgrid.edge_face_connectivity)
+
+
 class ConstructFaceLatLon:
 
-=======
-class HoleEdgeIndices:
->>>>>>> a6265968
-    param_names = ['resolution']
-    params = ['480km', '120km']
-
-    def setup(self, resolution):
-<<<<<<< HEAD
+    param_names = ['resolution']
+    params = ['480km', '120km']
+
+    def setup(self, resolution):
         self.uxgrid = ux.open_grid(file_path_dict[resolution][0])
 
     def teardown(self, resolution):
@@ -199,13 +208,4 @@
                                   self.uxgrid.node_y.values,
                                   self.uxgrid.node_z.values,
                                   self.uxgrid.face_node_connectivity.values,
-                                  self.uxgrid.n_nodes_per_face.values)
-=======
-        self.uxds = ux.open_dataset(file_path_dict[resolution][0], file_path_dict[resolution][1])
-
-    def teardown(self, resolution):
-        del self.uxds
-
-    def time_construct_hole_edge_indices(self, resolution):
-        ux.grid.geometry._construct_hole_edge_indices(self.uxds.uxgrid.edge_face_connectivity)
->>>>>>> a6265968
+                                  self.uxgrid.n_nodes_per_face.values)
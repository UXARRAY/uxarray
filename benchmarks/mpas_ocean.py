import os
import urllib.request
from pathlib import Path

import uxarray as ux

current_path = Path(os.path.dirname(os.path.realpath(__file__)))

data_var = 'bottomDepth'

grid_filename_480 = "oQU480.grid.nc"
data_filename_480 = "oQU480.data.nc"

grid_filename_120 = "oQU120.grid.nc"
data_filename_120 = "oQU120.data.nc"

filenames = [grid_filename_480, data_filename_480, grid_filename_120, data_filename_120]

for filename in filenames:
    if not os.path.isfile(current_path / filename):
        # downloads the files from Cookbook repo, if they haven't been downloaded locally yet
        url = f"https://github.com/ProjectPythia/unstructured-grid-viz-cookbook/raw/main/meshfiles/{filename}"
        _, headers = urllib.request.urlretrieve(url, filename=current_path / filename)


file_path_dict = {"480km": [current_path / grid_filename_480, current_path / data_filename_480],
                  "120km": [current_path / grid_filename_120, current_path / data_filename_120]}



class DatasetBenchmark:
    """Class used as a template for benchmarks requiring a ``UxDataset`` in
    this module across both resolutions."""
    param_names = ['resolution',]
    params = [['480km', '120km'],]


    def setup(self, resolution, *args, **kwargs):
        self.uxds = ux.open_dataset(file_path_dict[resolution][0], file_path_dict[resolution][1])

    def teardown(self, resolution, *args, **kwargs):
        del self.uxds

class GridBenchmark:
    """Class used as a template for benchmarks requiring a ``Grid`` in this
    module across both resolutions."""
    param_names = ['resolution', ]
    params = [['480km', '120km'], ]

    def setup(self, resolution, *args, **kwargs):
        self.uxgrid = ux.open_grid(file_path_dict[resolution][0])

    def teardown(self, resolution, *args, **kwargs):
        del self.uxgrid



class Gradient(DatasetBenchmark):
    def time_gradient(self, resolution):
        self.uxds[data_var].gradient()

    def peakmem_gradient(self, resolution):
        grad = self.uxds[data_var].gradient()

class Integrate(DatasetBenchmark):
    def time_integrate(self, resolution):
        self.uxds[data_var].integrate()

    def peakmem_integrate(self, resolution):
        integral = self.uxds[data_var].integrate()


class GeoDataFrame(DatasetBenchmark):
    param_names = DatasetBenchmark.param_names + ['exclude_antimeridian']
    params = DatasetBenchmark.params + [[True, False]]


    def time_to_geodataframe(self, resolution, exclude_antimeridian):
        self.uxds[data_var].to_geodataframe(exclude_antimeridian=exclude_antimeridian)

    def peakmem_to_geodataframe(self, resolution, exclude_antimeridian):
        gdf = self.uxds[data_var].to_geodataframe(exclude_antimeridian=exclude_antimeridian)


class ConnectivityConstruction(DatasetBenchmark):
    def time_n_nodes_per_face(self, resolution):
        self.uxds.uxgrid.n_nodes_per_face

    def time_face_face_connectivity(self, resolution):
        ux.grid.connectivity._populate_face_face_connectivity(self.uxds.uxgrid)


class MatplotlibConversion(DatasetBenchmark):
    param_names = DatasetBenchmark.param_names + ['periodic_elements']
    params = DatasetBenchmark.params + [['include', 'exclude', 'split']]

    def time_dataarray_to_polycollection(self, resolution, periodic_elements):
        self.uxds[data_var].to_polycollection()


class ConstructTreeStructures(DatasetBenchmark):
    def time_kd_tree(self, resolution):
        self.uxds.uxgrid.get_kd_tree()

    def time_ball_tree(self, resolution):
        self.uxds.uxgrid.get_ball_tree()


class RemapDownsample:

    def setup(self):
        self.uxds_120 = ux.open_dataset(file_path_dict['120km'][0], file_path_dict['120km'][1])
        self.uxds_480 = ux.open_dataset(file_path_dict['480km'][0], file_path_dict['480km'][1])

    def teardown(self):
        del self.uxds_120, self.uxds_480

    def time_nearest_neighbor_remapping(self):
        self.uxds_120["bottomDepth"].remap.nearest_neighbor(self.uxds_480.uxgrid)

    def time_inverse_distance_weighted_remapping(self):
        self.uxds_120["bottomDepth"].remap.inverse_distance_weighted(self.uxds_480.uxgrid)


class RemapUpsample:

    def setup(self):
        self.uxds_120 = ux.open_dataset(file_path_dict['120km'][0], file_path_dict['120km'][1])
        self.uxds_480 = ux.open_dataset(file_path_dict['480km'][0], file_path_dict['480km'][1])

    def teardown(self):
        del self.uxds_120, self.uxds_480

    def time_nearest_neighbor_remapping(self):
        self.uxds_480["bottomDepth"].remap.nearest_neighbor(self.uxds_120.uxgrid)

    def time_inverse_distance_weighted_remapping(self):
        self.uxds_480["bottomDepth"].remap.inverse_distance_weighted(self.uxds_120.uxgrid)

class HoleEdgeIndices(DatasetBenchmark):
    def time_construct_hole_edge_indices(self, resolution):
        ux.grid.geometry._construct_hole_edge_indices(self.uxds.uxgrid.edge_face_connectivity)

<<<<<<< HEAD

class ZonalMean(DatasetBenchmark):
    def time_zonal_mean(self, resolution):
        self.uxds['bottomDepth'].zonal_mean()
=======
class CheckNorm:
    param_names = ['resolution']
    params = ['480km', '120km']

    def setup(self, resolution):
        self.uxgrid = ux.open_grid(file_path_dict[resolution][0])

    def teardown(self, resolution):
        del self.uxgrid

    def time_check_norm(self, resolution):
        from uxarray.grid.validation import _check_normalization
        _check_normalization(self.uxgrid)
>>>>>>> 0f7282cc
<|MERGE_RESOLUTION|>--- conflicted
+++ resolved
@@ -141,12 +141,10 @@
     def time_construct_hole_edge_indices(self, resolution):
         ux.grid.geometry._construct_hole_edge_indices(self.uxds.uxgrid.edge_face_connectivity)
 
-<<<<<<< HEAD
-
 class ZonalMean(DatasetBenchmark):
     def time_zonal_mean(self, resolution):
         self.uxds['bottomDepth'].zonal_mean()
-=======
+
 class CheckNorm:
     param_names = ['resolution']
     params = ['480km', '120km']
@@ -159,5 +157,4 @@
 
     def time_check_norm(self, resolution):
         from uxarray.grid.validation import _check_normalization
-        _check_normalization(self.uxgrid)
->>>>>>> 0f7282cc
+        _check_normalization(self.uxgrid)
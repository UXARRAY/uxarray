import os
import urllib.request
from pathlib import Path

import numpy as np

import uxarray as ux

current_path = Path(os.path.dirname(os.path.realpath(__file__)))

data_var = 'bottomDepth'

grid_filename_480 = "oQU480.grid.nc"
data_filename_480 = "oQU480.data.nc"

grid_filename_120 = "oQU120.grid.nc"
data_filename_120 = "oQU120.data.nc"

filenames = [grid_filename_480, data_filename_480, grid_filename_120, data_filename_120]

for filename in filenames:
    if not os.path.isfile(current_path / filename):
        # downloads the files from Cookbook repo, if they haven't been downloaded locally yet
        url = f"https://github.com/ProjectPythia/unstructured-grid-viz-cookbook/raw/main/meshfiles/{filename}"
        _, headers = urllib.request.urlretrieve(url, filename=current_path / filename)


file_path_dict = {"480km": [current_path / grid_filename_480, current_path / data_filename_480],
                  "120km": [current_path / grid_filename_120, current_path / data_filename_120]}



class DatasetBenchmark:
    """Class used as a template for benchmarks requiring a ``UxDataset`` in
    this module across both resolutions."""
    param_names = ['resolution', ]
    params = [['480km', '120km'], ]

    def setup(self, resolution, *args, **kwargs):
        self.uxds = ux.open_dataset(file_path_dict[resolution][0], file_path_dict[resolution][1])

    def teardown(self, resolution, *args, **kwargs):
        del self.uxds


class GridBenchmark:
    """Class used as a template for benchmarks requiring a ``Grid`` in this
    module across both resolutions."""
    param_names = ['resolution', ]
    params = [['480km', '120km'], ]

    def setup(self, resolution, *args, **kwargs):
        self.uxgrid = ux.open_grid(file_path_dict[resolution][0])

    def teardown(self, resolution, *args, **kwargs):
        del self.uxgrid


class Gradient(DatasetBenchmark):
    def time_gradient(self, resolution):
        self.uxds[data_var].gradient()

    def peakmem_gradient(self, resolution):
        grad = self.uxds[data_var].gradient()


class Integrate(DatasetBenchmark):
    def time_integrate(self, resolution):
        self.uxds[data_var].integrate()

    def peakmem_integrate(self, resolution):
        integral = self.uxds[data_var].integrate()


class GeoDataFrame(DatasetBenchmark):
    param_names = DatasetBenchmark.param_names + ['exclude_antimeridian']
    params = DatasetBenchmark.params + [[True, False]]

    def time_to_geodataframe(self, resolution, exclude_antimeridian):
        self.uxds[data_var].to_geodataframe(exclude_antimeridian=exclude_antimeridian)


class ConnectivityConstruction(DatasetBenchmark):
    def time_n_nodes_per_face(self, resolution):
        self.uxds.uxgrid.n_nodes_per_face

    def time_face_face_connectivity(self, resolution):
        ux.grid.connectivity._populate_face_face_connectivity(self.uxds.uxgrid)


class MatplotlibConversion(DatasetBenchmark):
    param_names = DatasetBenchmark.param_names + ['periodic_elements']
    params = DatasetBenchmark.params + [['include', 'exclude', 'split']]

    def time_dataarray_to_polycollection(self, resolution, periodic_elements):
        self.uxds[data_var].to_polycollection()


class ConstructTreeStructures(DatasetBenchmark):

    def time_kd_tree(self, resolution):
        self.uxds.uxgrid.get_kd_tree()

    def time_ball_tree(self, resolution):
        self.uxds.uxgrid.get_ball_tree()


class RemapDownsample:

    def setup(self):
        self.uxds_120 = ux.open_dataset(file_path_dict['120km'][0], file_path_dict['120km'][1])
        self.uxds_480 = ux.open_dataset(file_path_dict['480km'][0], file_path_dict['480km'][1])

    def teardown(self):
        del self.uxds_120, self.uxds_480

    def time_nearest_neighbor_remapping(self):
        self.uxds_120["bottomDepth"].remap.nearest_neighbor(self.uxds_480.uxgrid)

    def time_inverse_distance_weighted_remapping(self):
        self.uxds_120["bottomDepth"].remap.inverse_distance_weighted(self.uxds_480.uxgrid)


class RemapUpsample:

    def setup(self):
        self.uxds_120 = ux.open_dataset(file_path_dict['120km'][0], file_path_dict['120km'][1])
        self.uxds_480 = ux.open_dataset(file_path_dict['480km'][0], file_path_dict['480km'][1])

    def teardown(self):
        del self.uxds_120, self.uxds_480

    def time_nearest_neighbor_remapping(self):
        self.uxds_480["bottomDepth"].remap.nearest_neighbor(self.uxds_120.uxgrid)

    def time_inverse_distance_weighted_remapping(self):
        self.uxds_480["bottomDepth"].remap.inverse_distance_weighted(self.uxds_120.uxgrid)


class HoleEdgeIndices(DatasetBenchmark):
    def time_construct_hole_edge_indices(self, resolution):
        ux.grid.geometry._construct_boundary_edge_indices(self.uxds.uxgrid.edge_face_connectivity)


class DualMesh(DatasetBenchmark):
    def time_dual_mesh_construction(self, resolution):
        self.uxds.uxgrid.get_dual()


class ConstructFaceLatLon(GridBenchmark):
    def time_welzl(self, resolution):
        self.uxgrid.construct_face_centers(method='welzl')

    def time_cartesian_averaging(self, resolution):
        self.uxgrid.construct_face_centers(method='cartesian average')


class CheckNorm:
    param_names = ['resolution']
    params = ['480km', '120km']

    def setup(self, resolution):
        self.uxgrid = ux.open_grid(file_path_dict[resolution][0])

    def teardown(self, resolution):
        del self.uxgrid

    def time_check_norm(self, resolution):
        from uxarray.grid.validation import _check_normalization
        _check_normalization(self.uxgrid)

class CrossSection:
    param_names = DatasetBenchmark.param_names + ['lat_step']
    params = DatasetBenchmark.params + [[1, 2, 4]]

    def setup(self, resolution, lat_step):
        self.uxgrid = ux.open_grid(file_path_dict[resolution][0])
        self.uxgrid.normalize_cartesian_coordinates()
        self.lats = np.arange(-45, 45, lat_step)
        _ = self.uxgrid.bounds

class CrossSections(DatasetBenchmark):
    param_names = DatasetBenchmark.param_names + ['n_lat']
    params = DatasetBenchmark.params + [[1, 2, 4, 8]]

    def time_constant_lat_fast(self, resolution, n_lat):
        for lat in np.linspace(-89, 89, n_lat):
            self.uxds.uxgrid.constant_latitude_cross_section(lat, method='fast')
    def teardown(self, resolution, lat_step):
        del self.uxgrid

    def time_const_lat(self, resolution, lat_step):
        for lat in self.lats:
            self.uxgrid.cross_section.constant_latitude(lat)


<<<<<<< HEAD
class PointInPolygon:
    param_names = ['resolution']
    params = ['480km', '120km']

    def setup(self, resolution):
        self.uxgrid = ux.open_grid(file_path_dict[resolution][0])
        self.uxgrid.normalize_cartesian_coordinates()

        _ = self.uxgrid.face_edge_connectivity

        point = np.array([0.0, 0.0, 1.0])
        res = self.uxgrid.get_faces_containing_point(point)

    def teardown(self, resolution):
        del self.uxgrid

    def time_whole_grid(self, resolution):
        point_xyz = np.array([self.uxgrid.face_x[0].values, self.uxgrid.face_y[0].values, self.uxgrid.face_z[0].values])

        self.uxgrid.get_faces_containing_point(point_xyz=point_xyz)
=======
class ZonalAverage(DatasetBenchmark):
    def setup(self, resolution, *args, **kwargs):
        self.uxds = ux.open_dataset(file_path_dict[resolution][0], file_path_dict[resolution][1])
        bounds = self.uxds.uxgrid.bounds

    def time_zonal_average(self, resolution):
        lat_step = 10
        self.uxds['bottomDepth'].zonal_mean(lat=(-45, 45, lat_step))
>>>>>>> 53f8d3ac
<|MERGE_RESOLUTION|>--- conflicted
+++ resolved
@@ -194,7 +194,6 @@
             self.uxgrid.cross_section.constant_latitude(lat)
 
 
-<<<<<<< HEAD
 class PointInPolygon:
     param_names = ['resolution']
     params = ['480km', '120km']
@@ -215,7 +214,8 @@
         point_xyz = np.array([self.uxgrid.face_x[0].values, self.uxgrid.face_y[0].values, self.uxgrid.face_z[0].values])
 
         self.uxgrid.get_faces_containing_point(point_xyz=point_xyz)
-=======
+        
+        
 class ZonalAverage(DatasetBenchmark):
     def setup(self, resolution, *args, **kwargs):
         self.uxds = ux.open_dataset(file_path_dict[resolution][0], file_path_dict[resolution][1])
@@ -223,5 +223,4 @@
 
     def time_zonal_average(self, resolution):
         lat_step = 10
-        self.uxds['bottomDepth'].zonal_mean(lat=(-45, 45, lat_step))
->>>>>>> 53f8d3ac
+        self.uxds['bottomDepth'].zonal_mean(lat=(-45, 45, lat_step))
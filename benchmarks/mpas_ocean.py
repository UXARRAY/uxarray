--- conflicted
+++ resolved
@@ -117,11 +117,8 @@
         self.uxds[data_var].to_polycollection()
 
 
-<<<<<<< HEAD
-class DualMesh:
-=======
 class ConstructTreeStructures:
->>>>>>> 7e68169d
+
     param_names = ['resolution']
     params = ['480km', '120km']
 
@@ -131,10 +128,6 @@
     def teardown(self, resolution):
         del self.uxds
 
-<<<<<<< HEAD
-    def time_dual_mesh_construction(self, resolution):
-        self.uxds.uxgrid.compute_dual(method="global")
-=======
     def time_kd_tree(self, resolution):
         self.uxds.uxgrid.get_kd_tree()
 
@@ -172,4 +165,17 @@
 
     def time_inverse_distance_weighted_remapping(self):
         self.uxds_480["bottomDepth"].remap.inverse_distance_weighted(self.uxds_120.uxgrid)
->>>>>>> 7e68169d
+        
+        
+class DualMesh:
+    param_names = ['resolution']
+    params = ['480km', '120km']
+
+    def setup(self, resolution):
+        self.uxds = ux.open_dataset(file_path_dict[resolution][0], file_path_dict[resolution][1])
+
+    def teardown(self, resolution):
+        del self.uxds
+
+    def time_dual_mesh_construction(self, resolution):
+        self.uxds.uxgrid.compute_dual(method="global")
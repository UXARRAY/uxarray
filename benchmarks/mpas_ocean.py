--- conflicted
+++ resolved
@@ -193,8 +193,6 @@
         for lat in self.lats:
             self.uxgrid.cross_section.constant_latitude(lat)
 
-
-<<<<<<< HEAD
 class PointInPolygon:
     param_names = ['resolution']
     params = ['480km', '120km']
@@ -215,7 +213,7 @@
         point_xyz = np.array([self.uxgrid.face_x[0].values, self.uxgrid.face_y[0].values, self.uxgrid.face_z[0].values])
 
         self.uxgrid.get_faces_containing_point(point_xyz=point_xyz)
-=======
+
 class ZonalAverage(DatasetBenchmark):
     def setup(self, resolution, *args, **kwargs):
         self.uxds = ux.open_dataset(file_path_dict[resolution][0], file_path_dict[resolution][1])
@@ -223,5 +221,4 @@
 
     def time_zonal_average(self, resolution):
         lat_step = 10
-        self.uxds['bottomDepth'].zonal_mean(lat=(-45, 45, lat_step))
->>>>>>> cd3558aa
+        self.uxds['bottomDepth'].zonal_mean(lat=(-45, 45, lat_step))